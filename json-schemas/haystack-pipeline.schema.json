--- conflicted
+++ resolved
@@ -44,8 +44,6 @@
                 },
                 {
                     "$ref": "https://raw.githubusercontent.com/deepset-ai/haystack/master/json-schemas/haystack-pipeline-1.2.0.schema.json"
-<<<<<<< HEAD
-=======
                 }
             ]
         },
@@ -60,7 +58,6 @@
                 },
                 {
                     "$ref": "https://raw.githubusercontent.com/deepset-ai/haystack/master/json-schemas/haystack-pipeline-1.2.1rc0.schema.json"
->>>>>>> 982ec443
                 }
             ]
         }

import logging
import os
from pathlib import Path
from typing import List, Optional, Callable, Union, Dict

import torch
from torch import nn

from haystack.modeling.data_handler.processor import Processor
from haystack.modeling.model.language_model import LanguageModel
from haystack.modeling.model.prediction_head import PredictionHead
from haystack.modeling.logger import MLFlowLogger as MlLogger

logger = logging.getLogger(__name__)


def loss_per_head_sum(
    loss_per_head: List[torch.Tensor], global_step: Optional[int] = None, batch: Optional[Dict] = None
):
    """
    Input: loss_per_head (list of tensors), global_step (int), batch (dict)
    Output: aggregated loss (tensor)
    """
    return sum(loss_per_head)


class TriAdaptiveModel(nn.Module):
    """PyTorch implementation containing all the modelling needed for
    your NLP task. Combines 3 language models for representation of 3
    sequences and a prediction head. Allows for gradient flow back to
    the 3 language model components.

    The TriAdaptiveModel is currently highly tailored to the use case of joint
    retrieval of text passages and tables using one encoder as question encoder
    (language_model1), one encoder as text passage encoder (language_model2), and
    one encoder as table encoder (language_model3).
    """

    def __init__(
<<<<<<< HEAD
            self,
            language_model1: LanguageModel,
            language_model2: LanguageModel,
            language_model3: LanguageModel,
            prediction_heads: List[PredictionHead],
            embeds_dropout_prob: float = 0.1,
            device: torch.device = torch.device("cuda"),
            lm1_output_types: Union[str, List[str]] = ["per_sequence"],
            lm2_output_types: Union[str, List[str]] = ["per_sequence"],
            lm3_output_types: Union[str, List[str]] = ["per_sequence"],
            loss_aggregation_fn: Optional[Callable] = None,
=======
        self,
        language_model1: LanguageModel,
        language_model2: LanguageModel,
        language_model3: LanguageModel,
        prediction_heads: List[PredictionHead],
        embeds_dropout_prob: float = 0.1,
        device: str = "cuda",
        lm1_output_types: Union[str, List[str]] = ["per_sequence"],
        lm2_output_types: Union[str, List[str]] = ["per_sequence"],
        lm3_output_types: Union[str, List[str]] = ["per_sequence"],
        loss_aggregation_fn: Optional[Callable] = None,
>>>>>>> a59bca36
    ):
        """
        :param language_model1: Any model that turns token ids into vector representations.
        :param language_model2: Any model that turns token ids into vector representations.
        :param language_model3: Any model that turns token ids into vector representations.
        :param prediction_heads: A list of models that take 3 sequence embeddings and return logits for a given task.
        :param embeds_dropout_prob: The probability that a value in the embeddings returned by any of the three
           language model will be zeroed.
        :param lm1_output_types: How to extract the embeddings from the final layer of the first language model. When set
                                to "per_token", one embedding will be extracted per input token. If set to
                                "per_sequence", a single embedding will be extracted to represent the full
                                input sequence. Can either be a single string, or a list of strings,
                                one for each prediction head.
        :param lm2_output_types: How to extract the embeddings from the final layer of the second language model. When set
                                to "per_token", one embedding will be extracted per input token. If set to
                                "per_sequence", a single embedding will be extracted to represent the full
                                input sequence. Can either be a single string, or a list of strings,
                                one for each prediction head.
        :param lm3_output_types: How to extract the embeddings from the final layer of the third language model. When set
                                to "per_token", one embedding will be extracted per input token. If set to
                                "per_sequence", a single embedding will be extracted to represent the full
                                input sequence. Can either be a single string, or a list of strings,
                                one for each prediction head.
        :param device: The device on which this model will operate. Either "cpu" or "cuda".
        :param loss_aggregation_fn: Function to aggregate the loss of multiple prediction heads.
                                    Input: loss_per_head (list of tensors), global_step (int), batch (dict)
                                    Output: aggregated loss (tensor)
                                    Default is a simple sum:
                                    `lambda loss_per_head, global_step=None, batch=None: sum(tensors)`
                                    However, you can pass more complex functions that depend on the
                                    current step (e.g. for round-robin style multitask learning) or the actual
                                    content of the batch (e.g. certain labels)
                                    Note: The loss at this stage is per sample, i.e one tensor of
                                    shape (batchsize) per prediction head.
        """

        super(TriAdaptiveModel, self).__init__()
        self.device = device
        self.language_model1 = language_model1.to(device)
        self.lm1_output_dims = language_model1.get_output_dims()
        self.language_model2 = language_model2.to(device)
        self.lm2_output_dims = language_model2.get_output_dims()
        self.language_model3 = language_model3.to(device)
        self.lm3_output_dims = language_model3.get_output_dims()
        self.dropout1 = nn.Dropout(embeds_dropout_prob)
        self.dropout2 = nn.Dropout(embeds_dropout_prob)
        self.dropout3 = nn.Dropout(embeds_dropout_prob)
        self.prediction_heads = nn.ModuleList([ph.to(device) for ph in prediction_heads])
        self.lm1_output_types = [lm1_output_types] if isinstance(lm1_output_types, str) else lm1_output_types
        self.lm2_output_types = [lm2_output_types] if isinstance(lm2_output_types, str) else lm2_output_types
        self.lm3_output_types = [lm3_output_types] if isinstance(lm3_output_types, str) else lm3_output_types
        self.log_params()
        # default loss aggregation function is a simple sum (without using any of the optional params)
        if not loss_aggregation_fn:
            loss_aggregation_fn = loss_per_head_sum
        self.loss_aggregation_fn = loss_aggregation_fn

    def save(self, save_dir: Path, lm1_name: str = "lm1", lm2_name: str = "lm2", lm3_name: str = "lm3"):
        """
        Saves the 3 language model weights and respective config_files in directories lm1 and lm2 within save_dir.

        :param save_dir: Path to save the TriAdaptiveModel to.
        """
        os.makedirs(save_dir, exist_ok=True)
        if not os.path.exists(Path.joinpath(save_dir, Path(lm1_name))):
            os.makedirs(Path.joinpath(save_dir, Path(lm1_name)))
        if not os.path.exists(Path.joinpath(save_dir, Path(lm2_name))):
            os.makedirs(Path.joinpath(save_dir, Path(lm2_name)))
        if not os.path.exists(Path.joinpath(save_dir, Path(lm3_name))):
            os.makedirs(Path.joinpath(save_dir, Path(lm3_name)))
        self.language_model1.save(Path.joinpath(save_dir, Path(lm1_name)))
        self.language_model2.save(Path.joinpath(save_dir, Path(lm2_name)))
        self.language_model3.save(Path.joinpath(save_dir, Path(lm3_name)))
        for i, ph in enumerate(self.prediction_heads):
            logger.info("prediction_head saving")
            ph.save(save_dir, i)

    @classmethod
<<<<<<< HEAD
    def load(cls, load_dir: Path, device: torch.device, strict: bool = False, lm1_name: str = "lm1", lm2_name: str = "lm2",
             lm3_name: str = "lm3", processor: Optional[Processor] = None):
=======
    def load(
        cls,
        load_dir: Path,
        device: str,
        strict: bool = False,
        lm1_name: str = "lm1",
        lm2_name: str = "lm2",
        lm3_name: str = "lm3",
        processor: Optional[Processor] = None,
    ):
>>>>>>> a59bca36
        """
        Loads a TriAdaptiveModel from a directory. The directory must contain:

        * directory "lm1_name" with following files:
            -> language_model.bin
            -> language_model_config.json
        * directory "lm2_name" with following files:
            -> language_model.bin
            -> language_model_config.json
        * directory "lm3_name" with following files:
            -> language_model.bin
            -> language_model_config.json
        * prediction_head_X.bin  multiple PH possible
        * prediction_head_X_config.json
        * processor_config.json config for transforming input
        * vocab.txt vocab file for language model, turning text to Wordpiece Token
        * special_tokens_map.json

        :param load_dir: Location where the TriAdaptiveModel is stored.
        :param device: To which device we want to sent the model, either cpu or cuda.
        :param lm1_name: The name to assign to the first loaded language model (for encoding queries).
        :param lm2_name: The name to assign to the second loaded language model (for encoding context/passages).
        :param lm3_name: The name to assign to the second loaded language model (for encoding tables).
        :param strict: Whether to strictly enforce that the keys loaded from saved model match the ones in
                       the PredictionHead (see torch.nn.module.load_state_dict()).
        :param processor: Processor to populate prediction head with information coming from tasks.
        """
        # Language Model
        if lm1_name:
            language_model1 = LanguageModel.load(os.path.join(load_dir, lm1_name))
        else:
            language_model1 = LanguageModel.load(load_dir)
        if lm2_name:
            language_model2 = LanguageModel.load(os.path.join(load_dir, lm2_name))
        else:
            language_model2 = LanguageModel.load(load_dir)
        if lm3_name:
            language_model3 = LanguageModel.load(os.path.join(load_dir, lm3_name))
        else:
            language_model3 = LanguageModel.load(load_dir)

        # Prediction heads
        ph_config_files = cls._get_prediction_head_files(load_dir)
        prediction_heads = []
        ph_output_type = []
        for config_file in ph_config_files:
            head = PredictionHead.load(config_file, strict=strict, load_weights=False)
            prediction_heads.append(head)
            ph_output_type.append(head.ph_output_type)

        model = cls(language_model1, language_model2, language_model3, prediction_heads, 0.1, device)
        if processor:
            model.connect_heads_with_processor(processor.tasks)

        return model

    def logits_to_loss_per_head(self, logits: torch.Tensor, **kwargs):
        """
        Collect losses from each prediction head.

        :param logits: Logits, can vary in shape and type, depending on task.
        :return: The per sample per prediciton head loss whose first two dimensions have length n_pred_heads, batch_size.
        """
        all_losses = []
        for head, logits_for_one_head in zip(self.prediction_heads, logits):
            # check if PredictionHead connected to Processor
            assert hasattr(head, "label_tensor_name"), (
                f"Label_tensor_names are missing inside the {head.task_name} Prediction Head. Did you connect the model"
                " with the processor through either 'model.connect_heads_with_processor(processor.tasks)'"
                " or by passing the processor to the Adaptive Model?"
            )
            all_losses.append(head.logits_to_loss(logits=logits_for_one_head, **kwargs))
        return all_losses

    def logits_to_loss(self, logits: torch.Tensor, global_step: Optional[int] = None, **kwargs):
        """
        Get losses from all prediction heads & reduce to single loss *per sample*.

        :param logits: logits, can vary in shape and type, depending on task.
        :param global_step: number of current training step.
        :param kwargs: Placeholder for passing generic parameters.
                       Note: Contains the batch (as dict of tensors), when called from Trainer.train().
        :return loss: torch.Tensor that is the per sample loss (len: batch_size)
        """
        all_losses = self.logits_to_loss_per_head(logits, **kwargs)
        # This aggregates the loss per sample across multiple prediction heads
        # Default is sum(), but you can configure any fn that takes [Tensor, Tensor ...] and returns [Tensor]
        loss = self.loss_aggregation_fn(all_losses, global_step=global_step, batch=kwargs)
        return loss

    def prepare_labels(self, **kwargs):
        """
        Label conversion to original label space, per prediction head.

        :return: Labels in the right format.
        """
        all_labels = []
        for head in self.prediction_heads:
            labels = head.prepare_labels(**kwargs)
            all_labels.append(labels)
        return all_labels

    def forward(self, **kwargs):
        """
        Push data through the whole model and returns logits. The data will propagate through
        the first language model, second and third language model based on the tensor names and both the
        encodings through each of the attached prediction heads.

        :param kwargs: Holds all arguments that need to be passed to both the language models and prediction head(s).
        :return: All logits as torch.Tensor or multiple tensors.
        """

        # Run forward pass of the three language models
        pooled_output = self.forward_lm(**kwargs)

        # Run forward pass of (multiple) prediction heads using the output from above
        all_logits = []
        if len(self.prediction_heads) > 0:
            for head, lm1_out, lm2_out in zip(self.prediction_heads, self.lm1_output_types, self.lm2_output_types):
                # Choose relevant vectors from LM as output and perform dropout
                if pooled_output[0] is not None:
                    if lm1_out == "per_sequence" or lm1_out == "per_sequence_continuous":
                        output1 = self.dropout1(pooled_output[0])
                    else:
                        raise ValueError(
                            "Unknown extraction strategy from TriAdaptive language_model1: {}".format(lm1_out)
                        )
                else:
                    output1 = None

                if pooled_output[1] is not None:
                    if lm2_out == "per_sequence" or lm2_out == "per_sequence_continuous":
                        output2 = self.dropout2(pooled_output[1])
                    else:
                        raise ValueError(
                            "Unknown extraction strategy from TriAdaptive language_model2: {}".format(lm2_out)
                        )
                else:
                    output2 = None

                embedding1, embedding2 = head(output1, output2)
                all_logits.append(tuple([embedding1, embedding2]))
        else:
            # just return LM output (e.g. useful for extracting embeddings at inference time)
            all_logits.append((pooled_output))

        return all_logits

    def forward_lm(self, **kwargs):
        """
        Forward pass for the TriAdaptive model.

        :param kwargs: Holds all arguments that need to be passed to the language models.
        :return: Two tensors of pooled_output from the three language models
        """
        pooled_output = [None, None]
        # Forward pass for the queries
        if "query_input_ids" in kwargs.keys():
            pooled_output1, hidden_states1 = self.language_model1(**kwargs)
            pooled_output[0] = pooled_output1
        # Forward pass for text passages and tables
        if "passage_input_ids" in kwargs.keys():
            table_mask = torch.flatten(kwargs["is_table"]) == True
            # Current batch consists of only tables
            if all(table_mask):
                pooled_output2, hidden_states2 = self.language_model3(
                    passage_input_ids=kwargs["passage_input_ids"],
                    passage_segment_ids=kwargs["table_segment_ids"],
                    passage_attention_mask=kwargs["passage_attention_mask"],
                )
                pooled_output[1] = pooled_output2
            # Current batch consists of tables and texts
            elif any(table_mask):

                # Make input two-dimensional
                max_seq_len = kwargs["passage_input_ids"].shape[-1]
                passage_input_ids = kwargs["passage_input_ids"].view(-1, max_seq_len)
                passage_attention_mask = kwargs["passage_attention_mask"].view(-1, max_seq_len)
                passage_segment_ids = kwargs["passage_segment_ids"].view(-1, max_seq_len)

                table_segment_ids = kwargs["table_segment_ids"].view(-1, max_seq_len)
                table_input_ids = passage_input_ids[table_mask]
                table_segment_ids = table_segment_ids[table_mask]
                table_attention_mask = passage_attention_mask[table_mask]
                pooled_output_tables, _ = self.language_model3(table_input_ids, table_segment_ids, table_attention_mask)

                text_input_ids = passage_input_ids[~table_mask]
                text_segment_ids = passage_segment_ids[~table_mask]
                text_attention_mask = passage_attention_mask[~table_mask]
                pooled_output_text, _ = self.language_model2(text_input_ids, text_segment_ids, text_attention_mask)

                last_table_idx = 0
                last_text_idx = 0
                combined_outputs = []
                for idx, mask in enumerate(table_mask):
                    if mask:
                        combined_outputs.append(pooled_output_tables[last_table_idx])
                        last_table_idx += 1
                    else:
                        combined_outputs.append(pooled_output_text[last_text_idx])
                        last_text_idx += 1
                combined_outputs = torch.stack(combined_outputs)

                embedding_size = pooled_output_tables.shape[-1]
                assert (
                    pooled_output_tables.shape[-1] == pooled_output_text.shape[-1]
                ), "Passage embedding model and table embedding model use different embedding sizes"
                pooled_output_combined = combined_outputs.view(-1, embedding_size)
                pooled_output[1] = pooled_output_combined
            # Current batch consists of only texts
            else:
                pooled_output2, hidden_states2 = self.language_model2(**kwargs)
                pooled_output[1] = pooled_output2

        return tuple(pooled_output)

    def log_params(self):
        """
        Logs paramteres to generic logger MlLogger
        """
        params = {
            "lm1_type": self.language_model1.__class__.__name__,
            "lm1_name": self.language_model1.name,
            "lm1_output_types": ",".join(self.lm1_output_types),
            "lm2_type": self.language_model2.__class__.__name__,
            "lm2_name": self.language_model2.name,
            "lm2_output_types": ",".join(self.lm2_output_types),
            "lm3_type": self.language_model3.__class__.__name__,
            "lm3_name": self.language_model3.name,
            "lm3_output_types": ",".join(self.lm3_output_types),
            "prediction_heads": ",".join([head.__class__.__name__ for head in self.prediction_heads]),
        }
        try:
            MlLogger.log_params(params)
        except Exception as e:
            logger.warning(f"ML logging didn't work: {e}")

    def verify_vocab_size(self, vocab_size1: int, vocab_size2: int, vocab_size3: int):
        """Verifies that the model fits to the tokenizer vocabulary.
        They could diverge in case of custom vocabulary added via tokenizer.add_tokens()"""

        model1_vocab_len = self.language_model1.model.resize_token_embeddings(new_num_tokens=None).num_embeddings

        msg = (
            f"Vocab size of tokenizer {vocab_size1} doesn't match with model {model1_vocab_len}. "
            "If you added a custom vocabulary to the tokenizer, "
            "make sure to supply 'n_added_tokens' to LanguageModel.load() and BertStyleLM.load()"
        )
        assert vocab_size1 == model1_vocab_len, msg

        model2_vocab_len = self.language_model2.model.resize_token_embeddings(new_num_tokens=None).num_embeddings

        msg = (
            f"Vocab size of tokenizer {vocab_size1} doesn't match with model {model2_vocab_len}. "
            "If you added a custom vocabulary to the tokenizer, "
            "make sure to supply 'n_added_tokens' to LanguageModel.load() and BertStyleLM.load()"
        )
        assert vocab_size2 == model2_vocab_len, msg

        model3_vocab_len = self.language_model3.model.resize_token_embeddings(new_num_tokens=None).num_embeddings

        msg = (
            f"Vocab size of tokenizer {vocab_size3} doesn't match with model {model3_vocab_len}. "
            "If you added a custom vocabulary to the tokenizer, "
            "make sure to supply 'n_added_tokens' to LanguageModel.load() and BertStyleLM.load()"
        )

        assert vocab_size3 == model1_vocab_len, msg

    def get_language(self):
        return self.language_model1.language, self.language_model2.language, self.language_model3.language

    def connect_heads_with_processor(self, tasks: Dict, require_labels: bool = True):
        """
        Populates prediction head with information coming from tasks.

        :param tasks: A dictionary where the keys are the names of the tasks and the values are the details of the task
                     (e.g. label_list, metric, tensor name).
        :param require_labels: If True, an error will be thrown when a task is not supplied with labels.
        """

        for head in self.prediction_heads:
            head.label_tensor_name = tasks[head.task_name]["label_tensor_name"]
            label_list = tasks[head.task_name]["label_list"]
            if not label_list and require_labels:
                raise Exception(f"The task '{head.task_name}' is missing a valid set of labels")
            label_list = tasks[head.task_name]["label_list"]
            head.label_list = label_list
            num_labels = len(label_list)
            head.metric = tasks[head.task_name]["metric"]

    def logits_to_preds(self, logits: torch.Tensor, **kwargs):
        """
        Get predictions from all prediction heads.

        :param logits: Logits, can vary in shape and type, depending on task.
        :return: A list of all predictions from all prediction heads.
        """
        all_preds = []
        # collect preds from all heads
        for head, logits_for_head in zip(self.prediction_heads, logits):
            preds = head.logits_to_preds(logits=logits_for_head, **kwargs)
            all_preds.append(preds)
        return all_preds<|MERGE_RESOLUTION|>--- conflicted
+++ resolved
@@ -37,7 +37,6 @@
     """
 
     def __init__(
-<<<<<<< HEAD
             self,
             language_model1: LanguageModel,
             language_model2: LanguageModel,
@@ -49,19 +48,6 @@
             lm2_output_types: Union[str, List[str]] = ["per_sequence"],
             lm3_output_types: Union[str, List[str]] = ["per_sequence"],
             loss_aggregation_fn: Optional[Callable] = None,
-=======
-        self,
-        language_model1: LanguageModel,
-        language_model2: LanguageModel,
-        language_model3: LanguageModel,
-        prediction_heads: List[PredictionHead],
-        embeds_dropout_prob: float = 0.1,
-        device: str = "cuda",
-        lm1_output_types: Union[str, List[str]] = ["per_sequence"],
-        lm2_output_types: Union[str, List[str]] = ["per_sequence"],
-        lm3_output_types: Union[str, List[str]] = ["per_sequence"],
-        loss_aggregation_fn: Optional[Callable] = None,
->>>>>>> a59bca36
     ):
         """
         :param language_model1: Any model that turns token ids into vector representations.
@@ -140,21 +126,8 @@
             ph.save(save_dir, i)
 
     @classmethod
-<<<<<<< HEAD
     def load(cls, load_dir: Path, device: torch.device, strict: bool = False, lm1_name: str = "lm1", lm2_name: str = "lm2",
              lm3_name: str = "lm3", processor: Optional[Processor] = None):
-=======
-    def load(
-        cls,
-        load_dir: Path,
-        device: str,
-        strict: bool = False,
-        lm1_name: str = "lm1",
-        lm2_name: str = "lm2",
-        lm3_name: str = "lm3",
-        processor: Optional[Processor] = None,
-    ):
->>>>>>> a59bca36
         """
         Loads a TriAdaptiveModel from a directory. The directory must contain:
 

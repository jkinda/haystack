# coding=utf-8
# Copyright 2018 The Google AI Language Team Authors,  The HuggingFace Inc. Team and deepset Team.
# Copyright (c) 2018, NVIDIA CORPORATION.  All rights reserved.
#
# Licensed under the Apache License, Version 2.0 (the "License");
# you may not use this file except in compliance with the License.
# You may obtain a copy of the License at
#
#     http://www.apache.org/licenses/LICENSE-2.0
#
# Unless required by applicable law or agreed to in writing, software
# distributed under the License is distributed on an "AS IS" BASIS,
# WITHOUT WARRANTIES OR CONDITIONS OF ANY KIND, either express or implied.
# See the License for the specific language governing permissions and
# limitations under the License.
""" 
Acknowledgements: Many of the modeling parts here come from the great transformers repository: https://github.com/huggingface/transformers.
Thanks for the great work! 
"""

from typing import Type, Optional, Dict, Any, Union, List

import re
import json
import logging
import os
from abc import ABC, abstractmethod
from pathlib import Path
from functools import wraps
import numpy as np
import torch
from torch import nn
import transformers
from transformers import PretrainedConfig, PreTrainedModel
from transformers import AutoModel, AutoConfig
from transformers.modeling_utils import SequenceSummary

from haystack.errors import ModelingError

LANGUAGE_HINTS = (
    ("german", "german"),
    ("english", "english"),
    ("chinese", "chinese"),
    ("indian", "indian"),
    ("french", "french"),
    ("camembert", "french"),
    ("polish", "polish"),
    ("spanish", "spanish"),
    ("umberto", "italian"),
    ("multilingual", "multilingual"),
)


logger = logging.getLogger(__name__)


#: Names of the attributes in various model configs which refer to the number of dimensions in the output vectors
OUTPUT_DIM_NAMES = ["dim", "hidden_size", "d_model"]


def silence_transformers_logs(from_pretrained_func):
    """
    A wrapper that raises the log level of Transformers to
    ERROR to hide some unnecessary warnings.
    """

    @wraps(from_pretrained_func)
    def quiet_from_pretrained_func(cls, *args, **kwargs):

        # Raise the log level of Transformers
        t_logger = logging.getLogger("transformers")
        original_log_level = t_logger.level
        t_logger.setLevel(logging.ERROR)

        result = from_pretrained_func(cls, *args, **kwargs)

        # Restore the log level
        t_logger.setLevel(original_log_level)

        return result

    return quiet_from_pretrained_func


# TODO analyse if LMs can be completely used through HF transformers
class LanguageModel(nn.Module, ABC):
    """
    The parent class for any kind of model that can embed language into a semantic vector space.
    These models read in tokenized sentences and return vectors that capture the meaning of sentences or of tokens.
    """

    def __init__(self, model_type: str):
        super().__init__()
        self._output_dims = None
        self.name = model_type

    @property
    def encoder(self):
        return self.model.encoder

    @abstractmethod
    def forward(
        self,
        input_ids: torch.Tensor,
        attention_mask: torch.Tensor,
        segment_ids: Optional[torch.Tensor],  # DistilBERT does not use them, see DistilBERTLanguageModel
        output_hidden_states: Optional[bool] = None,
        output_attentions: Optional[bool] = None,
        return_dict: bool = False,
    ):
        raise NotImplementedError

    @property
    def output_hidden_states(self):
        """
        Controls whether the model outputs the hidden states or not
        """
        self.encoder.config.output_hidden_states = True

    @output_hidden_states.setter
    def output_hidden_states(self, value: bool):
        """
        Sets the model to output the hidden states or not
        """
        self.encoder.config.output_hidden_states = value

    @property
    def output_dims(self):
        """
        The output dimension of this language model
        """
        if self._output_dims:
            return self._output_dims

        for odn in OUTPUT_DIM_NAMES:
            try:
                value = getattr(self.model.config, odn, None)
                if value:
                    self._output_dims = value
                    return value
            except AttributeError as e:
                raise ModelingError("Can't get the output dimension before loading the model.")

        raise ModelingError("Could not infer the output dimensions of the language model.")

    def save_config(self, save_dir: Union[Path, str]):
        """
        Save the configuration of the language model in Haystack format.
        """
        save_filename = Path(save_dir) / "language_model_config.json"
        setattr(self.model.config, "name", self.name)
        setattr(self.model.config, "language", self.language)

        string = self.model.config.to_json_string()
        with open(save_filename, "w") as file:
            file.write(string)

    def save(self, save_dir: Union[str, Path], state_dict: Dict[Any, Any] = None):
        """
        Save the model `state_dict` and its configuration file so that it can be loaded again.

        :param save_dir: The directory in which the model should be saved.
        :param state_dict: A dictionary containing the whole state of the module, including names of layers. By default, the unchanged state dictionary of the module is used.
        """
        # Save Weights
        save_name = Path(save_dir) / "language_model.bin"
        model_to_save = self.model.module if hasattr(self.model, "module") else self.model  # Only save the model itself

        if not state_dict:
            state_dict = model_to_save.state_dict()
        torch.save(state_dict, save_name)
        self.save_config(save_dir)

    def formatted_preds(
        self, logits, samples, ignore_first_token: bool = True, padding_mask: torch.Tensor = None
    ) -> List[Dict[str, Any]]:
        """
        Extracting vectors from a language model (for example, for extracting sentence embeddings).
        You can use different pooling strategies and layers by specifying them in the object attributes
        `extraction_layer` and `extraction_strategy`. You should set both these attirbutes using the Inferencer:
        Example:  Inferencer(extraction_strategy='cls_token', extraction_layer=-1)

        :param logits: Tuple of (sequence_output, pooled_output) from the language model.
                       Sequence_output: one vector per token, pooled_output: one vector for whole sequence.
        :param samples: For each item in logits, we need additional meta information to format the prediction (for example, input text).
                        This is created by the Processor and passed in here from the Inferencer.
        :param ignore_first_token: When set to `True`, includes the first token for pooling operations (for example, reduce_mean).
                                   Many models use a special token, like [CLS], that you don't want to include in your average of token embeddings.
        :param padding_mask: Mask for the padding tokens. These aren't included in the pooling operations to prevent a bias by the number of padding tokens.
        :param input_ids: IDs of the tokens in the vocabulary.
        :param kwargs: kwargs
        :return: A list of dictionaries containing predictions, for example: [{"context": "some text", "vec": [-0.01, 0.5 ...]}].
        """
        if not hasattr(self, "extraction_layer") or not hasattr(self, "extraction_strategy"):
            raise ModelingError(
                "`extraction_layer` or `extraction_strategy` not specified for LM. "
                "Make sure to set both, e.g. via Inferencer(extraction_strategy='cls_token', extraction_layer=-1)`"
            )

        # unpack the tuple from LM forward pass
        sequence_output = logits[0][0]
        pooled_output = logits[0][1]

        # aggregate vectors
        if self.extraction_strategy == "pooled":
            if self.extraction_layer != -1:
                raise ModelingError(
                    f"Pooled output only works for the last layer, but got extraction_layer={self.extraction_layer}. "
                    "Please set `extraction_layer=-1`"
                )
            vecs = pooled_output.cpu().numpy()

        elif self.extraction_strategy == "per_token":
            vecs = sequence_output.cpu().numpy()

        elif self.extraction_strategy == "reduce_mean":
            vecs = self._pool_tokens(
                sequence_output, padding_mask, self.extraction_strategy, ignore_first_token=ignore_first_token
            )
        elif self.extraction_strategy == "reduce_max":
            vecs = self._pool_tokens(
                sequence_output, padding_mask, self.extraction_strategy, ignore_first_token=ignore_first_token
            )
        elif self.extraction_strategy == "cls_token":
            vecs = sequence_output[:, 0, :].cpu().numpy()
        else:
            raise NotImplementedError(
                f"This extraction strategy ({self.extraction_strategy}) is not supported by Haystack."
            )

        preds = []
        for vec, sample in zip(vecs, samples):
            pred = {}
            pred["context"] = sample.clear_text["text"]
            pred["vec"] = vec
            preds.append(pred)
        return preds

    def _pool_tokens(
        self, sequence_output: torch.Tensor, padding_mask: torch.Tensor, strategy: str, ignore_first_token: bool
    ):
        token_vecs = sequence_output.cpu().numpy()
        # we only take the aggregated value of non-padding tokens
        padding_mask = padding_mask.cpu().numpy()
        ignore_mask_2d = padding_mask == 0
        # sometimes we want to exclude the CLS token as well from our aggregation operation
        if ignore_first_token:
            ignore_mask_2d[:, 0] = True
        ignore_mask_3d = np.zeros(token_vecs.shape, dtype=bool)
        ignore_mask_3d[:, :, :] = ignore_mask_2d[:, :, np.newaxis]
        if strategy == "reduce_max":
            pooled_vecs = np.ma.array(data=token_vecs, mask=ignore_mask_3d).max(axis=1).data
        if strategy == "reduce_mean":
            pooled_vecs = np.ma.array(data=token_vecs, mask=ignore_mask_3d).mean(axis=1).data

        return pooled_vecs


class HFLanguageModel(LanguageModel):
    """
    A model that wraps Hugging Face's implementation
    (https://github.com/huggingface/transformers) to fit the LanguageModel class.
    """

    @silence_transformers_logs
    def __init__(
        self,
        pretrained_model_name_or_path: Union[Path, str],
        model_type: str,
        language: str = None,
        n_added_tokens: int = 0,
        use_auth_token: Optional[Union[str, bool]] = None,
        model_kwargs: Optional[Dict[str, Any]] = None,
    ):
        """
        Load a pretrained model by supplying one of the following:

        * The name of a remote model on s3 (for example, "bert-base-cased").
        * A local path of a model trained using transformers (for example, "some_dir/huggingface_model").
        * A local path of a model trained using Haystack (for example, "some_dir/haystack_model").

        You can also use `get_language_model()` for a uniform interface across different model types.

        :param pretrained_model_name_or_path: The path of the saved pretrained model or the name of the model.
        :param model_type: the HuggingFace class name prefix (for example 'Bert', 'Roberta', etc...)
        :param language: the model's language ('multilingual' is also accepted)
        :param use_auth_token: the HF token or False
        """
        super().__init__(model_type=model_type)

        config_class: PretrainedConfig = getattr(transformers, model_type + "Config", None)
        model_class: PreTrainedModel = getattr(transformers, model_type + "Model", None)

        haystack_lm_config = Path(pretrained_model_name_or_path) / "language_model_config.json"
        if os.path.exists(haystack_lm_config):
            # Haystack style
            haystack_lm_model = Path(pretrained_model_name_or_path) / "language_model.bin"
            model_config = config_class.from_pretrained(haystack_lm_config)
            self.model = model_class.from_pretrained(
                haystack_lm_model, config=model_config, use_auth_token=use_auth_token, **(model_kwargs or {})
            )
            self.language = self.model.config.language
        else:
            # Pytorch-transformer Style
            self.model = model_class.from_pretrained(
                str(pretrained_model_name_or_path), use_auth_token=use_auth_token, **(model_kwargs or {})
            )
            self.language = language or _guess_language(str(pretrained_model_name_or_path))

        # resize embeddings in case of custom vocab
        if n_added_tokens != 0:
            # TODO verify for other models than BERT
            model_emb_size = self.model.resize_token_embeddings(new_num_tokens=None).num_embeddings
            vocab_size = model_emb_size + n_added_tokens
            logger.info(
                f"Resizing embedding layer of LM from {model_emb_size} to {vocab_size} to cope with custom vocab."
            )
            self.model.resize_token_embeddings(vocab_size)
            # verify
            model_emb_size = self.model.resize_token_embeddings(new_num_tokens=None).num_embeddings
            assert vocab_size == model_emb_size

    def forward(
        self,
        input_ids: torch.Tensor,
        attention_mask: torch.Tensor,
        segment_ids: torch.Tensor,
        output_hidden_states: Optional[bool] = None,
        output_attentions: Optional[bool] = None,
        return_dict: bool = False,
    ):
        """
        Perform the forward pass of the model.

        :param input_ids: The IDs of each token in the input sequence. It's a tensor of shape [batch_size, max_seq_len].
        :param segment_ids: The ID of the segment. For example, in next sentence prediction, the tokens in the
           first sentence are marked with 0 and the tokens in the second sentence are marked with 1.
           It is a tensor of shape [batch_size, max_seq_len].
        :param attention_mask: A mask that assigns 1 to valid input tokens and 0 to padding tokens
           of shape [batch_size, max_seq_len]. Different models call this parameter differently (padding/attention mask).
        :param output_hidden_states: When set to `True`, outputs hidden states in addition to the embeddings.
        :param output_attentions: When set to `True`, outputs attentions in addition to the embeddings.
        :return: Embeddings for each token in the input sequence. Can also return hidden states and attentions if specified using the arguments `output_hidden_states` and `output_attentions`.
        """
        if hasattr(self, "encoder"):  # Not all models have an encoder
            output_hidden_states = output_hidden_states or self.model.encoder.config.output_hidden_states
            output_attentions = output_attentions or self.model.encoder.config.output_attentions

        params = {}
        if input_ids is not None:
            params["input_ids"] = input_ids
        if segment_ids is not None:
            # Some models don't take this (see DistilBERT)
            params["token_type_ids"] = segment_ids
        if attention_mask is not None:
            params["attention_mask"] = attention_mask
        if output_hidden_states:
            params["output_hidden_states"] = output_hidden_states
        if output_attentions:
            params["output_attentions"] = output_attentions

        return self.model(**params, return_dict=return_dict)


class HFLanguageModelWithPooler(HFLanguageModel):
    """
    A model that wraps Hugging Face's implementation
    (https://github.com/huggingface/transformers) to fit the LanguageModel class,
    with an extra pooler.

    NOTE:
    - Unlike the other BERT variants, these don't output the `pooled_output`. An additional pooler is initialized.
    """

    def __init__(
        self,
        pretrained_model_name_or_path: Union[Path, str],
        model_type: str,
        language: str = None,
        n_added_tokens: int = 0,
        use_auth_token: Optional[Union[str, bool]] = None,
        model_kwargs: Optional[Dict[str, Any]] = None,
    ):
        """
        Load a pretrained model by supplying one of the following:

        * The name of a remote model on s3 (for example, "distilbert-base-german-cased")
        * A local path of a model trained using transformers (for example, "some_dir/huggingface_model")
        * A local path of a model trained using Haystack (for example, "some_dir/haystack_model")

        :param pretrained_model_name_or_path: The path of the saved pretrained model or its name.
        """
        super().__init__(
            pretrained_model_name_or_path=pretrained_model_name_or_path,
            model_type=model_type,
            language=language,
            n_added_tokens=n_added_tokens,
            use_auth_token=use_auth_token,
            model_kwargs=model_kwargs,
        )
        config = self.model.config

        # These models do not provide a pooled_output by default. Therefore, we need to initialize an extra pooler.
        # The pooler takes the first hidden representation & feeds it to a dense layer of (hidden_dim x hidden_dim).
        # We don't want a dropout in the end of the pooler, since we do that already in the adaptive model before we
        # feed everything to the prediction head
        sequence_summary_config = POOLER_PARAMETERS.get(self.name.lower(), {})
        for key, value in sequence_summary_config.items():
            setattr(config, key, value)

        self.pooler = SequenceSummary(config)
        self.pooler.apply(self.model._init_weights)

    def forward(
        self,
        input_ids: torch.Tensor,
        attention_mask: torch.Tensor,
        segment_ids: Optional[torch.Tensor],
        output_hidden_states: Optional[bool] = None,
        output_attentions: Optional[bool] = None,
        return_dict: bool = False,
    ):
        """
        Perform the forward pass of the model.

        :param input_ids: The IDs of each token in the input sequence. It's a tensor of shape [batch_size, max_seq_len].
        :param segment_ids: The ID of the segment. For example, in next sentence prediction, the tokens in the
           first sentence are marked with 0 and the tokens in the second sentence are marked with 1.
           It is a tensor of shape [batch_size, max_seq_len]. Optional, some models don't need it (DistilBERT for example)
        :param padding_mask/attention_mask: A mask that assigns 1 to valid input tokens and 0 to padding tokens
           of shape [batch_size, max_seq_len]. Different models call this parameter differently (padding/attention mask).
        :param output_hidden_states: When set to `True`, outputs hidden states in addition to the embeddings.
        :param output_attentions: When set to `True`, outputs attentions in addition to the embeddings.
        :return: Embeddings for each token in the input sequence.
        """

        output_tuple = super().forward(
            input_ids=input_ids,
            segment_ids=segment_ids,
            attention_mask=attention_mask,
            output_hidden_states=output_hidden_states,
            output_attentions=output_attentions,
            return_dict=return_dict,
        )
        pooled_output = self.pooler(output_tuple[0])
        return (output_tuple[0], pooled_output) + output_tuple[1:]


class HFLanguageModelNoSegmentIds(HFLanguageModelWithPooler):
    """
    A model that wraps Hugging Face's implementation of a model that does not need segment ids.
    (https://github.com/huggingface/transformers) to fit the LanguageModel class.

    These are for now kept in a separate subclass to show a proper warning.
    """

    def forward(
        self,
        input_ids: torch.Tensor,
        attention_mask: torch.Tensor,
        segment_ids: Optional[torch.Tensor] = None,
        output_hidden_states: Optional[bool] = None,
        output_attentions: Optional[bool] = None,
        return_dict: bool = False,
    ):
        """
        Perform the forward pass of the model.

        :param input_ids: The IDs of each token in the input sequence. It's a tensor of shape [batch_size, max_seq_len].
        :param attention_mask: A mask that assigns 1 to valid input tokens and 0 to padding tokens
           of shape [batch_size, max_seq_len]. Different models call this parameter differently (padding/attention mask).
        :param segment_ids: Unused. See DistilBERT documentation.
        :param output_hidden_states: When set to `True`, outputs hidden states in addition to the embeddings.
        :param output_attentions: When set to `True`, outputs attentions in addition to the embeddings.
        :return: Embeddings for each token in the input sequence. Can also return hidden states and attentions if
            specified using the arguments `output_hidden_states` and `output_attentions`.
        """
        if segment_ids is not None:
            logging.warning(f"`segment_ids` is not None, but {self.name} does not use them. They will be ignored.")

        return super().forward(
            input_ids=input_ids,
            segment_ids=None,
            attention_mask=attention_mask,
            output_hidden_states=output_hidden_states,
            output_attentions=output_attentions,
            return_dict=return_dict,
        )


class DPREncoder(LanguageModel):
    """
    A DPREncoder model that wraps Hugging Face's implementation.
    """

    @silence_transformers_logs
    def __init__(
        self,
        pretrained_model_name_or_path: Union[Path, str],
        model_type: str,
        language: str = None,
        n_added_tokens: int = 0,
        use_auth_token: Optional[Union[str, bool]] = None,
        model_kwargs: Optional[Dict[str, Any]] = None,
    ):
        """
        Load a pretrained model by supplying one of the following:
        * The name of a remote model on s3 (for example, "facebook/dpr-question_encoder-single-nq-base").
        * A local path of a model trained using transformers (for example, "some_dir/huggingface_model").
        * A local path of a model trained using Haystack (for example, "some_dir/haystack_model").

        :param pretrained_model_name_or_path: The path of the base pretrained language model whose weights are used to initialize DPRQuestionEncoder.
        :param model_type: the type of model (see `HUGGINGFACE_TO_HAYSTACK`)
        :param model_kwargs: any kwarg to pass to the model at init
        :param language: the model's language. If not given, it will be inferred. Defaults to english.
        :param n_added_tokens: unused for `DPREncoder`
        :param use_auth_token: useful if the model is from the HF Hub and private
        :param model_kwargs: any kwarg to pass to the model at init
        """
        super().__init__(model_type=model_type)
        self.role = "question" if "question" in model_type.lower() else "context"
        self._encoder = None

        model_classname = f"DPR{self.role.capitalize()}Encoder"
        try:
            model_class: Type[PreTrainedModel] = getattr(transformers, model_classname)
        except AttributeError as e:
            raise ModelingError(f"Model class of type '{model_classname}' not found.")

        haystack_lm_config = Path(pretrained_model_name_or_path) / "language_model_config.json"
        if os.path.exists(haystack_lm_config):
            self._init_model_haystack_style(
                haystack_lm_config=haystack_lm_config,
                model_name_or_path=pretrained_model_name_or_path,
                model_class=model_class,
                model_kwargs=model_kwargs or {},
                use_auth_token=use_auth_token,
            )
        else:
            self._init_model_transformers_style(
                model_name_or_path=pretrained_model_name_or_path,
                model_class=model_class,
                model_kwargs=model_kwargs or {},
                use_auth_token=use_auth_token,
                language=language,
            )

    def _init_model_haystack_style(
        self,
        haystack_lm_config: Path,
        model_name_or_path: Union[str, Path],
        model_class: Type[PreTrainedModel],
        model_kwargs: Dict[str, Any],
        use_auth_token: Optional[Union[str, bool]] = None,
    ):
        """
        Init a Haystack-style DPR model.

        :param haystack_lm_config: path to the language model config file
        :param model_name_or_path: name or path of the model to load
        :param model_class: The HuggingFace model class name
        :param model_kwargs: any kwarg to pass to the model at init
        :param use_auth_token: useful if the model is from the HF Hub and private
        """
        original_model_config = AutoConfig.from_pretrained(haystack_lm_config)
        haystack_lm_model = Path(model_name_or_path) / "language_model.bin"

        original_model_type = original_model_config.model_type
        if original_model_type and "dpr" in original_model_type.lower():
            dpr_config = transformers.DPRConfig.from_pretrained(haystack_lm_config)
            self.model = model_class.from_pretrained(haystack_lm_model, config=dpr_config, **model_kwargs)

        else:
            self.model = self._init_model_through_config(
                model_config=original_model_config, model_class=model_class, model_kwargs=model_kwargs
            )
            original_model_type = capitalize_model_type(original_model_type)
            language_model_class = get_language_model_class(original_model_type)
            if not language_model_class:
                raise ValueError(
                    f"The type of model supplied ({model_name_or_path} , "
                    f"({original_model_type}) is not supported by Haystack. "
                    f"Supported model categories are: {', '.join(HUGGINGFACE_TO_HAYSTACK.keys())}"
                )
            # Instantiate the class for this model
            self.model.base_model.bert_model = language_model_class(
                pretrained_model_name_or_path=model_name_or_path,
                model_type=original_model_type,
                use_auth_token=use_auth_token,
                **model_kwargs,
            ).model

        self.language = self.model.config.language

    def _init_model_transformers_style(
        self,
        model_name_or_path: Union[str, Path],
        model_class: Type[PreTrainedModel],
        model_kwargs: Dict[str, Any],
        use_auth_token: Optional[Union[str, bool]] = None,
        language: Optional[str] = None,
    ):
        """
        Init a Transformers-style DPR model.

        :param model_name_or_path: name or path of the model to load
        :param model_class: The HuggingFace model class name
        :param model_kwargs: any kwarg to pass to the model at init
        :param use_auth_token: useful if the model is from the HF Hub and private
        :param language: the model's language. If not given, it will be inferred. Defaults to english.
        """
        original_model_config = AutoConfig.from_pretrained(model_name_or_path, use_auth_token=use_auth_token)
        if "dpr" in original_model_config.model_type.lower():
            # "pretrained dpr model": load existing pretrained DPRQuestionEncoder model
            self.model = model_class.from_pretrained(
                str(model_name_or_path), use_auth_token=use_auth_token, **model_kwargs
            )
        else:
            # "from scratch": load weights from different architecture (e.g. bert) into DPRQuestionEncoder
            # but keep config values from original architecture
            # TODO test for architectures other than BERT, e.g. Electra
            self.model = self._init_model_through_config(
                model_config=original_model_config, model_class=model_class, model_kwargs=model_kwargs
            )
            self.model.base_model.bert_model = AutoModel.from_pretrained(
                str(model_name_or_path), use_auth_token=use_auth_token, **vars(original_model_config)
            )
        self.language = language or _guess_language(str(model_name_or_path))

    def _init_model_through_config(
        self, model_config: AutoConfig, model_class: Type[PreTrainedModel], model_kwargs: Optional[Dict[str, Any]]
    ):
        """
        Init a DPR model using a config object.
        """
        if model_config.model_type.lower() != "bert":
            logger.warning(
                f"Using a model of type '{model_config.model_type}' which might be incompatible with DPR encoders. "
                f"Only Bert-based encoders are supported. They need input_ids, token_type_ids, attention_mask as input tensors."
            )
        config_dict = vars(model_config)
        if model_kwargs:
            config_dict.update(model_kwargs)
        return model_class(config=transformers.DPRConfig(**config_dict))

    @property
    def encoder(self):
        if not self._encoder:
            self._encoder = self.model.question_encoder if self.role == "question" else self.model.ctx_encoder
        return self._encoder

    def save_config(self, save_dir: Union[Path, str]) -> None:
        """
        Save the configuration of the language model in Haystack format.

        :param save_dir: the path to save the model at
        """
        # For DPR models, transformers overwrites the model_type with the one set in DPRConfig
        # Therefore, we copy the model_type from the model config to DPRConfig
        setattr(transformers.DPRConfig, "model_type", self.model.config.model_type)
        super().save_config(save_dir=save_dir)

    def save(self, save_dir: Union[str, Path], state_dict: Optional[Dict[Any, Any]] = None) -> None:
        """
        Save the model `state_dict` and its configuration file so that it can be loaded again.

        :param save_dir: The directory in which the model should be saved.
        :param state_dict: A dictionary containing the whole state of the module including names of layers.
                           By default, the unchanged state dictionary of the module is used.
        """
        model_to_save = self.model.module if hasattr(self.model, "module") else self.model  # Only save the model itself

        if "dpr" not in self.model.config.model_type.lower():
            prefix = "question" if self.role == "question" else "ctx"

            state_dict = model_to_save.state_dict()
            if state_dict:
                for key in list(state_dict.keys()):  # list() here performs a copy and allows editing the dict
                    new_key = key

                    if key.startswith(f"{prefix}_encoder.bert_model.model."):
                        new_key = key.split("_encoder.bert_model.model.", 1)[1]

                    elif key.startswith(f"{prefix}_encoder.bert_model."):
                        new_key = key.split("_encoder.bert_model.", 1)[1]

                    state_dict[new_key] = state_dict.pop(key)

        super().save(save_dir=save_dir, state_dict=state_dict)

    def forward(
        self,
        input_ids: torch.Tensor,
        attention_mask: torch.Tensor,
        segment_ids: Optional[torch.Tensor],
        output_hidden_states: Optional[bool] = None,
        output_attentions: Optional[bool] = None,
        return_dict: bool = True,
    ):
        """
        Perform the forward pass of the DPR encoder model.

        :param input_ids: The IDs of each token in the input sequence. It's a tensor of shape [batch_size, number_of_hard_negative, max_seq_len].
        :param segment_ids: The ID of the segment. For example, in next sentence prediction, the tokens in the
           first sentence are marked with 0 and the tokens in the second sentence are marked with 1.
           It is a tensor of shape [batch_size, number_of_hard_negative_passages, max_seq_len].
        :param attention_mask: A mask that assigns 1 to valid input tokens and 0 to padding tokens
           of shape [batch_size,  number_of_hard_negative_passages, max_seq_len].
        :param output_hidden_states: whether to add the hidden states along with the pooled output
        :param output_attentions: unused for DPREncoder
        :return: Embeddings for each token in the input sequence.
        """
        output_tuple = self.model(
            input_ids=input_ids, token_type_ids=segment_ids, attention_mask=attention_mask, return_dict=return_dict
        )
        if output_hidden_states or self.encoder.config.output_hidden_states:
            pooled_output, all_hidden_states = output_tuple.pooler_output, output_tuple.hidden_states
            return pooled_output, all_hidden_states

        pooled_output = output_tuple.pooler_output
        return pooled_output, None


#: Match the name of the HuggingFace Model class to the corresponding Haystack wrapper
HUGGINGFACE_TO_HAYSTACK: Dict[str, Union[Type[HFLanguageModel], Type[DPREncoder]]] = {
    "Auto": HFLanguageModel,
    "Albert": HFLanguageModel,
    "Bert": HFLanguageModel,
    "BigBird": HFLanguageModel,
    "Camembert": HFLanguageModel,
    "Codebert": HFLanguageModel,
    "DebertaV2": HFLanguageModelWithPooler,
    "DistilBert": HFLanguageModelNoSegmentIds,
    "DPRContextEncoder": DPREncoder,
    "DPRQuestionEncoder": DPREncoder,
    "Electra": HFLanguageModelWithPooler,
    "GloVe": HFLanguageModel,
    "MiniLM": HFLanguageModel,
    "Roberta": HFLanguageModel,
    "Umberto": HFLanguageModel,
    "Word2Vec": HFLanguageModel,
    "WordEmbedding_LM": HFLanguageModel,
    "XLMRoberta": HFLanguageModel,
    "XLNet": HFLanguageModelWithPooler,
}
#: HF Capitalization pairs
HUGGINGFACE_CAPITALIZE = {
    "xlm-roberta": "XLMRoberta",
    "deberta-v2": "DebertaV2",
    **{k.lower(): k for k in HUGGINGFACE_TO_HAYSTACK.keys()},
}

#: Regex to match variants of the HF class name, to enhance our mode type guessing abilities.
NAME_HINTS: Dict[str, str] = {
    "xlm.*roberta": "XLMRoberta",
    "roberta.*xml": "XLMRoberta",
    "codebert.*mlm": "Roberta",
    "mlm.*codebert": "Roberta",
    "[dpr]?.*question.*encoder": "DPRQuestionEncoder",
    "[dpr]?.*query.*encoder": "DPRQuestionEncoder",
    "[dpr]?.*passage.*encoder": "DPRContextEncoder",
    "[dpr]?.*context.*encoder": "DPRContextEncoder",
    "[dpr]?.*ctx.*encoder": "DPRContextEncoder",
    "deberta-v2": "DebertaV2",
}

#: Parameters or the pooler of models that don't have their own pooler
POOLER_PARAMETERS: Dict[str, Dict[str, Any]] = {
    "DistilBert": {"summary_last_dropout": 0, "summary_type": "first", "summary_activation": "tanh"},
    "XLNet": {"summary_last_dropout": 0},
    "Electra": {
        "summary_last_dropout": 0,
        "summary_type": "first",
        "summary_activation": "gelu",
        "summary_use_proj": False,
    },
    "DebertaV2": {
        "summary_last_dropout": 0,
        "summary_type": "first",
        "summary_activati": "tanh",
        "summary_use_proj": False,
    },
}


def capitalize_model_type(model_type: str) -> Optional[str]:
    """
    Returns the proper capitalized version of the model type, that can be used to
    retrieve the model class from transformers.
    :param model_type: the model_type as found in the config file
    :return: the capitalized version of the model type, or the original name of not found.
    """
    return HUGGINGFACE_CAPITALIZE.get(model_type.lower(), model_type)


<<<<<<< HEAD
def get_language_model_class(
    model_type: str,
) -> Optional[Type[Union[HFLanguageModel, DPREncoder]]]:
=======
def get_language_model_class(model_type: Optional[str]) -> Optional[Type[Union[HFLanguageModel, DPREncoder]]]:
>>>>>>> c9095992
    """
    Returns the corresponding Haystack LanguageModel subclass.
    :param model_type: the model_type , properly capitalized (see `capitalize_model_type()`)
    :return: the wrapper class, or `None` if `model_type` was `None` or was not recognized.
        Lower case model_type values will return `None` as well
    """
    return HUGGINGFACE_TO_HAYSTACK.get(model_type)


def get_language_model(
    pretrained_model_name_or_path: Union[Path, str],
    model_type: Optional[str] = None,
    language: str = None,
    n_added_tokens: int = 0,
    use_auth_token: Optional[Union[str, bool]] = None,
    revision: Optional[str] = None,
    autoconfig_kwargs: Optional[Dict[str, Any]] = None,
    model_kwargs: Optional[Dict[str, Any]] = None,
) -> LanguageModel:
    """
    Load a pretrained language model by doing one of the following:

    1. Specifying its name and downloading the model.
    2. Pointing to the directory the model is saved in.

    See all supported model variations at: https://huggingface.co/models.

    The appropriate language model class is inferred automatically from model configuration
    or can be manually supplied using `language_model_class`.

    :param pretrained_model_name_or_path: The path of the saved pretrained model or its name.
    :param revision: The version of the model to use from the Hugging Face model hub. This can be a tag name, a branch name, or a commit hash.
    :param language_model_type: (Optional) Name of the language model class to load (for example `Bert`). Overrides any other discovered value.
    """
    logger.info(f" * LOADING MODEL: '{pretrained_model_name_or_path}' {'('+model_type+')' if model_type else ''}")
    from_where = "local storage"

    config_file = Path(pretrained_model_name_or_path) / "language_model_config.json"

    if model_type is None:

        if os.path.exists(config_file):
            # it's a local directory in Haystack format
            config = json.load(open(config_file))
            model_type = config["name"]
            if not model_type:
                model_type = _get_model_type(
                    pretrained_model_name_or_path,
                    use_auth_token=use_auth_token,
                    revision=revision,
                    autoconfig_kwargs=autoconfig_kwargs,
                )

        else:
            # It's from the model hub
            from_where = "the Model Hub"
            model_type = _get_model_type(
                pretrained_model_name_or_path,
                use_auth_token=use_auth_token,
                revision=revision,
                autoconfig_kwargs=autoconfig_kwargs,
            )

    if not model_type:
        logger.error(
            f"Model type not understood for '{pretrained_model_name_or_path}' "
            f"({model_type if model_type else 'model_type not set'}). "
            "Either supply the local path for a saved model, "
            "or the name of a model that can be downloaded from the Model Hub. "
            "Ensure that the model class name can be inferred from the directory name "
            "when loading a Transformers model."
        )
        logger.error(f"Using the AutoModel class for '{pretrained_model_name_or_path}'. This can cause crashes!")
        model_type = "Auto"

    # Find the class corresponding to this model type
    model_type = capitalize_model_type(model_type)
    language_model_class = get_language_model_class(model_type)
    if not language_model_class:
        raise ValueError(
            f"The type of model supplied ({model_type}) is not supported by Haystack or was not correctly identified. "
            f"Supported model types are: {', '.join(HUGGINGFACE_TO_HAYSTACK.keys())}"
        )

    # Instantiate the class for this model
    language_model = language_model_class(
        pretrained_model_name_or_path=pretrained_model_name_or_path,
        model_type=model_type,
        language=language,
        n_added_tokens=n_added_tokens,
        use_auth_token=use_auth_token,
        model_kwargs=model_kwargs,
    )
    logger.info(f"Loaded '{pretrained_model_name_or_path}' ({model_type} model) from {from_where}.")
    return language_model


def _get_model_type(
    model_name_or_path: Union[str, Path],
    use_auth_token: Optional[Union[str, bool]] = None,
    revision: Optional[str] = None,
    autoconfig_kwargs: Optional[Dict[str, Any]] = None,
) -> Optional[str]:
    """
    Given a model name, try to use AutoConfig to understand which model type it is.
    In case it's not successful, tries to infer the type from the name of the model.
    """
    model_name_or_path = str(model_name_or_path)

    model_type: Optional[str] = None
    # Use AutoConfig to understand the model class
    try:
        config = AutoConfig.from_pretrained(
            pretrained_model_name_or_path=model_name_or_path,
            use_auth_token=use_auth_token,
            revision=revision,
            **(autoconfig_kwargs or {}),
        )
        model_type = config.model_type

    except Exception as e:
        logger.error(f"AutoConfig failed to load on '{model_name_or_path}': {str(e)}")

    if not model_type:
        logger.warning("Could not infer the model type from its config. Looking for clues in the model name.")

        # Look for other patterns and variation that hints at the model type
        for regex, model_name in NAME_HINTS.items():
            if re.match(f".*{regex}.*", model_name_or_path):
                model_type = model_name
                break

    if model_type and model_type.lower() == "roberta" and "mlm" in model_name_or_path.lower():
        logger.error(
            f"MLM part of codebert is currently not supported in Haystack: '{model_name_or_path}' may crash later."
        )

    return model_type


def _guess_language(name: str) -> str:
    """
    Looks for clues about the model language in the model name.
    """
    languages = [lang for hint, lang in LANGUAGE_HINTS if hint.lower() in name.lower()]
    if len(languages) > 0:
        language = languages[0]
    else:
        language = "english"
    logger.info(f"Auto-detected model language: {language}")
    return language<|MERGE_RESOLUTION|>--- conflicted
+++ resolved
@@ -793,13 +793,9 @@
     return HUGGINGFACE_CAPITALIZE.get(model_type.lower(), model_type)
 
 
-<<<<<<< HEAD
 def get_language_model_class(
     model_type: str,
 ) -> Optional[Type[Union[HFLanguageModel, DPREncoder]]]:
-=======
-def get_language_model_class(model_type: Optional[str]) -> Optional[Type[Union[HFLanguageModel, DPREncoder]]]:
->>>>>>> c9095992
     """
     Returns the corresponding Haystack LanguageModel subclass.
     :param model_type: the model_type , properly capitalized (see `capitalize_model_type()`)

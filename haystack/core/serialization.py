# SPDX-FileCopyrightText: 2022-present deepset GmbH <info@deepset.ai>
#
# SPDX-License-Identifier: Apache-2.0
import inspect
from collections.abc import Callable
from dataclasses import dataclass
from typing import Any, Dict, Optional, Type

from haystack.core.component.component import _hook_component_init
from haystack.core.errors import DeserializationError, SerializationError


@dataclass(frozen=True)
class DeserializationCallbacks:
    """
    Callback functions that are invoked in specific stages of the pipeline deserialization process.

    :param component_pre_init:
        Invoked just before a component instance is
        initialized. Receives the following inputs:
        `component_name` (`str`), `component_class` (`Type`), `init_params` (`Dict[str, Any]`).

        The callback is allowed to modify the `init_params`
        dictionary, which contains all the parameters that
        are passed to the component's constructor.
    """

    component_pre_init: Optional[Callable] = None


def component_to_dict(obj: Any) -> Dict[str, Any]:
    """
    Converts a component instance into a dictionary.

    If a `to_dict` method is present in the component instance, that will be used instead of the default method.

    :param obj:
        The component to be serialized.
    :returns:
        A dictionary representation of the component.

    :raises SerializationError:
        If the component doesn't have a `to_dict` method and the values of the init parameters can't be determined.
    """
    if hasattr(obj, "to_dict"):
        return obj.to_dict()

    init_parameters = {}
    for name, param in inspect.signature(obj.__init__).parameters.items():
        # Ignore `args` and `kwargs`, used by the default constructor
        if name in ("args", "kwargs"):
            continue
        try:
            # This only works if the Component constructor assigns the init
            # parameter to an instance variable or property with the same name
            param_value = getattr(obj, name)
        except AttributeError as e:
            # If the parameter doesn't have a default value, raise an error
            if param.default is param.empty:
                raise SerializationError(
                    f"Cannot determine the value of the init parameter '{name}' for the class {obj.__class__.__name__}."
                    f"You can fix this error by assigning 'self.{name} = {name}' or adding a "
                    f"custom serialization method 'to_dict' to the class."
                ) from e
            # In case the init parameter was not assigned, we use the default value
            param_value = param.default
        init_parameters[name] = param_value

    return default_to_dict(obj, **init_parameters)


def generate_qualified_class_name(cls: Type[object]) -> str:
    """
    Generates a qualified class name for a class.

    :param cls:
        The class whose qualified name is to be generated.
    :returns:
        The qualified name of the class.
    """
    return f"{cls.__module__}.{cls.__name__}"


def component_from_dict(
    cls: Type[object], data: Dict[str, Any], name: str, callbacks: Optional[DeserializationCallbacks] = None
) -> Any:
    """
    Creates a component instance from a dictionary.

    If a `from_dict` method is present in the component class, that will be used instead of the default method.

    :param cls:
        The class to be used for deserialization.
    :param data:
        The serialized data.
    :param name:
        The name of the component.
    :param callbacks:
        Callbacks to invoke during deserialization.
    :returns:
        The deserialized component.
    """

    def component_pre_init_callback(component_cls, init_params):
        assert callbacks is not None
        assert callbacks.component_pre_init is not None
        callbacks.component_pre_init(name, component_cls, init_params)

    def do_from_dict():
        if hasattr(cls, "from_dict"):
            return cls.from_dict(data)

        return default_from_dict(cls, data)

    if callbacks is None or callbacks.component_pre_init is None:
        return do_from_dict()

    with _hook_component_init(component_pre_init_callback):
        return do_from_dict()


def default_to_dict(obj: Any, **init_parameters) -> Dict[str, Any]:
    """
    Utility function to serialize an object to a dictionary.

<<<<<<< HEAD
    This is mostly necessary for Components but it can be used by any object.
=======
    This is mostly necessary for Components, but it can be used by any object.
>>>>>>> d7638cfd

    `init_parameters` are parameters passed to the object class `__init__`.
    They must be defined explicitly as they'll be used when creating a new
    instance of `obj` with `from_dict`. Omitting them might cause deserialisation
    errors or unexpected behaviours later, when calling `from_dict`.

    An example usage:

    ```python
    class MyClass:
        def __init__(self, my_param: int = 10):
            self.my_param = my_param

        def to_dict(self):
            return default_to_dict(self, my_param=self.my_param)


    obj = MyClass(my_param=1000)
    data = obj.to_dict()
    assert data == {
        "type": "MyClass",
        "init_parameters": {
            "my_param": 1000,
        },
    }
    ```

    :param obj:
        The object to be serialized.
    :param init_parameters:
        The parameters used to create a new instance of the class.
    :returns:
        A dictionary representation of the instance.
    """
    return {"type": generate_qualified_class_name(type(obj)), "init_parameters": init_parameters}


def default_from_dict(cls: Type[object], data: Dict[str, Any]) -> Any:
    """
    Utility function to deserialize a dictionary to an object.

<<<<<<< HEAD
    This is mostly necessary for Components but it can be used by any object.
=======
    This is mostly necessary for Components but, it can be used by any object.
>>>>>>> d7638cfd

    The function will raise a `DeserializationError` if the `type` field in `data` is
    missing or it doesn't match the type of `cls`.

    If `data` contains an `init_parameters` field it will be used as parameters to create
    a new instance of `cls`.

    :param cls:
        The class to be used for deserialization.
    :param data:
        The serialized data.
    :returns:
        The deserialized object.

    :raises DeserializationError:
        If the `type` field in `data` is missing or it doesn't match the type of `cls`.
    """
    init_params = data.get("init_parameters", {})
    if "type" not in data:
        raise DeserializationError("Missing 'type' in serialization data")
    if data["type"] != generate_qualified_class_name(cls):
        raise DeserializationError(f"Class '{data['type']}' can't be deserialized as '{cls.__name__}'")
    return cls(**init_params)<|MERGE_RESOLUTION|>--- conflicted
+++ resolved
@@ -123,12 +123,7 @@
     """
     Utility function to serialize an object to a dictionary.
 
-<<<<<<< HEAD
     This is mostly necessary for Components but it can be used by any object.
-=======
-    This is mostly necessary for Components, but it can be used by any object.
->>>>>>> d7638cfd
-
     `init_parameters` are parameters passed to the object class `__init__`.
     They must be defined explicitly as they'll be used when creating a new
     instance of `obj` with `from_dict`. Omitting them might cause deserialisation
@@ -169,11 +164,7 @@
     """
     Utility function to deserialize a dictionary to an object.
 
-<<<<<<< HEAD
     This is mostly necessary for Components but it can be used by any object.
-=======
-    This is mostly necessary for Components but, it can be used by any object.
->>>>>>> d7638cfd
 
     The function will raise a `DeserializationError` if the `type` field in `data` is
     missing or it doesn't match the type of `cls`.

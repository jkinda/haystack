--- conflicted
+++ resolved
@@ -16,13 +16,9 @@
 
 def _prepare_for_drawing(graph: networkx.MultiDiGraph) -> networkx.MultiDiGraph:
     """
-<<<<<<< HEAD
-    Add some extra nodes to show the inputs and outputs of the pipeline. Also adds labels to edges.
-=======
     Add some extra nodes to show the inputs and outputs of the pipeline.
 
     Also adds labels to edges.
->>>>>>> d7638cfd
     """
     # Label the edges
     for inp, outp, key, data in graph.edges(keys=True, data=True):
@@ -106,13 +102,9 @@
     """
     Converts a Networkx graph into Mermaid syntax.
 
-<<<<<<< HEAD
+
     The output of this function can be used in the documentation with `mermaid` codeblocks and it will be
     automatically rendered.
-=======
-    The output of this function can be used in the documentation with `mermaid` codeblocks, and it will
-    be automatically rendered.
->>>>>>> d7638cfd
     """
     # Copy the graph to avoid modifying the original
     graph = _prepare_for_drawing(graph.copy())

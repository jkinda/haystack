# pylint: disable=too-many-public-methods

from __future__ import annotations

from typing import Dict, List, Optional, Any, Set, Tuple, Union

try:
    from typing import Literal
except ImportError:
    from typing_extensions import Literal  # type: ignore

import copy
import json
import inspect
import logging
import tempfile
import traceback
from pathlib import Path

import yaml
import numpy as np
import pandas as pd
import networkx as nx
from pandas.core.frame import DataFrame
from tqdm import tqdm
from networkx import DiGraph
from networkx.drawing.nx_agraph import to_agraph

from haystack import __version__
from haystack.nodes.evaluator.evaluator import (
    calculate_em_str_multi,
    calculate_f1_str_multi,
    semantic_answer_similarity,
)
from haystack.pipelines.config import (
    get_component_definitions,
    get_pipeline_definition,
    read_pipeline_config_from_yaml,
    validate_config,
    _add_node_to_pipeline_graph,
    _init_pipeline_graph,
    VALID_ROOT_NODES,
)
from haystack.pipelines.utils import generate_code, print_eval_report
from haystack.utils import DeepsetCloud
from haystack.schema import EvaluationResult, MultiLabel, Document
from haystack.errors import HaystackError, PipelineError, PipelineConfigError
from haystack.nodes.base import BaseComponent, RootNode
from haystack.nodes.retriever.base import BaseRetriever
from haystack.document_stores.base import BaseDocumentStore
from haystack.telemetry import send_event
from haystack.utils.experiment_tracking import MLflowTrackingHead, Tracker as tracker


logger = logging.getLogger(__name__)


ROOT_NODE_TO_PIPELINE_NAME = {"query": "query", "file": "indexing"}
CODE_GEN_DEFAULT_COMMENT = "This code has been generated."
TRACKING_TOOL_TO_HEAD = {"mlflow": MLflowTrackingHead}


class Pipeline:
    """
<<<<<<< HEAD
    RootNode feeds inputs together with corresponding params to a Pipeline.
    """

    outgoing_edges = 1

    def run(self, root_node: str):  # type: ignore
        return {}, "output_1"

    def run_batch(self, root_node: str):  # type: ignore
        return {}, "output_1"

=======
    Pipeline brings together building blocks to build a complex search pipeline with Haystack & user-defined components.
>>>>>>> bce84577

    Under-the-hood, a pipeline is represented as a directed acyclic graph of component nodes. It enables custom query
    flows with options to branch queries(eg, extractive qa vs keyword match query), merge candidate documents for a
    Reader from multiple Retrievers, or re-ranking of candidate documents.
    """

    def __init__(self):
        self.graph = DiGraph()

<<<<<<< HEAD
    @abstractmethod
    def run_batch(self, **kwargs):
        raise NotImplementedError("This is an abstract method. Use Pipeline or RayPipeline instead.")

    @abstractmethod
    def get_config(self, return_defaults: bool = False) -> dict:
=======
    @property
    def root_node(self) -> Optional[str]:
>>>>>>> bce84577
        """
        Returns the root node of the pipeline's graph.
        """
        if len(self.graph.nodes) < 1:
            return None
        return list(self.graph.nodes)[0]  # List conversion is required, see networkx docs

    @property
    def components(self) -> Dict[str, BaseComponent]:
        return {
            name: attributes["component"]
            for name, attributes in self.graph.nodes.items()
            if not isinstance(attributes["component"], RootNode)
        }

    def to_code(
        self, pipeline_variable_name: str = "pipeline", generate_imports: bool = True, add_comment: bool = False
    ) -> str:
        """
        Returns the code to create this pipeline as string.

        :param pipeline_variable_name: The variable name of the generated pipeline.
                                       Default value is 'pipeline'.
        :param generate_imports: Whether to include the required import statements into the code.
                                 Default value is True.
        :param add_comment: Whether to add a preceding comment that this code has been generated.
                            Default value is False.
        """
        pipeline_config = self.get_config()
        code = generate_code(
            pipeline_config=pipeline_config,
            pipeline_variable_name=pipeline_variable_name,
            generate_imports=generate_imports,
            comment=CODE_GEN_DEFAULT_COMMENT if add_comment else None,
        )
        return code

    def to_notebook_cell(
        self, pipeline_variable_name: str = "pipeline", generate_imports: bool = True, add_comment: bool = True
    ):
        """
        Creates a new notebook cell with the code to create this pipeline.

        :param pipeline_variable_name: The variable name of the generated pipeline.
                                       Default value is 'pipeline'.
        :param generate_imports: Whether to include the required import statements into the code.
                                 Default value is True.
        :param add_comment: Whether to add a preceding comment that this code has been generated.
                            Default value is True.
        """
        pipeline_config = self.get_config()
        code = generate_code(
            pipeline_config=pipeline_config,
            pipeline_variable_name=pipeline_variable_name,
            generate_imports=generate_imports,
            comment=CODE_GEN_DEFAULT_COMMENT if add_comment else None,
            add_pipeline_cls_import=False,
        )
        try:
            get_ipython().set_next_input(code)  # type: ignore
        except NameError:
            logger.error("Could not create notebook cell. Make sure you're running in a notebook environment.")

    @classmethod
    def load_from_deepset_cloud(
        cls,
        pipeline_config_name: str,
        pipeline_name: str = "query",
        workspace: str = "default",
        api_key: Optional[str] = None,
        api_endpoint: Optional[str] = None,
        overwrite_with_env_variables: bool = False,
    ):
        """
        Load Pipeline from Deepset Cloud defining the individual components and how they're tied together to form
        a Pipeline. A single config can declare multiple Pipelines, in which case an explicit `pipeline_name` must
        be passed.

        In order to get a list of all available pipeline_config_names, call `list_pipelines_on_deepset_cloud()`.
        Use the returned `name` as `pipeline_config_name`.

        :param pipeline_config_name: name of the config file inside the Deepset Cloud workspace.
                                     To get a list of all available pipeline_config_names, call `list_pipelines_on_deepset_cloud()`.
        :param pipeline_name: specifies which pipeline to load from config.
                              Deepset Cloud typically provides a 'query' and a 'index' pipeline per config.
        :param workspace: workspace in Deepset Cloud
        :param api_key: Secret value of the API key.
                        If not specified, will be read from DEEPSET_CLOUD_API_KEY environment variable.
        :param api_endpoint: The URL of the Deepset Cloud API.
                             If not specified, will be read from DEEPSET_CLOUD_API_ENDPOINT environment variable.
        :param overwrite_with_env_variables: Overwrite the config with environment variables. For example,
                                             to change return_no_answer param for a FARMReader, an env
                                             variable 'READER_PARAMS_RETURN_NO_ANSWER=False' can be set. Note that an
                                             `_` sign must be used to specify nested hierarchical properties.
        """
        client = DeepsetCloud.get_pipeline_client(
            api_key=api_key, api_endpoint=api_endpoint, workspace=workspace, pipeline_config_name=pipeline_config_name
        )
        pipeline_config = client.get_pipeline_config()

        # update document store params in order to connect to correct index
        for component_config in pipeline_config["components"]:
            if component_config["type"] == "DeepsetCloudDocumentStore":
                params = component_config.get("params", {})
                params.update(
                    {
                        "api_key": api_key,
                        "api_endpoint": api_endpoint,
                        "workspace": workspace,
                        "index": pipeline_config_name,
                    }
                )
                component_config["params"] = params

        del pipeline_config["name"]  # Would fail validation otherwise
        pipeline = cls.load_from_config(
            pipeline_config=pipeline_config,
            pipeline_name=pipeline_name,
            overwrite_with_env_variables=overwrite_with_env_variables,
        )
        return pipeline

    @classmethod
    def list_pipelines_on_deepset_cloud(
        cls, workspace: str = "default", api_key: Optional[str] = None, api_endpoint: Optional[str] = None
    ) -> List[dict]:
        """
        Lists all pipeline configs available on Deepset Cloud.

        :param workspace: workspace in Deepset Cloud
        :param api_key: Secret value of the API key.
                        If not specified, will be read from DEEPSET_CLOUD_API_KEY environment variable.
        :param api_endpoint: The URL of the Deepset Cloud API.
                             If not specified, will be read from DEEPSET_CLOUD_API_ENDPOINT environment variable.

        Returns:
            list of dictionaries: List[dict]
            each dictionary: {
                        "name": str -> `pipeline_config_name` to be used in `load_from_deepset_cloud()`,
                        "..." -> additional pipeline meta information
                        }
            example:
                    [{'name': 'my_super_nice_pipeline_config',
                        'pipeline_id': '2184e0c1-c6ec-40a1-9b28-5d2768e5efa2',
                        'status': 'DEPLOYED',
                        'created_at': '2022-02-01T09:57:03.803991+00:00',
                        'deleted': False,
                        'is_default': False,
                        'indexing': {'status': 'IN_PROGRESS',
                        'pending_file_count': 3,
                        'total_file_count': 31}}]
        """
        client = DeepsetCloud.get_pipeline_client(api_key=api_key, api_endpoint=api_endpoint, workspace=workspace)
        pipeline_config_infos = list(client.list_pipeline_configs())
        return pipeline_config_infos

    @classmethod
    def save_to_deepset_cloud(
        cls,
        query_pipeline: Pipeline,
        index_pipeline: Pipeline,
        pipeline_config_name: str,
        workspace: str = "default",
        api_key: Optional[str] = None,
        api_endpoint: Optional[str] = None,
        overwrite: bool = False,
    ):
        """
        Saves a Pipeline config to Deepset Cloud defining the individual components and how they're tied together to form
        a Pipeline. A single config must declare a query pipeline and a index pipeline.

        :param query_pipeline: the query pipeline to save.
        :param index_pipeline: the index pipeline to save.
        :param pipeline_config_name: name of the config file inside the Deepset Cloud workspace.
        :param workspace: workspace in Deepset Cloud
        :param api_key: Secret value of the API key.
                        If not specified, will be read from DEEPSET_CLOUD_API_KEY environment variable.
        :param api_endpoint: The URL of the Deepset Cloud API.
                             If not specified, will be read from DEEPSET_CLOUD_API_ENDPOINT environment variable.
        :param overwrite: Whether to overwrite the config if it already exists. Otherwise an error is being raised.
        """
        query_config = query_pipeline.get_config()
        index_config = index_pipeline.get_config()
        pipelines = query_config["pipelines"] + index_config["pipelines"]
        all_components = query_config["components"] + index_config["components"]
        distinct_components = [c for c in {component["name"]: component for component in all_components}.values()]
        document_stores = [c for c in distinct_components if c["type"].endswith("DocumentStore")]
        for document_store in document_stores:
            if document_store["type"] != "DeepsetCloudDocumentStore":
                logger.info(
                    f"In order to be used on Deepset Cloud, component '{document_store['name']}' of type '{document_store['type']}' "
                    f"has been automatically converted to type DeepsetCloudDocumentStore. "
                    f"Usually this replacement will result in equivalent pipeline quality. "
                    f"However depending on chosen settings of '{document_store['name']}' differences might occur."
                )
                document_store["type"] = "DeepsetCloudDocumentStore"
                document_store["params"] = {}
        config = {"components": distinct_components, "pipelines": pipelines, "version": __version__}

        client = DeepsetCloud.get_pipeline_client(api_key=api_key, api_endpoint=api_endpoint, workspace=workspace)
        pipeline_config_info = client.get_pipeline_config_info(pipeline_config_name=pipeline_config_name)
        if pipeline_config_info:
            if overwrite:
                if pipeline_config_info["status"] == "DEPLOYED":
                    raise ValueError(
                        f"Deployed pipeline configs are not allowed to be updated. Please undeploy pipeline config '{pipeline_config_name}' first."
                    )
                client.update_pipeline_config(config=config, pipeline_config_name=pipeline_config_name)
                logger.info(f"Pipeline config '{pipeline_config_name}' successfully updated.")
            else:
                raise ValueError(
                    f"Pipeline config '{pipeline_config_name}' already exists. Set `overwrite=True` to overwrite pipeline config."
                )
        else:
            client.save_pipeline_config(config=config, pipeline_config_name=pipeline_config_name)
            logger.info(f"Pipeline config '{pipeline_config_name}' successfully created.")

    @classmethod
    def deploy_on_deepset_cloud(
        cls,
        pipeline_config_name: str,
        workspace: str = "default",
        api_key: Optional[str] = None,
        api_endpoint: Optional[str] = None,
        timeout: int = 60,
    ):
        """
        Deploys the pipelines of a pipeline config on Deepset Cloud.
        Blocks until pipelines are successfully deployed, deployment failed or timeout exceeds.
        If pipelines are already deployed no action will be taken and an info will be logged.
        If timeout exceeds a TimeoutError will be raised.
        If deployment fails a DeepsetCloudError will be raised.

        Pipeline config must be present on Deepset Cloud. See save_to_deepset_cloud() for more information.

        :param pipeline_config_name: name of the config file inside the Deepset Cloud workspace.
        :param workspace: workspace in Deepset Cloud
        :param api_key: Secret value of the API key.
                        If not specified, will be read from DEEPSET_CLOUD_API_KEY environment variable.
        :param api_endpoint: The URL of the Deepset Cloud API.
                             If not specified, will be read from DEEPSET_CLOUD_API_ENDPOINT environment variable.
        :param timeout: The time in seconds to wait until deployment completes.
                        If the timeout is exceeded an error will be raised.
        """
        client = DeepsetCloud.get_pipeline_client(api_key=api_key, api_endpoint=api_endpoint, workspace=workspace)
        client.deploy(pipeline_config_name=pipeline_config_name, timeout=timeout)

    @classmethod
    def undeploy_on_deepset_cloud(
        cls,
        pipeline_config_name: str,
        workspace: str = "default",
        api_key: Optional[str] = None,
        api_endpoint: Optional[str] = None,
        timeout: int = 60,
    ):
        """
        Undeploys the pipelines of a pipeline config on Deepset Cloud.
        Blocks until pipelines are successfully undeployed, undeployment failed or timeout exceeds.
        If pipelines are already undeployed no action will be taken and an info will be logged.
        If timeout exceeds a TimeoutError will be raised.
        If deployment fails a DeepsetCloudError will be raised.

        Pipeline config must be present on Deepset Cloud. See save_to_deepset_cloud() for more information.

        :param pipeline_config_name: name of the config file inside the Deepset Cloud workspace.
        :param workspace: workspace in Deepset Cloud
        :param api_key: Secret value of the API key.
                        If not specified, will be read from DEEPSET_CLOUD_API_KEY environment variable.
        :param api_endpoint: The URL of the Deepset Cloud API.
                             If not specified, will be read from DEEPSET_CLOUD_API_ENDPOINT environment variable.
        :param timeout: The time in seconds to wait until undeployment completes.
                        If the timeout is exceeded an error will be raised.
        """
        client = DeepsetCloud.get_pipeline_client(api_key=api_key, api_endpoint=api_endpoint, workspace=workspace)
        client.undeploy(pipeline_config_name=pipeline_config_name, timeout=timeout)

    def add_node(self, component: BaseComponent, name: str, inputs: List[str]):
        """
        Add a new node to the pipeline.

        :param component: The object to be called when the data is passed to the node. It can be a Haystack component
                          (like Retriever, Reader, or Generator) or a user-defined object that implements a run()
                          method to process incoming data from predecessor node.
        :param name: The name for the node. It must not contain any dots.
        :param inputs: A list of inputs to the node. If the predecessor node has a single outgoing edge, just the name
                       of node is sufficient. For instance, a 'BM25Retriever' node would always output a single
                       edge with a list of documents. It can be represented as ["BM25Retriever"].

                       In cases when the predecessor node has multiple outputs, e.g., a "QueryClassifier", the output
                       must be specified explicitly as "QueryClassifier.output_2".
        """
        if len(self.graph.nodes) < 1:
            candidate_roots = [input_node for input_node in inputs if input_node in VALID_ROOT_NODES]
            if len(candidate_roots) != 1:
                raise PipelineConfigError(
                    "The first node of a pipeline must have one single root node "
                    f"as input ({' or '.join(VALID_ROOT_NODES)})."
                )
            self.graph = _init_pipeline_graph(root_node_name=candidate_roots[0])

        component_definitions = get_component_definitions(pipeline_config=self.get_config())

        # Check for duplicates before adding the definition
        if name in component_definitions.keys():
            raise PipelineConfigError(f"A node named '{name}' is already in the pipeline. Choose another name.")
        component_definitions[name] = component._component_config

        # Name any nested component before adding them
        component.name = name
        component_names = self._get_all_component_names()
        component_names.add(name)
        self._set_sub_component_names(component, component_names=component_names)

<<<<<<< HEAD
        if len(self.graph.nodes) == 2:  # first node added; connect with Root
            if not len(inputs) == 1 and inputs[0].split(".")[0] == self.root_node:
                raise PipelineConfigError(
                    f"The '{name}' node can only input from {self.root_node}. "
                    f"Set the 'inputs' parameter to ['{self.root_node}']"
                )
            self.graph.add_edge(self.root_node, name, label="output_1")
            return

        for input_node in inputs:
            if "." in input_node:
                [input_node_name, input_edge_name] = input_node.split(".")
                if not "output_" in input_edge_name:
                    raise PipelineConfigError(f"'{input_edge_name}' is not a valid edge name.")

                outgoing_edges_input_node = self.graph.nodes[input_node_name]["component"].outgoing_edges
                if not int(input_edge_name.split("_")[1]) <= outgoing_edges_input_node:
                    raise PipelineConfigError(
                        f"Cannot connect '{input_edge_name}' from '{input_node_name}' as it only has "
                        f"{outgoing_edges_input_node} outgoing edge(s)."
                    )
            else:
                try:
                    outgoing_edges_input_node = self.graph.nodes[input_node]["component"].outgoing_edges
                    if not outgoing_edges_input_node == 1:
                        raise PipelineConfigError(
                            f"Adding an edge from {input_node} to {name} is ambiguous as {input_node} has {outgoing_edges_input_node} edges. "
                            f"Please specify the output explicitly."
                        )

                except KeyError as e:
                    raise PipelineConfigError(
                        f"Cannot find node '{input_node}'. Make sure you're not using more "
                        f"than one root node ({valid_root_nodes}) in the same pipeline and that a node "
                        f"called '{input_node}' is defined."
                    ) from e

                input_node_name = input_node
                input_edge_name = "output_1"
            self.graph.add_edge(input_node_name, name, label=input_edge_name)

        if not nx.is_directed_acyclic_graph(self.graph):
            self.graph.remove_node(name)
            raise PipelineConfigError(f"Cannot add '{name}': it will create a loop in the pipeline.")
=======
        self.graph = _add_node_to_pipeline_graph(
            graph=self.graph,
            components=component_definitions,
            node={"name": name, "inputs": inputs},
            instance=component,
        )
>>>>>>> bce84577

    def get_node(self, name: str) -> Optional[BaseComponent]:
        """
        Get a node from the Pipeline.

        :param name: The name of the node.
        """
        graph_node = self.graph.nodes.get(name)
        component = graph_node["component"] if graph_node else None
        return component

    # FIXME unused and untested. In which cases do we need to set nodes? Can this be removed?
    def set_node(self, name: str, component):
        """
        Set the component for a node in the Pipeline.

        :param name: The name of the node.
        :param component: The component object to be set at the node.
        """
        self.graph.nodes[name]["component"] = component

    def run(  # type: ignore
        self,
        query: Optional[str] = None,
        file_paths: Optional[List[str]] = None,
        labels: Optional[MultiLabel] = None,
        documents: Optional[List[Document]] = None,
        meta: Optional[Union[dict, List[dict]]] = None,
        params: Optional[dict] = None,
        debug: Optional[bool] = None,
    ):
        """
        Runs the pipeline, one node at a time.

        :param query: The search query (for query pipelines only)
        :param file_paths: The files to index (for indexing pipelines only)
        :param labels:
        :param documents:
        :param meta:
        :param params: Dictionary of parameters to be dispatched to the nodes.
                       If you want to pass a param to all nodes, you can just use: {"top_k":10}
                       If you want to pass it to targeted nodes, you can do:
                       {"Retriever": {"top_k": 10}, "Reader": {"top_k": 3, "debug": True}}
        :param debug: Whether the pipeline should instruct nodes to collect debug information
                      about their execution. By default these include the input parameters
                      they received and the output they generated. All debug information can
                      then be found in the dict returned by this method under the key "_debug"
        """
        # validate the node names
<<<<<<< HEAD
        self._validate_node_names_in_params(params=params)
=======
        if params:
            if not all(node_id in self.graph.nodes for node_id in params.keys()):

                # Might be a non-targeted param. Verify that too
                not_a_node = set(params.keys()) - set(self.graph.nodes)
                valid_global_params = set(["debug"])  # Debug will be picked up by _dispatch_run, see its code
                for node_id in self.graph.nodes:
                    run_signature_args = inspect.signature(self.graph.nodes[node_id]["component"].run).parameters.keys()
                    valid_global_params |= set(run_signature_args)
                invalid_keys = [key for key in not_a_node if key not in valid_global_params]

                if invalid_keys:
                    raise ValueError(
                        f"No node(s) or global parameter(s) named {', '.join(invalid_keys)} found in pipeline."
                    )
        root_node = self.root_node
        if not root_node:
            raise PipelineError("Cannot run a pipeline with no nodes.")
>>>>>>> bce84577

        node_output = None
        queue: Dict[str, Any] = {
            root_node: {"root_node": root_node, "params": params}
        }  # ordered dict with "node_id" -> "input" mapping that acts as a FIFO queue
        if query:
            queue[root_node]["query"] = query
        if file_paths:
            queue[root_node]["file_paths"] = file_paths
        if labels:
            queue[root_node]["labels"] = labels
        if documents:
            queue[root_node]["documents"] = documents
        if meta:
            queue[root_node]["meta"] = meta

        i = 0  # the first item is popped off the queue unless it is a "join" node with unprocessed predecessors
        while queue:
            node_id = list(queue.keys())[i]
            node_input = queue[node_id]
            node_input["node_id"] = node_id

            # Apply debug attributes to the node input params
            # NOTE: global debug attributes will override the value specified
            # in each node's params dictionary.
            if debug is None and node_input:
                if node_input.get("params", {}):
                    debug = params.get("debug", None)  # type: ignore
            if debug is not None:
                if not node_input.get("params", None):
                    node_input["params"] = {}
                if node_id not in node_input["params"].keys():
                    node_input["params"][node_id] = {}
                node_input["params"][node_id]["debug"] = debug

            predecessors = set(nx.ancestors(self.graph, node_id))
            if predecessors.isdisjoint(set(queue.keys())):  # only execute if predecessor nodes are executed
                try:
                    logger.debug(f"Running node `{node_id}` with input `{node_input}`")
                    node_output, stream_id = self.graph.nodes[node_id]["component"]._dispatch_run(**node_input)
                except Exception as e:
                    tb = traceback.format_exc()
                    raise Exception(
                        f"Exception while running node `{node_id}` with input `{node_input}`: {e}, full stack trace: {tb}"
                    )
                queue.pop(node_id)
                #
                if stream_id == "split":
                    for stream_id in [key for key in node_output.keys() if key.startswith("output_")]:
                        current_node_output = {k: v for k, v in node_output.items() if not k.startswith("output_")}
                        current_docs = node_output.pop(stream_id)
                        current_node_output["documents"] = current_docs
                        next_nodes = self.get_next_nodes(node_id, stream_id)
                        for n in next_nodes:
                            queue[n] = current_node_output
                else:
                    next_nodes = self.get_next_nodes(node_id, stream_id)
                    for n in next_nodes:  # add successor nodes with corresponding inputs to the queue
                        if queue.get(n):  # concatenate inputs if it's a join node
                            existing_input = queue[n]
                            if "inputs" not in existing_input.keys():
                                updated_input: dict = {"inputs": [existing_input, node_output], "params": params}
                                if query:
                                    updated_input["query"] = query
                                if file_paths:
                                    updated_input["file_paths"] = file_paths
                                if labels:
                                    updated_input["labels"] = labels
                                if documents:
                                    updated_input["documents"] = documents
                                if meta:
                                    updated_input["meta"] = meta
                            else:
                                existing_input["inputs"].append(node_output)
                                updated_input = existing_input
                            queue[n] = updated_input
                        else:
                            queue[n] = node_output
                i = 0
            else:
                i += 1  # attempt executing next node in the queue as current `node_id` has unprocessed predecessors
        return node_output

    def run_batch(  # type: ignore
        self,
        queries: Optional[Union[str, List[str]]] = None,
        file_paths: Optional[List[str]] = None,
        labels: Optional[Union[MultiLabel, List[MultiLabel]]] = None,
        documents: Optional[Union[List[Document], List[List[Document]]]] = None,
        meta: Optional[Union[Dict[str, Any], List[Dict[str, Any]]]] = None,
        params: Optional[dict] = None,
        debug: Optional[bool] = None,
    ):
        """
        Runs the pipeline in batch mode, one node at a time.

        :param queries: Single search query or list of search queries (for query pipelines only)
        :param file_paths: The files to index (for indexing pipelines only). Providing file_paths will result in
                           calling the Pipeline's run method instead of run_batch
        :param labels:
        :param documents:
        :param meta:
        :param params: Dictionary of parameters to be dispatched to the nodes.
                       If you want to pass a param to all nodes, you can just use: {"top_k":10}
                       If you want to pass it to targeted nodes, you can do:
                       {"Retriever": {"top_k": 10}, "Reader": {"top_k": 3, "debug": True}}
        :param debug: Whether the pipeline should instruct nodes to collect debug information
                      about their execution. By default these include the input parameters
                      they received and the output they generated. All debug information can
                      then be found in the dict returned by this method under the key "_debug"
        """
        if file_paths is not None or meta is not None:
            logger.info(
                "It seems that an indexing Pipeline is run, " "so using the nodes' run method instead of run_batch."
            )
            if isinstance(queries, list):
                raise PipelineError("For indexing, only a single query can be provided.")
            if isinstance(labels, list):
                raise PipelineError("For indexing, only one MultiLabel object can be provided as labels.")
            if documents and isinstance(documents[0], list):
                flattened_documents: List[Document] = []
                for doc_list in documents:
                    assert isinstance(doc_list, list)
                    flattened_documents.extend(doc_list)
            return self.run(
                query=queries,
                file_paths=file_paths,
                labels=labels,
                documents=flattened_documents,
                meta=meta,
                params=params,
                debug=debug,
            )
        # Validate node names
        self._validate_node_names_in_params(params=params)

        node_output = None
        queue = {
            self.root_node: {"root_node": self.root_node, "params": params}
        }  # ordered dict with "node_id" -> "input" mapping that acts as a FIFO queue
        if queries:
            queue[self.root_node]["queries"] = queries
        if file_paths:
            queue[self.root_node]["file_paths"] = file_paths
        if labels:
            queue[self.root_node]["labels"] = labels
        if documents:
            queue[self.root_node]["documents"] = documents
        if meta:
            queue[self.root_node]["meta"] = meta

        i = 0  # the first item is popped off the queue unless it is a "join" node with unprocessed predecessors
        while queue:
            node_id = list(queue.keys())[i]
            node_input = queue[node_id]
            node_input["node_id"] = node_id

            # Apply debug attributes to the node input params
            # NOTE: global debug attributes will override the value specified in each node's params dictionary.
            if debug is None and node_input:
                if node_input.get("params", {}):
                    debug = params.get("debug", None)  # type: ignore
            if debug is not None:
                if not node_input.get("params", None):
                    node_input["params"] = {}
                if node_id not in node_input["params"].keys():
                    node_input["params"][node_id] = {}
                node_input["params"][node_id]["debug"] = debug

            predecessors = set(nx.ancestors(self.graph, node_id))
            if predecessors.isdisjoint(set(queue.keys())):  # only execute if predecessor nodes are executed
                try:
                    logger.debug(f"Running node `{node_id}` with input `{node_input}`")
                    node_output, stream_id = self.graph.nodes[node_id]["component"]._dispatch_run_batch(**node_input)
                except Exception as e:
                    tb = traceback.format_exc()
                    raise Exception(
                        f"Exception while running node `{node_id}` with input `{node_input}`: {e}, "
                        f"full stack trace: {tb}"
                    )
                queue.pop(node_id)

                if stream_id == "split":
                    for stream_id in [key for key in node_output.keys() if key.startswith("output_")]:
                        current_node_output = {k: v for k, v in node_output.items() if not k.startswith("output_")}
                        current_docs = node_output.pop(stream_id)
                        current_node_output["documents"] = current_docs
                        next_nodes = self.get_next_nodes(node_id, stream_id)
                        for n in next_nodes:
                            queue[n] = current_node_output
                else:
                    next_nodes = self.get_next_nodes(node_id, stream_id)
                    for n in next_nodes:
                        if queue.get(n):  # concatenate inputs if it's a join node
                            existing_input = queue[n]
                            if "inputs" not in existing_input.keys():
                                updated_input: Dict = {"inputs": [existing_input, node_output], "params": params}
                                if queries:
                                    updated_input["queries"] = queries
                                if file_paths:
                                    updated_input["file_paths"] = file_paths
                                if labels:
                                    updated_input["labels"] = labels
                                if documents:
                                    updated_input["documents"] = documents
                                if meta:
                                    updated_input["meta"] = meta
                            else:
                                existing_input["inputs"].append(node_output)
                                updated_input = existing_input
                            queue[n] = updated_input
                        else:
                            queue[n] = node_output
                i = 0
            else:
                i += 1  # attempt executing next node in the queue as current `node_id` has unprocessed predecessors

        return node_output

    @classmethod
    def eval_beir(
        cls,
        index_pipeline: Pipeline,
        query_pipeline: Pipeline,
        index_params: dict = {},
        query_params: dict = {},
        dataset: str = "scifact",
        dataset_dir: Path = Path("."),
        top_k_values: List[int] = [1, 3, 5, 10, 100, 1000],
        keep_index: bool = False,
    ) -> Tuple[Dict[str, float], Dict[str, float], Dict[str, float], Dict[str, float]]:
        """
        Runs information retrieval evaluation of a pipeline using BEIR on a specified BEIR dataset.
        See https://github.com/beir-cellar/beir for more information.

        :param index_pipeline: The indexing pipeline to use.
        :param query_pipeline: The query pipeline to evaluate.
        :param index_params: The params to use during indexing (see pipeline.run's params).
        :param query_params: The params to use during querying (see pipeline.run's params).
        :param dataset: The BEIR dataset to use.
        :param dataset_dir: The directory to store the dataset to.
        :param top_k_values: The top_k values each metric will be calculated for.
        :param keep_index: Whether to keep the index after evaluation.
                           If True the index will be kept after beir evaluation. Otherwise it will be deleted immediately afterwards.
                           Defaults to False.

        Returns a tuple containing the ncdg, map, recall and precision scores.
        Each metric is represented by a dictionary containing the scores for each top_k value.
        """
        try:
            from beir import util
            from beir.datasets.data_loader import GenericDataLoader
            from beir.retrieval.evaluation import EvaluateRetrieval
        except ModuleNotFoundError as e:
            raise HaystackError("beir is not installed. Please run `pip install farm-haystack[beir]`...") from e

        url = f"https://public.ukp.informatik.tu-darmstadt.de/thakur/BEIR/datasets/{dataset}.zip"
        data_path = util.download_and_unzip(url, dataset_dir)
        logger.info(f"Dataset downloaded here: {data_path}")
        corpus, queries, qrels = GenericDataLoader(data_path).load(split="test")  # or split = "train" or "dev"

        # check index before eval
        document_store = index_pipeline.get_document_store()
        if document_store is not None:
            if document_store.get_document_count() > 0:
                raise HaystackError(f"Index '{document_store.index}' is not empty. Please provide an empty index.")

            if hasattr(document_store, "search_fields"):
                search_fields = getattr(document_store, "search_fields")
                if "name" not in search_fields:
                    logger.warning(
                        "Field 'name' is not part of your DocumentStore's search_fields. Titles won't be searchable. "
                        "Please set search_fields appropriately."
                    )

        haystack_retriever = _HaystackBeirRetrieverAdapter(
            index_pipeline=index_pipeline,
            query_pipeline=query_pipeline,
            index_params=index_params,
            query_params=query_params,
        )
        retriever = EvaluateRetrieval(haystack_retriever, k_values=top_k_values)

        # Retrieve results (format of results is identical to qrels)
        results = retriever.retrieve(corpus, queries)

        # Clean up document store
        if not keep_index and document_store is not None and document_store.index is not None:
            logger.info(f"Cleaning up: deleting index '{document_store.index}'...")
            document_store.delete_index(document_store.index)

        # Evaluate your retrieval using NDCG@k, MAP@K ...
        logger.info(f"Retriever evaluation for k in: {retriever.k_values}")
        ndcg, map_, recall, precision = retriever.evaluate(qrels, results, retriever.k_values)
        return ndcg, map_, recall, precision

    @classmethod
    def execute_eval_run(
        cls,
        index_pipeline: Pipeline,
        query_pipeline: Pipeline,
        evaluation_set_labels: List[MultiLabel],
        corpus_file_paths: List[str],
        experiment_name: str,
        experiment_run_name: str,
        experiment_tracking_tool: Literal["mlflow", None] = None,
        experiment_tracking_uri: Optional[str] = None,
        corpus_file_metas: List[Dict[str, Any]] = None,
        corpus_meta: Dict[str, Any] = {},
        evaluation_set_meta: Dict[str, Any] = {},
        pipeline_meta: Dict[str, Any] = {},
        index_params: dict = {},
        query_params: dict = {},
        sas_model_name_or_path: str = None,
        sas_batch_size: int = 32,
        sas_use_gpu: bool = True,
        add_isolated_node_eval: bool = False,
        reuse_index: bool = False,
    ) -> EvaluationResult:
        """
        Starts an experiment run that first indexes the specified files (forming a corpus) using the index pipeline
        and subsequently evaluates the query pipeline on the provided labels (forming an evaluation set) using pipeline.eval().
        Parameters and results (metrics and predictions) of the run are tracked by an experiment tracking tool for further analysis.
        You can specify the experiment tracking tool by setting the params `experiment_tracking_tool` and `experiment_tracking_uri`
        or by passing a (custom) tracking head to Tracker.set_tracking_head().
        Note, that `experiment_tracking_tool` only supports `mlflow` currently.

        For easier comparison you can pass additional metadata regarding corpus (corpus_meta), evaluation set (evaluation_set_meta) and pipelines (pipeline_meta).
        E.g. you can give them names or ids to identify them across experiment runs.

        This method executes an experiment run. Each experiment run is part of at least one experiment.
        An experiment typically consists of multiple runs to be compared (e.g. using different retrievers in query pipeline).
        Experiment tracking tools usually share the same concepts of experiments and provide additional functionality to easily compare runs across experiments.

        E.g. you can call execute_eval_run() multiple times with different retrievers in your query pipeline and compare the runs in mlflow:

        ```python
            |   for retriever_type, query_pipeline in zip(["sparse", "dpr", "embedding"], [sparse_pipe, dpr_pipe, embedding_pipe]):
            |       eval_result = Pipeline.execute_eval_run(
            |           index_pipeline=index_pipeline,
            |           query_pipeline=query_pipeline,
            |           evaluation_set_labels=labels,
            |           corpus_file_paths=file_paths,
            |           corpus_file_metas=file_metas,
            |           experiment_tracking_tool="mlflow",
            |           experiment_tracking_uri="http://localhost:5000",
            |           experiment_name="my-retriever-experiment",
            |           experiment_run_name=f"run_{retriever_type}",
            |           pipeline_meta={"name": f"my-pipeline-{retriever_type}"},
            |           evaluation_set_meta={"name": "my-evalset"},
            |           corpus_meta={"name": "my-corpus"}.
            |           reuse_index=False
            |       )
        ```

        :param index_pipeline: The indexing pipeline to use.
        :param query_pipeline: The query pipeline to evaluate.
        :param evaluation_set_labels: The labels to evaluate on forming an evalution set.
        :param corpus_file_paths: The files to be indexed and searched during evaluation forming a corpus.
        :param experiment_name: The name of the experiment
        :param experiment_run_name: The name of the experiment run
        :param experiment_tracking_tool: The experiment tracking tool to be used. Currently we only support "mlflow".
                                         If left unset the current TrackingHead specified by Tracker.set_tracking_head() will be used.
        :param experiment_tracking_uri: The uri of the experiment tracking server to be used. Must be specified if experiment_tracking_tool is set.
                                        You can use deepset's public mlflow server via https://public-mlflow.deepset.ai/.
                                        Note, that artifact logging (e.g. Pipeline YAML or evaluation result CSVs) are currently not allowed on deepset's public mlflow server as this might expose sensitive data.
        :param corpus_file_metas: The optional metadata to be stored for each corpus file (e.g. title).
        :param corpus_meta: Metadata about the corpus to track (e.g. name, date, author, version).
        :param evaluation_set_meta: Metadata about the evalset to track (e.g. name, date, author, version).
        :param pipeline_meta: Metadata about the pipelines to track (e.g. name, author, version).
        :param index_params: The params to use during indexing (see pipeline.run's params).
        :param query_params: The params to use during querying (see pipeline.run's params).
        :param sas_model_name_or_path: Name or path of "Semantic Answer Similarity (SAS) model". When set, the model will be used to calculate similarity between predictions and labels and generate the SAS metric.
                    The SAS metric correlates better with human judgement of correct answers as it does not rely on string overlaps.
                    Example: Prediction = "30%", Label = "thirty percent", EM and F1 would be overly pessimistic with both being 0, while SAS paints a more realistic picture.
                    More info in the paper: https://arxiv.org/abs/2108.06130
                    Models:
                    - You can use Bi Encoders (sentence transformers) or cross encoders trained on Semantic Textual Similarity (STS) data.
                    Not all cross encoders can be used because of different return types.
                    If you use custom cross encoders please make sure they work with sentence_transformers.CrossEncoder class
                    - Good default for multiple languages: "sentence-transformers/paraphrase-multilingual-mpnet-base-v2"
                    - Large, powerful, but slow model for English only: "cross-encoder/stsb-roberta-large"
                    - Large model for German only: "deepset/gbert-large-sts"
        :param sas_batch_size: Number of prediction label pairs to encode at once by CrossEncoder or SentenceTransformer while calculating SAS.
        :param sas_use_gpu: Whether to use a GPU or the CPU for calculating semantic answer similarity.
                            Falls back to CPU if no GPU is available.
        :param add_isolated_node_eval: If set to True, in addition to the integrated evaluation of the pipeline, each node is evaluated in isolated evaluation mode.
                    This mode helps to understand the bottlenecks of a pipeline in terms of output quality of each individual node.
                    If a node performs much better in the isolated evaluation than in the integrated evaluation, the previous node needs to be optimized to improve the pipeline's performance.
                    If a node's performance is similar in both modes, this node itself needs to be optimized to improve the pipeline's performance.
                    The isolated evaluation calculates the upper bound of each node's evaluation metrics under the assumption that it received perfect inputs from the previous node.
                    To this end, labels are used as input to the node instead of the output of the previous node in the pipeline.
                    The generated dataframes in the EvaluationResult then contain additional rows, which can be distinguished from the integrated evaluation results based on the
                    values "integrated" or "isolated" in the column "eval_mode" and the evaluation report then additionally lists the upper bound of each node's evaluation metrics.
        :param reuse_index: Whether to reuse existing non-empty index and to keep the index after evaluation.
                           If True the index will be kept after evaluation and no indexing will take place if index has already documents. Otherwise it will be deleted immediately afterwards.
                           Defaults to False.
        """
        if experiment_tracking_tool is not None:
            tracking_head_cls = TRACKING_TOOL_TO_HEAD.get(experiment_tracking_tool, None)
            if tracking_head_cls is None:
                raise HaystackError(
                    f"Please specify a valid experiment_tracking_tool. Possible values are: {TRACKING_TOOL_TO_HEAD.keys()}"
                )
            if experiment_tracking_uri is None:
                raise HaystackError(f"experiment_tracking_uri must be specified if experiment_tracking_tool is set.")
            tracking_head = tracking_head_cls(tracking_uri=experiment_tracking_uri)
            tracker.set_tracking_head(tracking_head)

        try:
            tracker.init_experiment(
                experiment_name=experiment_name, run_name=experiment_run_name, tags={experiment_name: "True"}
            )
            tracker.track_params(
                {
                    "evaluation_set_label_count": len(evaluation_set_labels),
                    "evaluation_set": evaluation_set_meta,
                    "sas_model_name_or_path": sas_model_name_or_path,
                    "sas_batch_size": sas_batch_size,
                    "sas_use_gpu": sas_use_gpu,
                    "pipeline_index_params": index_params,
                    "pipeline_query_params": query_params,
                    "pipeline": pipeline_meta,
                    "corpus_file_count": len(corpus_file_paths),
                    "corpus": corpus_meta,
                    "type": "offline/evaluation",
                }
            )

            # check index before eval
            document_store = index_pipeline.get_document_store()
            if document_store is None:
                raise HaystackError(f"Document store not found. Please provide pipelines with proper document store.")
            document_count = document_store.get_document_count()

            if document_count > 0:
                if not reuse_index:
                    raise HaystackError(f"Index '{document_store.index}' is not empty. Please provide an empty index.")
            else:
                logger.info(f"indexing {len(corpus_file_paths)} documents...")
                index_pipeline.run(file_paths=corpus_file_paths, meta=corpus_file_metas, params=index_params)
                document_count = document_store.get_document_count()
                logger.info(f"indexing {len(evaluation_set_labels)} files to {document_count} documents finished.")

            tracker.track_params({"pipeline_index_document_count": document_count})

            eval_result = query_pipeline.eval(
                labels=evaluation_set_labels,
                params=query_params,
                sas_model_name_or_path=sas_model_name_or_path,
                sas_batch_size=sas_batch_size,
                sas_use_gpu=sas_use_gpu,
                add_isolated_node_eval=add_isolated_node_eval,
            )

            integrated_metrics = eval_result.calculate_metrics()
            integrated_top_1_metrics = eval_result.calculate_metrics(simulated_top_k_reader=1)
            metrics = {"integrated": integrated_metrics, "integrated_top_1": integrated_top_1_metrics}
            if add_isolated_node_eval:
                isolated_metrics = eval_result.calculate_metrics(eval_mode="isolated")
                isolated_top_1_metrics = eval_result.calculate_metrics(eval_mode="isolated", simulated_top_k_reader=1)
                metrics["isolated"] = isolated_metrics
                metrics["isolated_top_1"] = isolated_top_1_metrics
            tracker.track_metrics(metrics, step=0)

            with tempfile.TemporaryDirectory() as temp_dir:
                eval_result_dir = Path(temp_dir) / "eval_result"
                eval_result_dir.mkdir(exist_ok=True)
                eval_result.save(out_dir=eval_result_dir)
                tracker.track_artifacts(eval_result_dir, artifact_path="eval_result")
                with open(Path(temp_dir) / "pipelines.yaml", "w") as outfile:
                    index_config = index_pipeline.get_config()
                    query_config = query_pipeline.get_config()
                    components = list(
                        {c["name"]: c for c in (index_config["components"] + query_config["components"])}.values()
                    )
                    pipelines = index_config["pipelines"] + query_config["pipelines"]
                    config = {"version": index_config["version"], "components": components, "pipelines": pipelines}
                    yaml.dump(config, outfile, default_flow_style=False)
                tracker.track_artifacts(temp_dir)

            # Clean up document store
            if not reuse_index and document_store.index is not None:
                logger.info(f"Cleaning up: deleting index '{document_store.index}'...")
                document_store.delete_index(document_store.index)

        finally:
            tracker.end_run()

        return eval_result

    @send_event
    def eval(
        self,
        labels: List[MultiLabel],
        documents: Optional[List[List[Document]]] = None,
        params: Optional[dict] = None,
        sas_model_name_or_path: str = None,
        sas_batch_size: int = 32,
        sas_use_gpu: bool = True,
        add_isolated_node_eval: bool = False,
    ) -> EvaluationResult:
        """
        Evaluates the pipeline by running the pipeline once per query in debug mode
        and putting together all data that is needed for evaluation, e.g. calculating metrics.

        :param labels: The labels to evaluate on
        :param documents: List of List of Document that the first node in the pipeline should get as input per multilabel. Can be used to evaluate a pipeline that consists of a reader without a retriever.
        :param params: Dictionary of parameters to be dispatched to the nodes.
                    If you want to pass a param to all nodes, you can just use: {"top_k":10}
                    If you want to pass it to targeted nodes, you can do:
                    {"Retriever": {"top_k": 10}, "Reader": {"top_k": 3, "debug": True}}
        :param sas_model_name_or_path: Name or path of "Semantic Answer Similarity (SAS) model". When set, the model will be used to calculate similarity between predictions and labels and generate the SAS metric.
                    The SAS metric correlates better with human judgement of correct answers as it does not rely on string overlaps.
                    Example: Prediction = "30%", Label = "thirty percent", EM and F1 would be overly pessimistic with both being 0, while SAS paints a more realistic picture.
                    More info in the paper: https://arxiv.org/abs/2108.06130
                    Models:
                    - You can use Bi Encoders (sentence transformers) or cross encoders trained on Semantic Textual Similarity (STS) data.
                    Not all cross encoders can be used because of different return types.
                    If you use custom cross encoders please make sure they work with sentence_transformers.CrossEncoder class
                    - Good default for multiple languages: "sentence-transformers/paraphrase-multilingual-mpnet-base-v2"
                    - Large, powerful, but slow model for English only: "cross-encoder/stsb-roberta-large"
                    - Large model for German only: "deepset/gbert-large-sts"
        :param sas_batch_size: Number of prediction label pairs to encode at once by CrossEncoder or SentenceTransformer while calculating SAS.
        :param sas_use_gpu: Whether to use a GPU or the CPU for calculating semantic answer similarity.
                            Falls back to CPU if no GPU is available.
        :param add_isolated_node_eval: If set to True, in addition to the integrated evaluation of the pipeline, each node is evaluated in isolated evaluation mode.
                    This mode helps to understand the bottlenecks of a pipeline in terms of output quality of each individual node.
                    If a node performs much better in the isolated evaluation than in the integrated evaluation, the previous node needs to be optimized to improve the pipeline's performance.
                    If a node's performance is similar in both modes, this node itself needs to be optimized to improve the pipeline's performance.
                    The isolated evaluation calculates the upper bound of each node's evaluation metrics under the assumption that it received perfect inputs from the previous node.
                    To this end, labels are used as input to the node instead of the output of the previous node in the pipeline.
                    The generated dataframes in the EvaluationResult then contain additional rows, which can be distinguished from the integrated evaluation results based on the
                    values "integrated" or "isolated" in the column "eval_mode" and the evaluation report then additionally lists the upper bound of each node's evaluation metrics.
        """
        eval_result = EvaluationResult()
        if add_isolated_node_eval:
            if params is None:
                params = {}
            params["add_isolated_node_eval"] = True

        # if documents is None, set docs_per_label to None for each label
        for docs_per_label, label in zip(documents or [None] * len(labels), labels):  # type: ignore
            params_per_label = copy.deepcopy(params)
            # If the label contains a filter, the filter is applied unless documents are already given
            if label.filters is not None and documents is None:
                if params_per_label is None:
                    params_per_label = {"filters": label.filters}
                else:
                    # join both filters and overwrite filters in params with filters in labels
                    params_per_label["filters"] = {**params_per_label.get("filters", {}), **label.filters}
            predictions = self.run(
                query=label.query, labels=label, documents=docs_per_label, params=params_per_label, debug=True
            )

            for node_name in predictions["_debug"].keys():
                node_output = predictions["_debug"][node_name]["output"]
                df = self._build_eval_dataframe(label.query, label, node_name, node_output)
                eval_result.append(node_name, df)

        # add sas values in batch mode for whole Dataframe
        # this is way faster than if we calculate it for each query separately
        if sas_model_name_or_path is not None:
            for df in eval_result.node_results.values():
                if len(df[df["type"] == "answer"]) > 0:
                    gold_labels = df["gold_answers"].values
                    predictions = [[a] for a in df["answer"].values]
                    sas, _ = semantic_answer_similarity(
                        predictions=predictions,
                        gold_labels=gold_labels,
                        sas_model_name_or_path=sas_model_name_or_path,
                        batch_size=sas_batch_size,
                        use_gpu=sas_use_gpu,
                    )
                    df["sas"] = sas

        # reorder columns for better qualitative evaluation
        for key, df in eval_result.node_results.items():
            desired_col_order = [
                "multilabel_id",
                "query",
                "filters",  # generic
                "gold_answers",
                "answer",
                "context",
                "exact_match",
                "f1",
                "sas",  # answer-specific
                "gold_document_contents",
                "content",
                "gold_id_match",
                "answer_match",
                "gold_id_or_answer_match",  # doc-specific
                "rank",
                "document_id",
                "gold_document_ids",  # generic
                "offsets_in_document",
                "gold_offsets_in_documents",  # answer-specific
                "type",
                "node",
                "eval_mode",
            ]  # generic
            eval_result.node_results[key] = self._reorder_columns(df, desired_col_order)

        return eval_result

    def _reorder_columns(self, df: DataFrame, desired_order: List[str]) -> DataFrame:
        filtered_order = [col for col in desired_order if col in df.columns]
        missing_columns = [col for col in df.columns if col not in desired_order]
        reordered_columns = filtered_order + missing_columns
        assert len(reordered_columns) == len(df.columns)
        return df.reindex(columns=reordered_columns)

    def _build_eval_dataframe(
        self, query: str, query_labels: MultiLabel, node_name: str, node_output: dict
    ) -> DataFrame:
        """
        Builds a Dataframe for each query from which evaluation metrics can be calculated.
        Currently only answer or document returning nodes are supported, returns None otherwise.

        Each row contains either an answer or a document that has been retrieved during evaluation.
        Rows are being enriched with basic infos like rank, query, type or node.
        Additional answer or document specific evaluation infos like gold labels
        and metrics depicting whether the row matches the gold labels are included, too.
        """

        if query_labels is None or query_labels.labels is None:
            logger.warning(f"There is no label for query '{query}'. Query will be omitted.")
            return pd.DataFrame()

        # remarks for no_answers:
        # Single 'no_answer'-labels are not contained in MultiLabel aggregates.
        # If all labels are no_answers, MultiLabel.answers will be [""] and the other aggregates []
        gold_answers = query_labels.answers
        gold_offsets_in_documents = query_labels.gold_offsets_in_documents
        gold_document_ids = query_labels.document_ids
        gold_document_contents = query_labels.document_contents

        # if node returned answers, include answer specific info:
        # - the answer returned itself
        # - the document_id the answer was found in
        # - the position or offsets within the document the answer was found
        # - the surrounding context of the answer within the document
        # - the gold answers
        # - the position or offsets of the gold answer within the document
        # - the gold document ids containing the answer
        # - the exact_match metric depicting if the answer exactly matches the gold label
        # - the f1 metric depicting how well the answer overlaps with the gold label on token basis
        # - the sas metric depicting how well the answer matches the gold label on a semantic basis.
        #   this will be calculated on all queries in eval() for performance reasons if a sas model has been provided

        partial_dfs = []
        for field_name in ["answers", "answers_isolated"]:
            df = pd.DataFrame()
            answers = node_output.get(field_name, None)
            if answers is not None:
                answer_cols_to_keep = ["answer", "document_id", "offsets_in_document", "context"]
                df_answers = pd.DataFrame(answers, columns=answer_cols_to_keep)
                if len(df_answers) > 0:
                    df_answers["type"] = "answer"
                    df_answers["gold_answers"] = [gold_answers] * len(df_answers)
                    df_answers["gold_offsets_in_documents"] = [gold_offsets_in_documents] * len(df_answers)
                    df_answers["gold_document_ids"] = [gold_document_ids] * len(df_answers)
                    df_answers["exact_match"] = df_answers.apply(
                        lambda row: calculate_em_str_multi(gold_answers, row["answer"]), axis=1
                    )
                    df_answers["f1"] = df_answers.apply(
                        lambda row: calculate_f1_str_multi(gold_answers, row["answer"]), axis=1
                    )
                    df_answers["rank"] = np.arange(1, len(df_answers) + 1)
                    df = pd.concat([df, df_answers])

            # add general info
            df["node"] = node_name
            df["multilabel_id"] = query_labels.id
            df["query"] = query
            df["filters"] = json.dumps(query_labels.filters, sort_keys=True).encode()
            df["eval_mode"] = "isolated" if "isolated" in field_name else "integrated"
            partial_dfs.append(df)

        # if node returned documents, include document specific info:
        # - the document_id
        # - the content of the document
        # - the gold document ids
        # - the gold document contents
        # - the gold_id_match metric depicting whether one of the gold document ids matches the document
        # - the answer_match metric depicting whether the document contains the answer
        # - the gold_id_or_answer_match metric depicting whether one of the former two conditions are met
        for field_name in ["documents", "documents_isolated"]:
            df = pd.DataFrame()
            documents = node_output.get(field_name, None)
            if documents is not None:
                document_cols_to_keep = ["content", "id"]
                df_docs = pd.DataFrame(documents, columns=document_cols_to_keep)
                if len(df_docs) > 0:
                    df_docs = df_docs.rename(columns={"id": "document_id"})
                    df_docs["type"] = "document"
                    df_docs["gold_document_ids"] = [gold_document_ids] * len(df_docs)
                    df_docs["gold_document_contents"] = [gold_document_contents] * len(df_docs)
                    df_docs["gold_id_match"] = df_docs.apply(
                        lambda row: 1.0 if row["document_id"] in gold_document_ids else 0.0, axis=1
                    )
                    df_docs["answer_match"] = df_docs.apply(
                        lambda row: 1.0
                        if not query_labels.no_answer
                        and any(gold_answer in row["content"] for gold_answer in gold_answers)
                        else 0.0,
                        axis=1,
                    )
                    df_docs["gold_id_or_answer_match"] = df_docs.apply(
                        lambda row: max(row["gold_id_match"], row["answer_match"]), axis=1
                    )
                    df_docs["rank"] = np.arange(1, len(df_docs) + 1)
                    df = pd.concat([df, df_docs])

            # add general info
            df["node"] = node_name
            df["multilabel_id"] = query_labels.id
            df["query"] = query
            df["filters"] = json.dumps(query_labels.filters, sort_keys=True).encode()
            df["eval_mode"] = "isolated" if "isolated" in field_name else "integrated"
            partial_dfs.append(df)

        return pd.concat(partial_dfs, ignore_index=True).reset_index()

    def get_next_nodes(self, node_id: str, stream_id: str):
        current_node_edges = self.graph.edges(node_id, data=True)
        next_nodes = [
            next_node
            for _, next_node, data in current_node_edges
            if not stream_id or data["label"] == stream_id or stream_id == "output_all"
        ]
        return next_nodes

    def get_nodes_by_class(self, class_type) -> List[Any]:
        """
        Gets all nodes in the pipeline that are an instance of a certain class (incl. subclasses).
        This is for example helpful if you loaded a pipeline and then want to interact directly with the document store.
        Example:
        | from haystack.document_stores.base import BaseDocumentStore
        | INDEXING_PIPELINE = Pipeline.load_from_yaml(Path(PIPELINE_YAML_PATH), pipeline_name=INDEXING_PIPELINE_NAME)
        | res = INDEXING_PIPELINE.get_nodes_by_class(class_type=BaseDocumentStore)

        :return: List of components that are an instance the requested class
        """

        matches = [
            self.graph.nodes.get(node)["component"]
            for node in self.graph.nodes
            if isinstance(self.graph.nodes.get(node)["component"], class_type)
        ]
        return matches

    def get_document_store(self) -> Optional[BaseDocumentStore]:
        """
        Return the document store object used in the current pipeline.

        :return: Instance of DocumentStore or None
        """
        matches = self.get_nodes_by_class(class_type=BaseDocumentStore)
        if len(matches) == 0:
            matches = list(
                set(retriever.document_store for retriever in self.get_nodes_by_class(class_type=BaseRetriever))
            )

        if len(matches) > 1:
            raise Exception(f"Multiple Document Stores found in Pipeline: {matches}")
        if len(matches) == 0:
            return None
        else:
            return matches[0]

    def draw(self, path: Path = Path("pipeline.png")):
        """
        Create a Graphviz visualization of the pipeline.

        :param path: the path to save the image.
        """
        try:
            import pygraphviz  # pylint: disable=unused-import
        except ImportError:
            raise ImportError(
                f"Could not import `pygraphviz`. Please install via: \n"
                f"pip install pygraphviz\n"
                f"(You might need to run this first: apt install libgraphviz-dev graphviz )"
            )

        graphviz = to_agraph(self.graph)
        graphviz.layout("dot")
        graphviz.draw(path)

    @classmethod
    def load_from_yaml(
        cls,
        path: Path,
        pipeline_name: Optional[str] = None,
        overwrite_with_env_variables: bool = True,
        strict_version_check: bool = False,
    ):
        """
        Load Pipeline from a YAML file defining the individual components and how they're tied together to form
        a Pipeline. A single YAML can declare multiple Pipelines, in which case an explicit `pipeline_name` must
        be passed.

        Here's a sample configuration:

            ```yaml
            |   version: '1.0.0'
            |
            |    components:    # define all the building-blocks for Pipeline
            |    - name: MyReader       # custom-name for the component; helpful for visualization & debugging
            |      type: FARMReader    # Haystack Class name for the component
            |      params:
            |        no_ans_boost: -10
            |        model_name_or_path: deepset/roberta-base-squad2
            |    - name: MyESRetriever
            |      type: BM25Retriever
            |      params:
            |        document_store: MyDocumentStore    # params can reference other components defined in the YAML
            |        custom_query: null
            |    - name: MyDocumentStore
            |      type: ElasticsearchDocumentStore
            |      params:
            |        index: haystack_test
            |
            |    pipelines:    # multiple Pipelines can be defined using the components from above
            |    - name: my_query_pipeline    # a simple extractive-qa Pipeline
            |      nodes:
            |      - name: MyESRetriever
            |        inputs: [Query]
            |      - name: MyReader
            |        inputs: [MyESRetriever]
            ```

        Note that, in case of a mismatch in version between Haystack and the YAML, a warning will be printed.
        If the pipeline loads correctly regardless, save again the pipeline using `Pipeline.save_to_yaml()` to remove the warning.

        :param path: path of the YAML file.
        :param pipeline_name: if the YAML contains multiple pipelines, the pipeline_name to load must be set.
        :param overwrite_with_env_variables: Overwrite the YAML configuration with environment variables. For example,
                                             to change index name param for an ElasticsearchDocumentStore, an env
                                             variable 'MYDOCSTORE_PARAMS_INDEX=documents-2021' can be set. Note that an
                                             `_` sign must be used to specify nested hierarchical properties.
        :param strict_version_check: whether to fail in case of a version mismatch (throws a warning otherwise)
        """

        config = read_pipeline_config_from_yaml(path)
        return cls.load_from_config(
            pipeline_config=config,
            pipeline_name=pipeline_name,
            overwrite_with_env_variables=overwrite_with_env_variables,
            strict_version_check=strict_version_check,
        )

    @classmethod
    def load_from_config(
        cls,
        pipeline_config: Dict,
        pipeline_name: Optional[str] = None,
        overwrite_with_env_variables: bool = True,
        strict_version_check: bool = False,
    ):
        """
        Load Pipeline from a config dict defining the individual components and how they're tied together to form
        a Pipeline. A single config can declare multiple Pipelines, in which case an explicit `pipeline_name` must
        be passed.

        Here's a sample configuration:

            ```python
            |   {
            |       "version": "ignore",
            |       "components": [
            |           {  # define all the building-blocks for Pipeline
            |               "name": "MyReader",  # custom-name for the component; helpful for visualization & debugging
            |               "type": "FARMReader",  # Haystack Class name for the component
            |               "params": {"no_ans_boost": -10, "model_name_or_path": "deepset/roberta-base-squad2"},
            |           },
            |           {
            |               "name": "MyESRetriever",
            |               "type": "BM25Retriever",
            |               "params": {
            |                   "document_store": "MyDocumentStore",  # params can reference other components defined in the YAML
            |                   "custom_query": None,
            |               },
            |           },
            |           {"name": "MyDocumentStore", "type": "ElasticsearchDocumentStore", "params": {"index": "haystack_test"}},
            |       ],
            |       "pipelines": [
            |           {  # multiple Pipelines can be defined using the components from above
            |               "name": "my_query_pipeline",  # a simple extractive-qa Pipeline
            |               "nodes": [
            |                   {"name": "MyESRetriever", "inputs": ["Query"]},
            |                   {"name": "MyReader", "inputs": ["MyESRetriever"]},
            |               ],
            |           }
            |       ],
            |   }
            ```

        :param pipeline_config: the pipeline config as dict
        :param pipeline_name: if the config contains multiple pipelines, the pipeline_name to load must be set.
        :param overwrite_with_env_variables: Overwrite the configuration with environment variables. For example,
                                             to change index name param for an ElasticsearchDocumentStore, an env
                                             variable 'MYDOCSTORE_PARAMS_INDEX=documents-2021' can be set. Note that an
                                             `_` sign must be used to specify nested hierarchical properties.
        :param strict_version_check: whether to fail in case of a version mismatch (throws a warning otherwise).
        """
        validate_config(pipeline_config, strict_version_check=strict_version_check)
        pipeline = cls()

        pipeline_definition = get_pipeline_definition(pipeline_config=pipeline_config, pipeline_name=pipeline_name)
        component_definitions = get_component_definitions(
            pipeline_config=pipeline_config, overwrite_with_env_variables=overwrite_with_env_variables
        )
        components: Dict[str, BaseComponent] = {}
        for node_config in pipeline_definition["nodes"]:
            component = cls._load_or_get_component(
                name=node_config["name"], definitions=component_definitions, components=components
            )
            pipeline.add_node(component=component, name=node_config["name"], inputs=node_config["inputs"])

        return pipeline

    @classmethod
    def _load_or_get_component(cls, name: str, definitions: dict, components: dict):
        """
        Load a component from the definition or return if component object already present in `components` dict.

        :param name: name of the component to load or get.
        :param definitions: dict containing definitions of all components retrieved from the YAML.
        :param components: dict containing component objects.
        """
        try:
            if name in components.keys():  # check if component is already loaded.
                return components[name]

            component_params = definitions[name].get("params", {})
            component_type = definitions[name]["type"]
            logger.debug(f"Loading component `{name}` of type `{definitions[name]['type']}`")

            for key, value in component_params.items():
                # Component params can reference to other components. For instance, a Retriever can reference a
                # DocumentStore defined in the YAML. All references should be recursively resolved.
                if (
                    isinstance(value, str) and value in definitions.keys()
                ):  # check if the param value is a reference to another component.
                    if value not in components.keys():  # check if the referenced component is already loaded.
                        cls._load_or_get_component(name=value, definitions=definitions, components=components)
                    component_params[key] = components[
                        value
                    ]  # substitute reference (string) with the component object.

            component_instance = BaseComponent._create_instance(component_type, component_params)
            components[name] = component_instance
            return component_instance

        except KeyError as ke:
            raise PipelineConfigError(
                f"Failed loading pipeline component '{name}': "
                "seems like the component does not exist. Did you spell its name correctly?"
            ) from ke
        except Exception as e:
            raise PipelineConfigError(
                f"Failed loading pipeline component '{name}'. " "See the stacktrace above for more informations."
            ) from e

    def save_to_yaml(self, path: Path, return_defaults: bool = False):
        """
        Save a YAML configuration for the Pipeline that can be used with `Pipeline.load_from_yaml()`.

        :param path: path of the output YAML file.
        :param return_defaults: whether to output parameters that have the default values.
        """
        config = self.get_config(return_defaults=return_defaults)
        with open(path, "w") as outfile:
            yaml.dump(config, outfile, default_flow_style=False)

    def get_config(self, return_defaults: bool = False) -> dict:
        """
        Returns a configuration for the Pipeline that can be used with `Pipeline.load_from_config()`.

        :param return_defaults: whether to output parameters that have the default values.
        """
        if self.root_node:
            pipeline_name = ROOT_NODE_TO_PIPELINE_NAME[self.root_node.lower()]
        else:
            pipeline_name = "pipeline"

        pipeline_definitions: Dict[str, Dict] = {pipeline_name: {"name": pipeline_name, "nodes": []}}

        component_definitions: Dict[str, Dict] = {}
        for node_name, node_attributes in self.graph.nodes.items():
            if node_name == self.root_node:
                continue

            component: BaseComponent = node_attributes["component"]
            if node_name != component.name:
                raise PipelineError(f"Component name '{component.name}' does not match node name '{node_name}'.")

            self._add_component_to_definitions(
                component=component, component_definitions=component_definitions, return_defaults=return_defaults
            )

            # create the Pipeline definition with how the Component are connected
            pipeline_definitions[pipeline_name]["nodes"].append(
                {"name": node_name, "inputs": list(self.graph.predecessors(node_name))}
            )

        config = {
            "components": list(component_definitions.values()),
            "pipelines": list(pipeline_definitions.values()),
            "version": __version__,
        }
        return config

    def _add_component_to_definitions(
        self, component: BaseComponent, component_definitions: Dict[str, Dict], return_defaults: bool = False
    ):
        """
        Add the definition of the component and all its dependencies (components too) to the component_definitions dict.
        This is used to collect all component definitions within Pipeline.get_config()
        """
        if component.name is None:
            raise PipelineError(f"Component with config '{component._component_config}' does not have a name.")

        component_params: Dict[str, Any] = component.get_params(return_defaults)
        # handling of subcomponents: add to definitions and substitute by reference
        for param_key, param_value in component_params.items():
            if isinstance(param_value, BaseComponent):
                sub_component = param_value
                self._add_component_to_definitions(sub_component, component_definitions, return_defaults)
                component_params[param_key] = sub_component.name

        component_definitions[component.name] = {
            "name": component.name,
            "type": component.type,
            "params": component_params,
        }

    def _get_all_component_names(self, components_to_search: Optional[List[BaseComponent]] = None) -> Set[str]:
        component_names = set()
        if components_to_search is None:
            components_to_search = list(self.components.values())
        for component in components_to_search:
            if component and component.name is not None:
                component_names.add(component.name)
                sub_component_names = self._get_all_component_names(component.utilized_components)
                component_names.update(sub_component_names)
        return component_names

    def _set_sub_component_names(self, component: BaseComponent, component_names: Set[str]):
        for sub_component in component.utilized_components:
            if sub_component.name is None:
                sub_component.name = self._generate_component_name(
                    type_name=sub_component.type, existing_component_names=component_names
                )
                component_names.add(sub_component.name)
            self._set_sub_component_names(sub_component, component_names=component_names)

    def _generate_component_name(self, type_name: str, existing_component_names: Set[str]) -> str:
        component_name: str = type_name
        # add number if there are multiple distinct ones of the same type
        while component_name in existing_component_names:
            occupied_num = 1
            if len(component_name) > len(type_name):
                occupied_num = int(component_name[len(type_name) + 1 :])
            new_num = occupied_num + 1
            component_name = f"{type_name}_{new_num}"
        return component_name

    def _validate_node_names_in_params(self, params: Optional[Dict]):
        """
        Validates the node names provided in the 'params' arg of run/run_batch method.
        """
        if params:
            if not all(node_id in self.graph.nodes for node_id in params.keys()):

                # Might be a non-targeted param. Verify that too
                not_a_node = set(params.keys()) - set(self.graph.nodes)
                valid_global_params = set(["debug"])  # Debug will be picked up by _dispatch_run, see its code
                for node_id in self.graph.nodes:
                    run_signature_args = inspect.signature(self.graph.nodes[node_id]["component"].run).parameters.keys()
                    valid_global_params |= set(run_signature_args)
                invalid_keys = [key for key in not_a_node if key not in valid_global_params]

                if invalid_keys:
                    raise ValueError(
                        f"No node(s) or global parameter(s) named {', '.join(invalid_keys)} found in pipeline."
                    )

    def print_eval_report(
        self,
        eval_result: EvaluationResult,
        n_wrong_examples: int = 3,
        metrics_filter: Optional[Dict[str, List[str]]] = None,
    ):
        """
        Prints evaluation report containing a metrics funnel and worst queries for further analysis.

        :param eval_result: The evaluation result, can be obtained by running eval().
        :param n_wrong_examples: The number of worst queries to show.
        :param metrics_filter: The metrics to show per node. If None all metrics will be shown.
        """
        graph = DiGraph(self.graph.edges)
        print_eval_report(
            eval_result=eval_result, graph=graph, n_wrong_examples=n_wrong_examples, metrics_filter=metrics_filter
        )


class _HaystackBeirRetrieverAdapter:
    def __init__(self, index_pipeline: Pipeline, query_pipeline: Pipeline, index_params: dict, query_params: dict):
        """
        Adapter mimicking a BEIR retriever used by BEIR's EvaluateRetrieval class to run BEIR evaluations on Haystack Pipelines.
        This has nothing to do with Haystack's retriever classes.
        See https://github.com/beir-cellar/beir/blob/main/beir/retrieval/evaluation.py.

        :param index_pipeline: The indexing pipeline to use.
        :param query_pipeline: The query pipeline to evaluate.
        :param index_params: The params to use during indexing (see pipeline.run's params).
        :param query_params: The params to use during querying (see pipeline.run's params).
        """
        self.index_pipeline = index_pipeline
        self.query_pipeline = query_pipeline
        self.index_params = index_params
        self.query_params = query_params

    def search(
        self, corpus: Dict[str, Dict[str, str]], queries: Dict[str, str], top_k: int, score_function: str, **kwargs
    ) -> Dict[str, Dict[str, float]]:
        with tempfile.TemporaryDirectory() as temp_dir:
            file_paths = []
            metas = []
            for id, doc in corpus.items():
                file_path = f"{temp_dir}/{id}"
                with open(file_path, "w") as f:
                    f.write(doc["text"])
                file_paths.append(file_path)
                metas.append({"id": id, "name": doc.get("title", None)})

            logger.info(f"indexing {len(corpus)} documents...")
            self.index_pipeline.run(file_paths=file_paths, meta=metas, params=self.index_params)
            logger.info(f"indexing finished.")

            # adjust query_params to ensure top_k is retrieved
            query_params = copy.deepcopy(self.query_params)
            query_params["top_k"] = top_k

            results = {}
            for q_id, query in tqdm(queries.items(), total=len(queries)):
                res = self.query_pipeline.run(query=query, params=query_params)
                docs = res["documents"]
                query_results = {doc.meta["id"]: doc.score for doc in docs}
                results[q_id] = query_results

            return results<|MERGE_RESOLUTION|>--- conflicted
+++ resolved
@@ -1,5 +1,3 @@
-# pylint: disable=too-many-public-methods
-
 from __future__ import annotations
 
 from typing import Dict, List, Optional, Any, Set, Tuple, Union
@@ -62,21 +60,7 @@
 
 class Pipeline:
     """
-<<<<<<< HEAD
-    RootNode feeds inputs together with corresponding params to a Pipeline.
-    """
-
-    outgoing_edges = 1
-
-    def run(self, root_node: str):  # type: ignore
-        return {}, "output_1"
-
-    def run_batch(self, root_node: str):  # type: ignore
-        return {}, "output_1"
-
-=======
     Pipeline brings together building blocks to build a complex search pipeline with Haystack & user-defined components.
->>>>>>> bce84577
 
     Under-the-hood, a pipeline is represented as a directed acyclic graph of component nodes. It enables custom query
     flows with options to branch queries(eg, extractive qa vs keyword match query), merge candidate documents for a
@@ -86,17 +70,8 @@
     def __init__(self):
         self.graph = DiGraph()
 
-<<<<<<< HEAD
-    @abstractmethod
-    def run_batch(self, **kwargs):
-        raise NotImplementedError("This is an abstract method. Use Pipeline or RayPipeline instead.")
-
-    @abstractmethod
-    def get_config(self, return_defaults: bool = False) -> dict:
-=======
     @property
     def root_node(self) -> Optional[str]:
->>>>>>> bce84577
         """
         Returns the root node of the pipeline's graph.
         """
@@ -411,59 +386,12 @@
         component_names.add(name)
         self._set_sub_component_names(component, component_names=component_names)
 
-<<<<<<< HEAD
-        if len(self.graph.nodes) == 2:  # first node added; connect with Root
-            if not len(inputs) == 1 and inputs[0].split(".")[0] == self.root_node:
-                raise PipelineConfigError(
-                    f"The '{name}' node can only input from {self.root_node}. "
-                    f"Set the 'inputs' parameter to ['{self.root_node}']"
-                )
-            self.graph.add_edge(self.root_node, name, label="output_1")
-            return
-
-        for input_node in inputs:
-            if "." in input_node:
-                [input_node_name, input_edge_name] = input_node.split(".")
-                if not "output_" in input_edge_name:
-                    raise PipelineConfigError(f"'{input_edge_name}' is not a valid edge name.")
-
-                outgoing_edges_input_node = self.graph.nodes[input_node_name]["component"].outgoing_edges
-                if not int(input_edge_name.split("_")[1]) <= outgoing_edges_input_node:
-                    raise PipelineConfigError(
-                        f"Cannot connect '{input_edge_name}' from '{input_node_name}' as it only has "
-                        f"{outgoing_edges_input_node} outgoing edge(s)."
-                    )
-            else:
-                try:
-                    outgoing_edges_input_node = self.graph.nodes[input_node]["component"].outgoing_edges
-                    if not outgoing_edges_input_node == 1:
-                        raise PipelineConfigError(
-                            f"Adding an edge from {input_node} to {name} is ambiguous as {input_node} has {outgoing_edges_input_node} edges. "
-                            f"Please specify the output explicitly."
-                        )
-
-                except KeyError as e:
-                    raise PipelineConfigError(
-                        f"Cannot find node '{input_node}'. Make sure you're not using more "
-                        f"than one root node ({valid_root_nodes}) in the same pipeline and that a node "
-                        f"called '{input_node}' is defined."
-                    ) from e
-
-                input_node_name = input_node
-                input_edge_name = "output_1"
-            self.graph.add_edge(input_node_name, name, label=input_edge_name)
-
-        if not nx.is_directed_acyclic_graph(self.graph):
-            self.graph.remove_node(name)
-            raise PipelineConfigError(f"Cannot add '{name}': it will create a loop in the pipeline.")
-=======
         self.graph = _add_node_to_pipeline_graph(
             graph=self.graph,
             components=component_definitions,
             node={"name": name, "inputs": inputs},
             instance=component,
         )
->>>>>>> bce84577
 
     def get_node(self, name: str) -> Optional[BaseComponent]:
         """
@@ -513,28 +441,11 @@
                       then be found in the dict returned by this method under the key "_debug"
         """
         # validate the node names
-<<<<<<< HEAD
         self._validate_node_names_in_params(params=params)
-=======
-        if params:
-            if not all(node_id in self.graph.nodes for node_id in params.keys()):
-
-                # Might be a non-targeted param. Verify that too
-                not_a_node = set(params.keys()) - set(self.graph.nodes)
-                valid_global_params = set(["debug"])  # Debug will be picked up by _dispatch_run, see its code
-                for node_id in self.graph.nodes:
-                    run_signature_args = inspect.signature(self.graph.nodes[node_id]["component"].run).parameters.keys()
-                    valid_global_params |= set(run_signature_args)
-                invalid_keys = [key for key in not_a_node if key not in valid_global_params]
-
-                if invalid_keys:
-                    raise ValueError(
-                        f"No node(s) or global parameter(s) named {', '.join(invalid_keys)} found in pipeline."
-                    )
+
         root_node = self.root_node
         if not root_node:
             raise PipelineError("Cannot run a pipeline with no nodes.")
->>>>>>> bce84577
 
         node_output = None
         queue: Dict[str, Any] = {
@@ -671,20 +582,24 @@
         # Validate node names
         self._validate_node_names_in_params(params=params)
 
+        root_node = self.root_node
+        if not root_node:
+            raise PipelineError("Cannot run a pipeline with no nodes.")
+
         node_output = None
         queue = {
-            self.root_node: {"root_node": self.root_node, "params": params}
+            root_node: {"root_node": root_node, "params": params}
         }  # ordered dict with "node_id" -> "input" mapping that acts as a FIFO queue
         if queries:
-            queue[self.root_node]["queries"] = queries
+            queue[root_node]["queries"] = queries
         if file_paths:
-            queue[self.root_node]["file_paths"] = file_paths
+            queue[root_node]["file_paths"] = file_paths
         if labels:
-            queue[self.root_node]["labels"] = labels
+            queue[root_node]["labels"] = labels
         if documents:
-            queue[self.root_node]["documents"] = documents
+            queue[root_node]["documents"] = documents
         if meta:
-            queue[self.root_node]["meta"] = meta
+            queue[root_node]["meta"] = meta
 
         i = 0  # the first item is popped off the queue unless it is a "join" node with unprocessed predecessors
         while queue:

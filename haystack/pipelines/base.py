--- conflicted
+++ resolved
@@ -1092,14 +1092,8 @@
         - `context_matching_...` param to fine-tune the fuzzy matching mechanism that determines whether some text contexts match each other (only affects 'context' scopes, default values should work most of the time)
 
         :param labels: The labels to evaluate on
-<<<<<<< HEAD
-        :param documents: A list of list of Documents, where the input to the first node in the pipeline is one List of Documents per MultiLabel.
-                    Can be used to evaluate a pipeline that consists of a Reader without a Retriever.
-        :param params: Dictionary of parameters to be dispatched to the nodes.
-=======
         :param documents: List of List of Document that the first node in the pipeline should get as input per multilabel. Can be used to evaluate a pipeline that consists of a reader without a retriever.
         :param params: A dictionary of parameters that you want to pass to the nodes.
->>>>>>> 6790eaf7
                     If you want to pass a param to all nodes, you can just use: {"top_k":10}
                     If you want to pass it to targeted nodes, you can do:
                     {"Retriever": {"top_k": 10}, "Reader": {"top_k": 3, "debug": True}}

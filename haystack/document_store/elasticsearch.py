--- conflicted
+++ resolved
@@ -998,13 +998,9 @@
         """
         Delete documents in an index. All documents are deleted if no filters are passed.
 
-<<<<<<< HEAD
         :param index: Index name to delete the documents from. If None, the
                       DocumentStore's default index (self.index) will be used
-=======
-        :param index: Index name to delete the document from.
         :param ids: Optional list of IDs to narrow down the documents to be deleted.
->>>>>>> 5a6285f2
         :param filters: Optional filters to narrow down the documents to be deleted.
             Example filters: {"name": ["some", "more"], "category": ["only_one"]}.
             If filters are provided along with a list of IDs, this method deletes the

--- conflicted
+++ resolved
@@ -427,35 +427,6 @@
     """
     Create (or update) a new schema.
     """
-<<<<<<< HEAD
-    # Update mains's schema
-    filename = f"{schema_name}-main.schema.json"
-    with open(destination_path / filename, "w") as json_file:
-        json.dump(get_json_schema(filename=filename, version="ignore"), json_file, indent=2)
-
-    # If it's not an rc version:
-    if "rc" not in haystack_version:
-
-        # Create/update the specific version file too
-        filename = f"{schema_name}-{haystack_version}.schema.json"
-        with open(destination_path / filename, "w") as json_file:
-            json.dump(get_json_schema(filename=filename, version=haystack_version), json_file, indent=2)
-
-        # Update the index
-        index_name = f"{schema_name}.schema.json"
-        with open(destination_path / index_name, "r") as json_file:
-            index = json.load(json_file)
-            new_entry = {
-                "allOf": [
-                    {"properties": {"version": {"const": haystack_version}}},
-                    {"$ref": f"{schema_ref}{schema_name}-{haystack_version}.schema.json"},
-                ]
-            }
-            if new_entry not in index["oneOf"]:
-                index["oneOf"].append(new_entry)
-        with open(destination_path / index_name, "w") as json_file:
-            json.dump(index, json_file, indent=2)
-=======
     # `main` schema is always updated and will contain the same data as the latest
     # commit from `main` or a release branch
     filename = f"haystack-pipeline-main.schema.json"
@@ -483,5 +454,4 @@
         if new_entry not in index["oneOf"]:
             index["oneOf"].append(new_entry)
     with open(destination_path / index_name, "w") as json_file:
-        json.dump(obj=index, fp=json_file, indent=2, sort_keys=True)
->>>>>>> 9b931bbf
+        json.dump(obj=index, fp=json_file, indent=2, sort_keys=True)
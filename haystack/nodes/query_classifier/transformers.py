import logging
from pathlib import Path
from typing import Union, List, Optional, Dict, Any

<<<<<<< HEAD
from transformers import pipeline
=======
from tqdm.auto import tqdm
from transformers import AutoTokenizer, AutoModelForSequenceClassification, TextClassificationPipeline
>>>>>>> 82448efa
from haystack.nodes.query_classifier.base import BaseQueryClassifier
from haystack.modeling.utils import initialize_device_settings
from haystack.utils.torch_utils import ListDataset

logger = logging.getLogger(__name__)

DEFAULT_LABELS = ["LABEL_1", "LABEL_0"]


class TransformersQueryClassifier(BaseQueryClassifier):
    """
    A node to classify an incoming query into categories using a transformer model.
    Depending on the result, the query flows to a different branch in your pipeline and the further processing
    can be customized. You can define this by connecting the further pipeline to `output_1`, `output_2`, ..., `output_n`
    from this node.
    This node also supports zero-shot-classification.

    Example:
     ```python
        |{
        |pipe = Pipeline()
        |pipe.add_node(component=TransformersQueryClassifier(), name="QueryClassifier", inputs=["Query"])
        |pipe.add_node(component=elastic_retriever, name="ElasticRetriever", inputs=["QueryClassifier.output_2"])
        |pipe.add_node(component=dpr_retriever, name="DPRRetriever", inputs=["QueryClassifier.output_1"])

        |# Keyword queries will use the ElasticRetriever
        |pipe.run("kubernetes aws")

        |# Semantic queries (questions, statements, sentences ...) will leverage the DPR retriever
        |pipe.run("How to manage kubernetes on aws")

     ```

    Models:

    Pass your own `Transformer` classification/zero-shot-classification model from file/huggingface or use one of the following
    pretrained ones hosted on Huggingface:
    1) Keywords vs. Questions/Statements (Default)
       model_name_or_path="shahrukhx01/bert-mini-finetune-question-detection"
       output_1 => question/statement
       output_2 => keyword query
       [Readme](https://ext-models-haystack.s3.eu-central-1.amazonaws.com/gradboost_query_classifier/readme.txt)


    2) Questions vs. Statements
    `model_name_or_path`="shahrukhx01/question-vs-statement-classifier"
     output_1 => question
     output_2 => statement
     [Readme](https://ext-models-haystack.s3.eu-central-1.amazonaws.com/gradboost_query_classifier_statements/readme.txt)


    See also the [tutorial](https://haystack.deepset.ai/tutorials/pipelines) on pipelines.
    """

    def __init__(
        self,
        model_name_or_path: Union[Path, str] = "shahrukhx01/bert-mini-finetune-question-detection",
        model_version: Optional[str] = None,
        tokenizer: Optional[str] = None,
        use_gpu: bool = True,
        task: str = "text-classification",
        labels: List[str] = DEFAULT_LABELS,
        batch_size: int = 16,
        progress_bar: bool = True,
    ):
        """
        :param model_name_or_path: Directory of a saved model or the name of a public model, for example 'shahrukhx01/bert-mini-finetune-question-detection'.
        See [Hugging Face models](https://huggingface.co/models) for a full list of available models.
        :param model_version: The version of the model to use from the Hugging Face model hub. This can be a tag name, a branch name, or a commit hash.
        :param tokenizer: The name of the tokenizer (usually the same as model).
        :param use_gpu: Whether to use GPU (if available).
<<<<<<< HEAD
        :param task: Specifies the type of classification. Possible values: 'text-classification' or 'zero-shot-classification'.
        :param labels: If the task is 'text-classification' and an ordered list of labels is provided, the first label corresponds to output_1,
        the second label to output_2, and so on. The labels must match the model labels; only the order can differ.
        If the task is 'zero-shot-classification', these are the candidate labels.
        :param batch_size: The number of queries to be processed at a time.
=======
        :param batch_size: Batch size for inference.
        :param progress_bar: Whether to show a progress bar.
>>>>>>> 82448efa
        """
        super().__init__()
        devices, _ = initialize_device_settings(use_cuda=use_gpu, multi_gpu=False)
        device = 0 if devices[0].type == "cuda" else -1

        self.model = pipeline(
            task=task, model=model_name_or_path, tokenizer=tokenizer, device=device, revision=model_version
        )

        self.labels = labels
        if task == "text-classification":
            labels_from_model = [label for label in self.model.model.config.id2label.values()]
            if set(labels) != set(labels_from_model):
                raise ValueError(
                    f"For text-classification, the provided labels must match the model labels; only the order can differ.\n"
                    f"Provided labels: {labels}\n"
                    f"Model labels: {labels_from_model}"
                )
        if task not in ["text-classification", "zero-shot-classification"]:
            raise ValueError(
                f"Task not supported: {task}.\n"
                f"Possible task values are: 'text-classification' or 'zero-shot-classification'"
            )
        self.task = task
        self.batch_size = batch_size
<<<<<<< HEAD
=======
        device = 0 if self.devices[0].type == "cuda" else -1
        self.progress_bar = progress_bar

        model = AutoModelForSequenceClassification.from_pretrained(model_name_or_path)
        tokenizer = AutoTokenizer.from_pretrained(model_name_or_path)

        self.query_classification_pipeline = TextClassificationPipeline(model=model, tokenizer=tokenizer, device=device)
>>>>>>> 82448efa

    @classmethod
    def _calculate_outgoing_edges(cls, component_params: Dict[str, Any]) -> int:
        labels = component_params.get("labels", DEFAULT_LABELS)
        if labels is None or len(labels) == 0:
            raise ValueError("The labels must be provided")
        return len(labels)

    def _get_edge_number_from_label(self, label):
        return self.labels.index(label) + 1

    def run(self, query: str):  # type: ignore
        if self.task == "zero-shot-classification":
            prediction = self.model([query], candidate_labels=self.labels, truncation=True)
            label = prediction[0]["labels"][0]
        elif self.task == "text-classification":
            prediction = self.model([query], truncation=True)
            label = prediction[0]["label"]
        return {}, f"output_{self._get_edge_number_from_label(label)}"

    def run_batch(self, queries: List[str], batch_size: Optional[int] = None):  # type: ignore
        if batch_size is None:
            batch_size = self.batch_size
<<<<<<< HEAD
        if self.task == "zero-shot-classification":
            predictions = self.model(queries, candidate_labels=self.labels, truncation=True, batch_size=batch_size)
        elif self.task == "text-classification":
            predictions = self.model(queries, truncation=True, batch_size=batch_size)

        results = {f"output_{self._get_edge_number_from_label(label)}": {"queries": []} for label in self.labels}  # type: ignore
        for query, prediction in zip(queries, predictions):
            if self.task == "zero-shot-classification":
                label = prediction["labels"][0]
            elif self.task == "text-classification":
                label = prediction["label"]
            results[f"output_{self._get_edge_number_from_label(label)}"]["queries"].append(query)

        return results, "split"
=======

        split: Dict[str, Dict[str, List]] = {"output_1": {"queries": []}, "output_2": {"queries": []}}

        # HF pb hack https://discuss.huggingface.co/t/progress-bar-for-hf-pipelines/20498/2
        queries_dataset = ListDataset(queries)
        all_predictions = []
        for predictions in tqdm(
            self.query_classification_pipeline(queries_dataset, batch_size=batch_size),
            disable=not self.progress_bar,
            desc="Classifying queries",
        ):
            all_predictions.extend(predictions)

        for query, pred in zip(queries, all_predictions):
            if pred["label"] == "LABEL_1":
                split["output_1"]["queries"].append(query)
            else:
                split["output_2"]["queries"].append(query)

        return split, "split"
>>>>>>> 82448efa
<|MERGE_RESOLUTION|>--- conflicted
+++ resolved
@@ -2,12 +2,10 @@
 from pathlib import Path
 from typing import Union, List, Optional, Dict, Any
 
-<<<<<<< HEAD
 from transformers import pipeline
-=======
 from tqdm.auto import tqdm
-from transformers import AutoTokenizer, AutoModelForSequenceClassification, TextClassificationPipeline
->>>>>>> 82448efa
+
+# from transformers import AutoTokenizer, AutoModelForSequenceClassification, TextClassificationPipeline
 from haystack.nodes.query_classifier.base import BaseQueryClassifier
 from haystack.modeling.utils import initialize_device_settings
 from haystack.utils.torch_utils import ListDataset
@@ -79,16 +77,12 @@
         :param model_version: The version of the model to use from the Hugging Face model hub. This can be a tag name, a branch name, or a commit hash.
         :param tokenizer: The name of the tokenizer (usually the same as model).
         :param use_gpu: Whether to use GPU (if available).
-<<<<<<< HEAD
         :param task: Specifies the type of classification. Possible values: 'text-classification' or 'zero-shot-classification'.
         :param labels: If the task is 'text-classification' and an ordered list of labels is provided, the first label corresponds to output_1,
         the second label to output_2, and so on. The labels must match the model labels; only the order can differ.
         If the task is 'zero-shot-classification', these are the candidate labels.
         :param batch_size: The number of queries to be processed at a time.
-=======
-        :param batch_size: Batch size for inference.
         :param progress_bar: Whether to show a progress bar.
->>>>>>> 82448efa
         """
         super().__init__()
         devices, _ = initialize_device_settings(use_cuda=use_gpu, multi_gpu=False)
@@ -114,16 +108,7 @@
             )
         self.task = task
         self.batch_size = batch_size
-<<<<<<< HEAD
-=======
-        device = 0 if self.devices[0].type == "cuda" else -1
         self.progress_bar = progress_bar
-
-        model = AutoModelForSequenceClassification.from_pretrained(model_name_or_path)
-        tokenizer = AutoTokenizer.from_pretrained(model_name_or_path)
-
-        self.query_classification_pipeline = TextClassificationPipeline(model=model, tokenizer=tokenizer, device=device)
->>>>>>> 82448efa
 
     @classmethod
     def _calculate_outgoing_edges(cls, component_params: Dict[str, Any]) -> int:
@@ -145,42 +130,32 @@
         return {}, f"output_{self._get_edge_number_from_label(label)}"
 
     def run_batch(self, queries: List[str], batch_size: Optional[int] = None):  # type: ignore
+        # HF pb hack https://discuss.huggingface.co/t/progress-bar-for-hf-pipelines/20498/2
+        queries_dataset = ListDataset(queries)
         if batch_size is None:
             batch_size = self.batch_size
-<<<<<<< HEAD
+        all_predictions = []
         if self.task == "zero-shot-classification":
-            predictions = self.model(queries, candidate_labels=self.labels, truncation=True, batch_size=batch_size)
+            for predictions in tqdm(
+                self.model(queries_dataset, candidate_labels=self.labels, truncation=True, batch_size=batch_size),
+                disable=not self.progress_bar,
+                desc="Classifying queries",
+            ):
+                all_predictions.extend([predictions])
         elif self.task == "text-classification":
-            predictions = self.model(queries, truncation=True, batch_size=batch_size)
-
+            for predictions in tqdm(
+                self.model(queries_dataset, truncation=True, batch_size=batch_size),
+                disable=not self.progress_bar,
+                desc="Classifying queries",
+            ):
+                all_predictions.extend([predictions])
+        print(all_predictions)
         results = {f"output_{self._get_edge_number_from_label(label)}": {"queries": []} for label in self.labels}  # type: ignore
-        for query, prediction in zip(queries, predictions):
+        for query, prediction in zip(queries, all_predictions):
             if self.task == "zero-shot-classification":
                 label = prediction["labels"][0]
             elif self.task == "text-classification":
                 label = prediction["label"]
             results[f"output_{self._get_edge_number_from_label(label)}"]["queries"].append(query)
 
-        return results, "split"
-=======
-
-        split: Dict[str, Dict[str, List]] = {"output_1": {"queries": []}, "output_2": {"queries": []}}
-
-        # HF pb hack https://discuss.huggingface.co/t/progress-bar-for-hf-pipelines/20498/2
-        queries_dataset = ListDataset(queries)
-        all_predictions = []
-        for predictions in tqdm(
-            self.query_classification_pipeline(queries_dataset, batch_size=batch_size),
-            disable=not self.progress_bar,
-            desc="Classifying queries",
-        ):
-            all_predictions.extend(predictions)
-
-        for query, pred in zip(queries, all_predictions):
-            if pred["label"] == "LABEL_1":
-                split["output_1"]["queries"].append(query)
-            else:
-                split["output_2"]["queries"].append(query)
-
-        return split, "split"
->>>>>>> 82448efa
+        return results, "split"
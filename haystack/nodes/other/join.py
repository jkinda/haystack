from abc import abstractmethod
from typing import Optional, List, Tuple, Dict, Union, Any
import warnings

from haystack import MultiLabel, Document, Answer
from haystack.nodes.base import BaseComponent


class JoinNode(BaseComponent):
    def run(
        self,
        inputs: Optional[List[dict]] = None,
        query: Optional[str] = None,
        file_paths: Optional[List[str]] = None,
        labels: Optional[MultiLabel] = None,
        documents: Optional[List[Document]] = None,
        meta: Optional[dict] = None,
        answers: Optional[List[Answer]] = None,
        top_k_join: Optional[int] = None,
    ) -> Tuple[Dict, str]:  # type: ignore
        if inputs:
            return self.run_accumulated(inputs, **kwargs)
        warnings.warn("You are using a JoinNode with only one input. This is usually equivalent to a no-op.")
        return self.run_accumulated(
            inputs=[
                {
                    "query": query,
                    "file_paths": file_paths,
                    "labels": labels,
                    "documents": documents,
                    "meta": meta,
                    "answers": answers,
                }
            ],
            top_k_join=top_k_join,
        )

    @abstractmethod
    def run_accumulated(self, inputs: List[dict]) -> Tuple[Dict, str]:
        pass

    def run_batch(
        self,
        inputs: Optional[List[dict]] = None,
        queries: Optional[Union[str, List[str]]] = None,
        file_paths: Optional[List[str]] = None,
        labels: Optional[Union[MultiLabel, List[MultiLabel]]] = None,
        documents: Optional[Union[List[Document], List[List[Document]]]] = None,
        meta: Optional[Union[Dict[str, Any], List[Dict[str, Any]]]] = None,
        params: Optional[dict] = None,
        debug: Optional[bool] = None,
        answers: Optional[List[Answer]] = None,
<<<<<<< HEAD
        top_k_join: Optional[int] = None,
    ) -> Tuple[Dict, str]: # type: ignore
=======
        **kwargs
    ) -> Tuple[Dict, str]:  # type: ignore
>>>>>>> 6411cc19
        if inputs:
            return self.run_batch_accumulated(inputs=inputs, **kwargs)
        warnings.warn("You are using a JoinNode with only one input. This is usually equivalent to a no-op.")
        return self.run_batch_accumulated(
            inputs=[
                {
                    "queries": queries,
                    "file_paths": file_paths,
                    "labels": labels,
                    "documents": documents,
                    "meta": meta,
                    "params": params,
                    "debug": debug,
                    "answers": answers,
                }
            ],
            top_k_join=top_k_join
        )

    @abstractmethod
    def run_batch_accumulated(self, inputs: List[dict]) -> Tuple[Dict, str]:
        pass<|MERGE_RESOLUTION|>--- conflicted
+++ resolved
@@ -50,13 +50,8 @@
         params: Optional[dict] = None,
         debug: Optional[bool] = None,
         answers: Optional[List[Answer]] = None,
-<<<<<<< HEAD
         top_k_join: Optional[int] = None,
     ) -> Tuple[Dict, str]: # type: ignore
-=======
-        **kwargs
-    ) -> Tuple[Dict, str]:  # type: ignore
->>>>>>> 6411cc19
         if inputs:
             return self.run_batch_accumulated(inputs=inputs, **kwargs)
         warnings.warn("You are using a JoinNode with only one input. This is usually equivalent to a no-op.")

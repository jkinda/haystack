--- conflicted
+++ resolved
@@ -6,72 +6,30 @@
 
 
 class JoinNode(BaseComponent):
-<<<<<<< HEAD
-    def run(self, inputs: Optional[List[dict]] = None, query: Optional[str] = None, file_paths: Optional[List[str]] = None, labels: Optional[MultiLabel] = None, documents: Optional[List[Document]] = None, meta: Optional[dict] = None, answers: Optional[List[Answer]] = None, **kwargs) -> Tuple[Dict, str]:
-        if inputs:
-            return self.run_accumulated(inputs, **kwargs)
-        return self.run_accumulated(inputs=[{"query": query, "file_paths": file_paths, "labels": labels, "documents": documents, "meta": meta, "answers": answers}], **kwargs)
-    
-=======
     def run(
         self,
+        inputs: Optional[List[dict]] = None,
         query: Optional[str] = None,
         file_paths: Optional[List[str]] = None,
         labels: Optional[MultiLabel] = None,
         documents: Optional[List[Document]] = None,
         meta: Optional[dict] = None,
-        inputs: Optional[List[dict]] = None,
+        answers: Optional[List[Answer]] = None,
         **kwargs
     ) -> Tuple[Dict, str]:
         if inputs:
             return self.run_accumulated(inputs, **kwargs)
-        return self.run_accumulated(
-            inputs=[{"query": query, "file_paths": file_paths, "labels": labels, "documents": documents, "meta": meta}],
-            **kwargs
-        )
+        return self.run_accumulated(inputs=[{"query": query, "file_paths": file_paths, "labels": labels, "documents": documents, "meta": meta, "answers": answers}], **kwargs)
 
->>>>>>> 9b370f21
     @abstractmethod
     def run_accumulated(self, inputs: List[dict]) -> Tuple[Dict, str]:
         pass
 
-<<<<<<< HEAD
     def run_batch(self, inputs: Optional[List[dict]] = None, queries: Optional[Union[str, List[str]]] = None, file_paths: Optional[List[str]] = None, labels: Optional[Union[MultiLabel, List[MultiLabel]]] = None, documents: Optional[Union[List[Document], List[List[Document]]]] = None, meta: Optional[Union[Dict[str, Any], List[Dict[str, Any]]]] = None, params: Optional[dict] = None, debug: Optional[bool] = None, answers: Optional[List[Answer]] = None, **kwargs) -> Tuple[Dict, str]:
         if inputs:
             return self.run_batch_accumulated(inputs=inputs, **kwargs)
         return self.run_batch_accumulated(inputs=[{"queries": queries, "file_paths": file_paths, "labels": labels, "documents": documents, "meta": meta, "params": params, "debug": debug, "answers": answers}], **kwargs)
     
-=======
-    def run_batch(
-        self,
-        queries: Optional[Union[str, List[str]]] = None,
-        file_paths: Optional[List[str]] = None,
-        labels: Optional[Union[MultiLabel, List[MultiLabel]]] = None,
-        documents: Optional[Union[List[Document], List[List[Document]]]] = None,
-        meta: Optional[Union[Dict[str, Any], List[Dict[str, Any]]]] = None,
-        params: Optional[dict] = None,
-        debug: Optional[bool] = None,
-        inputs: Optional[List[dict]] = None,
-        **kwargs
-    ) -> Tuple[Dict, str]:
-        if inputs:
-            return self.run_batch_accumulated(inputs=inputs, **kwargs)
-        return self.run_batch_accumulated(
-            inputs=[
-                {
-                    "queries": queries,
-                    "file_paths": file_paths,
-                    "labels": labels,
-                    "documents": documents,
-                    "meta": meta,
-                    "params": params,
-                    "debug": debug,
-                }
-            ],
-            **kwargs
-        )
-
->>>>>>> 9b370f21
     @abstractmethod
     def run_batch_accumulated(self, inputs: List[dict]) -> Tuple[Dict, str]:
         pass
--- conflicted
+++ resolved
@@ -276,25 +276,7 @@
         )
 
         generated_answers = self.tokenizer.batch_decode(generator_ids, skip_special_tokens=True)
-<<<<<<< HEAD
-        answers: List[Any] = []
-
-        for generated_answer in generated_answers:
-            answers.append(
-                Answer(
-                    answer=generated_answer,
-                    type="generative",
-                    meta={
-                        "doc_ids": flat_docs_dict["id"],
-                        "doc_scores": flat_docs_dict["score"],
-                        "content": flat_docs_dict["content"],
-                        "titles": titles,
-                    },
-                )
-            )
-=======
         answers = self._create_answers(generated_answers, documents)
->>>>>>> 9974593c
         result = {"query": query, "answers": answers}
 
         return result
@@ -303,50 +285,6 @@
 class Seq2SeqGenerator(BaseGenerator):
 
     """
-<<<<<<< HEAD
-    A generic sequence-to-sequence generator based on HuggingFace's transformers.
-
-    Text generation is supported by so called auto-regressive language models like GPT2,
-    XLNet, XLM, Bart, T5 and others. In fact, any HuggingFace language model that extends
-    GenerationMixin can be used by Seq2SeqGenerator.
-
-    Moreover, as language models prepare model input in their specific encoding, each model
-    specified with model_name_or_path parameter in this Seq2SeqGenerator should have an
-    accompanying model input converter that takes care of prefixes, separator tokens etc.
-    By default, we provide model input converters for a few well-known seq2seq language models (e.g. ELI5).
-    It is the responsibility of Seq2SeqGenerator user to ensure an appropriate model input converter
-    is either already registered or specified on a per-model basis in the Seq2SeqGenerator constructor.
-
-    For mode details on custom model input converters refer to _BartEli5Converter
-
-
-    See https://huggingface.co/transformers/main_classes/model.html?transformers.generation_utils.GenerationMixin#transformers.generation_utils.GenerationMixin
-    as well as https://huggingface.co/blog/how-to-generate
-
-    For a list of all text-generation models see https://huggingface.co/models?pipeline_tag=text-generation
-
-    **Example**
-
-    ```python
-    |     query = "Why is Dothraki language important?"
-    |
-    |     # Retrieve related documents from retriever
-    |     retrieved_docs = retriever.retrieve(query=query)
-    |
-    |     # Now generate answer from query and retrieved documents
-    |     generator.predict(
-    |        query=query,
-    |        documents=retrieved_docs,
-    |        top_k=1
-    |     )
-    |
-    |     # Answer
-    |
-    |     {'answers': [" The Dothraki language is a constructed fictional language. It's important because George R.R. Martin wrote it."],
-    |      'query': 'Why is Dothraki language important?'}
-    |
-    ```
-=======
         A generic sequence-to-sequence generator based on HuggingFace's transformers.
 
         Text generation is supported by so called auto-regressive language models like GPT2,
@@ -396,7 +334,6 @@
         |                      'titles': ['"Albert Einstein"', ...]
         |      }}]}
         ```
->>>>>>> 9974593c
     """
 
     _model_input_converters: Dict[str, Callable] = dict()

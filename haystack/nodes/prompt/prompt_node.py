--- conflicted
+++ resolved
@@ -684,20 +684,12 @@
         results = self(prompt_collector=prompt_collector, **invocation_context)
 
         invocation_context[self.output_variable] = results
-<<<<<<< HEAD
         invocation_context["prompts_used"] = prompt_collector
-        final_result: Dict[str, Any] = {
-            self.output_variable: results,
-            "invocation_context": invocation_context,
-            "_debug": {"prompts_used": prompt_collector},
-        }
-=======
         final_result: Dict[str, Any] = {self.output_variable: results, "invocation_context": invocation_context}
 
         if self.debug:
             final_result["_debug"] = {"prompts_used": prompt_collector}
 
->>>>>>> 2a2226d6
         return final_result, "output_1"
 
     def run_batch(  # type: ignore

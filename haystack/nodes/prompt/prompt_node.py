--- conflicted
+++ resolved
@@ -11,10 +11,7 @@
 from haystack.telemetry import send_event
 from haystack.nodes.prompt.prompt_model import PromptModel
 from haystack.nodes.prompt.prompt_template import PromptTemplate
-<<<<<<< HEAD
-=======
 from haystack.nodes.prompt.legacy_default_templates import LEGACY_DEFAULT_TEMPLATES
->>>>>>> ef4b2872
 
 logger = logging.getLogger(__name__)
 
@@ -219,12 +216,6 @@
         if isinstance(prompt_template, PromptTemplate):
             return prompt_template
 
-<<<<<<< HEAD
-        # If it's the name of a template that was used already
-        if prompt_template in self._prompt_templates_cache:
-            return self._prompt_templates_cache[prompt_template]
-
-=======
         if prompt_template in LEGACY_DEFAULT_TEMPLATES:
             warnings.warn(
                 f"You're using a legacy prompt template '{prompt_template}', "
@@ -237,7 +228,6 @@
         if prompt_template in self._prompt_templates_cache:
             return self._prompt_templates_cache[prompt_template]
 
->>>>>>> ef4b2872
         output_parser = None
         if self.default_prompt_template:
             output_parser = self.default_prompt_template.output_parser

--- conflicted
+++ resolved
@@ -1,16 +1,10 @@
 import ast
-<<<<<<< HEAD
 from collections import defaultdict
-=======
->>>>>>> 27574324
 import copy
 import logging
 from abc import ABC
 import os
-<<<<<<< HEAD
 import re
-=======
->>>>>>> 27574324
 from typing import Dict, List, Optional, Tuple, Union, Any, Iterator, Type, overload
 from uuid import uuid4
 
@@ -245,13 +239,9 @@
     [PromptNode](https://docs.haystack.deepset.ai/docs/prompt_node).
     """
 
-<<<<<<< HEAD
     def __init__(
         self, name: str, prompt_text: str, output_parser: Optional[Union[BaseOutputParser, Dict[str, Any]]] = None
     ):
-=======
-    def __init__(self, name: str, prompt_text: str, output_parser: Optional[BaseOutputParser] = None):
->>>>>>> 27574324
         """
          Creates a PromptTemplate instance.
 
@@ -260,15 +250,12 @@
         :param output_shapers: A list of shapers that will be applied to the output of the model.
                 For example, if you want to convert the output of the model to a Answer object, you can use a shaper using the `string_to_answer` function.
                 Note, that the last shaper in the list must only have one output and PromptNode will use this value as the output_variable.
-<<<<<<< HEAD
                 Instead of shapers, you can also pass dictionaries defining the shapers. For example:
                 ```
                 output_shapers=[
                     {"func": "strings_to_answers", "inputs": {"strings": "results"}, "outputs": ["answers"]},
                 ]
                 ```
-=======
->>>>>>> 27574324
         """
         super().__init__()
 
@@ -301,16 +288,12 @@
             **{k: v for k, v in globals().items() if k in PROMPT_TEMPLATE_ALLOWED_FUNCTIONS},
             **PROMPT_TEMPLATE_SPECIAL_CHAR_ALIAS,
         }
-<<<<<<< HEAD
         if isinstance(output_parser, BaseOutputParser):
             self.output_parser = output_parser
         elif isinstance(output_parser, dict):
             output_parser_type = output_parser["type"]
             output_parser_params = output_parser["params"]
             self.output_parser = BaseComponent._create_instance(output_parser_type, output_parser_params)
-=======
-        self.output_parser = output_parser
->>>>>>> 27574324
 
     @property
     def output_variable(self) -> Optional[str]:
@@ -779,15 +762,8 @@
 
         # kwargs override model kwargs
         kwargs = {**self._prepare_model_kwargs(), **kwargs}
-<<<<<<< HEAD
         template_to_fill = self.get_prompt_template(prompt_template)
         if template_to_fill:
-=======
-        prompt_template_used = prompt_template or self.default_prompt_template
-        if prompt_template_used:
-            template_to_fill = self.get_prompt_template(prompt_template_used)
-
->>>>>>> 27574324
             # prompt template used, yield prompts from inputs args
             for prompt in template_to_fill.fill(*args, **kwargs):
                 kwargs_copy = copy.copy(kwargs)
@@ -871,11 +847,7 @@
         template_name = prompt_template if isinstance(prompt_template, str) else prompt_template.name
         return template_name in self.prompt_templates
 
-<<<<<<< HEAD
     def get_prompt_template(self, prompt_template: Union[str, PromptTemplate, None] = None) -> Optional[PromptTemplate]:
-=======
-    def get_prompt_template(self, prompt_template: Union[str, PromptTemplate, None]) -> PromptTemplate:
->>>>>>> 27574324
         """
         Resolves a prompt template.
 
@@ -889,7 +861,6 @@
 
             :return: The prompt template object.
         """
-<<<<<<< HEAD
         prompt_template = prompt_template or self.default_prompt_template
         if prompt_template is None:
             return None
@@ -918,15 +889,6 @@
         if default_prompt_template:
             output_parser = default_prompt_template.output_parser
         return PromptTemplate(name="custom-at-query-time", prompt_text=prompt_text, output_parser=output_parser)
-=======
-        if isinstance(prompt_template, PromptTemplate):
-            return prompt_template
-
-        if not isinstance(prompt_template, str) or prompt_template not in self.prompt_templates:
-            raise ValueError(f"Prompt template {prompt_template} not supported")
-
-        return self.prompt_templates[prompt_template]
->>>>>>> 27574324
 
     def prompt_template_params(self, prompt_template: str) -> List[str]:
         """
@@ -993,7 +955,6 @@
         if meta and "meta" not in invocation_context.keys():
             invocation_context["meta"] = meta
 
-<<<<<<< HEAD
         if "prompt_template" not in invocation_context.keys():
             invocation_context["prompt_template"] = self.get_prompt_template(prompt_template)
 
@@ -1003,25 +964,11 @@
         output_variable = self.output_variable or prompt_template_resolved.output_variable or "results"
         invocation_context[output_variable] = results
         invocation_context["prompts"] = prompt_collector
-        final_result: Dict[str, Any] = {
-            output_variable: results,
-            "invocation_context": invocation_context,
-            "_debug": {"prompts_used": prompt_collector},
-        }
-=======
-        results = self(prompt_collector=prompt_collector, **invocation_context)
-
-        prompt_template = self.get_prompt_template(self.default_prompt_template)
-        output_variable = self.output_variable or prompt_template.output_variable or "results"
-
-        invocation_context[output_variable] = results
-        invocation_context["prompts"] = prompt_collector
         final_result: Dict[str, Any] = {output_variable: results, "invocation_context": invocation_context}
 
         if self.debug:
             final_result["_debug"] = {"prompts_used": prompt_collector}
 
->>>>>>> 27574324
         return final_result, "output_1"
 
     def run_batch(  # type: ignore
@@ -1057,7 +1004,6 @@
                 - prompt template yaml: uses the prompt template specified by the given yaml
                 - prompt text: uses a copy of the default prompt template with the given prompt text
         """
-<<<<<<< HEAD
         inputs = PromptNode._flatten_inputs(queries, documents, invocation_contexts, prompt_templates)
         all_results: Dict[str, List] = defaultdict(list)
         for query, docs, invocation_context, prompt_template in zip(
@@ -1068,17 +1014,6 @@
             results = self.run(
                 query=query, documents=docs, invocation_context=invocation_context, prompt_template=prompt_template
             )[0]
-=======
-        prompt_template = self.get_prompt_template(self.default_prompt_template)
-        output_variable = self.output_variable or prompt_template.output_variable or "results"
-
-        inputs = PromptNode._flatten_inputs(queries, documents, invocation_contexts)
-        all_results: Dict[str, List] = {output_variable: [], "invocation_contexts": [], "_debug": []}
-        for query, docs, invocation_context in zip(
-            inputs["queries"], inputs["documents"], inputs["invocation_contexts"]
-        ):
-            results = self.run(query=query, documents=docs, invocation_context=invocation_context)[0]
->>>>>>> 27574324
             all_results[output_variable].append(results[output_variable])
             all_results["invocation_contexts"].append(results["invocation_context"])
             all_results["_debug"].append(results["_debug"])

--- conflicted
+++ resolved
@@ -11,11 +11,7 @@
 from haystack.nodes.prompt.invocation_layer.handlers import TokenStreamingHandler
 from haystack.lazy_imports import LazyImport
 
-<<<<<<< HEAD
-with LazyImport() as torch_and_transformers_import:
-=======
 with LazyImport(message="Run 'pip install farm-haystack[inference]'") as torch_import:
->>>>>>> eb2255c0
     import torch
     from transformers import TextIteratorStreamer
 

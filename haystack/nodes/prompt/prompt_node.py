--- conflicted
+++ resolved
@@ -926,19 +926,9 @@
 
         results = self(**invocation_context)
 
-        final_result: Dict[str, Any] = {}
         if self.output_variable:
             invocation_context[self.output_variable] = results
-<<<<<<< HEAD
-
-        return {"results": results, "invocation_context": invocation_context}, "output_1"
-=======
-            final_result[self.output_variable] = results
-
-        final_result["results"] = results
-        final_result["invocation_context"] = invocation_context
-        return final_result, "output_1"
->>>>>>> a0583658
+        return {self.output_variable: results, "invocation_context": invocation_context}, "output_1"
 
     def run_batch(
         self,

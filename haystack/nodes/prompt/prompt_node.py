import copy
import json
import logging
import os
import re
from abc import ABC, abstractmethod
from string import Template
from typing import Dict, List, Optional, Tuple, Union, Any, Type, Iterator

import requests
import torch
from transformers import pipeline, AutoModelForSeq2SeqLM, StoppingCriteria, StoppingCriteriaList, AutoTokenizer

from haystack import MultiLabel
from haystack.environment import HAYSTACK_REMOTE_API_BACKOFF_SEC, HAYSTACK_REMOTE_API_MAX_RETRIES
from haystack.errors import OpenAIError, OpenAIRateLimitError
from haystack.modeling.utils import initialize_device_settings
from haystack.nodes.base import BaseComponent
from haystack.schema import Document
from haystack.utils.reflection import retry_with_exponential_backoff

logger = logging.getLogger(__name__)


class BasePromptTemplate(BaseComponent):

    outgoing_edges = 1

    def run(
        self,
        query: Optional[str] = None,
        file_paths: Optional[List[str]] = None,
        labels: Optional[MultiLabel] = None,
        documents: Optional[List[Document]] = None,
        meta: Optional[dict] = None,
    ) -> Tuple[Dict, str]:
        raise NotImplementedError("This method should never be implemented in the derived class")

    def run_batch(
        self,
        queries: Optional[Union[str, List[str]]] = None,
        file_paths: Optional[List[str]] = None,
        labels: Optional[Union[MultiLabel, List[MultiLabel]]] = None,
        documents: Optional[Union[List[Document], List[List[Document]]]] = None,
        meta: Optional[Union[Dict[str, Any], List[Dict[str, Any]]]] = None,
        params: Optional[dict] = None,
        debug: Optional[bool] = None,
    ):
        raise NotImplementedError("This method should never be implemented in the derived class")


class PromptTemplate(BasePromptTemplate, ABC):
    """
    PromptTemplate represents a template for a prompt. For example, a prompt template for the sentiment
    analysis task might look like this:

    ```python
        PromptTemplate(name="sentiment-analysis",
                   prompt_text="Please give a sentiment for this context. Answer with positive, negative
                   or neutral. Context: $documents; Answer:")
    ```

    PromptTemplate declares optional prompt_params, which are the input parameters that need to be filled in
    the prompt_text. For example, in the above example, the prompt_params are ["documents"] and the prompt_text is
    "Please give a sentiment...".

    The prompt_text contains a placeholder $documents. This variable is filled in runtime with the non-keyword
    or keyword argument `documents` passed to this PromptTemplate's `fill()` method.

    For more details on how to use PromptTemplate, refer to
    the [documentation](https://docs.haystack.deepset.ai/docs/prompt_node).
    """

    def __init__(self, name: str, prompt_text: str, prompt_params: Optional[List[str]] = None):
        """
         Creates a PromptTemplate instance.

        :param name: The name of the prompt template (for example, sentiment-analysis, question-generation).
        :param prompt_text: The prompt text including placeholders for the prompt_params.
        :param prompt_params: The optional parameters that need to be filled in the prompt text. If not specified, they're inferred from the prompt text.
        """
        super().__init__()
        if not prompt_params:
            # Define the regex pattern to match the strings after the $ character
            pattern = r"\$([a-zA-Z0-9_]+)"
            prompt_params = re.findall(pattern, prompt_text)

        if prompt_text.count("$") != len(prompt_params):
            raise ValueError(
                f"Number of parameters in prompt text {prompt_text} for prompt template {name} "
                f"does not match number of specified parameters {prompt_params}"
            )

        # use case when PromptTemplate is loaded from a YAML file, we need to start and end the prompt text with quotes
        prompt_text = prompt_text.strip("'").strip('"')

        t = Template(prompt_text)
        try:
            t.substitute(**{param: "" for param in prompt_params})
        except KeyError as e:
            raise ValueError(
                f"Invalid parameter {e} in prompt text "
                f"{prompt_text} for prompt template {name}, specified parameters are {prompt_params}"
            )

        self.name = name
        self.prompt_text = prompt_text
        self.prompt_params = prompt_params

    def prepare(self, *args, **kwargs) -> Dict[str, Any]:
        """
        Prepares and verifies the prompt template with input parameters.

        :param args: Non-keyword arguments to use for filling the prompt text.
        :param kwargs: Keyword arguments to use for filling the prompt text.
        :return: A dictionary with the prompt text and the prompt parameters.
        """
        template_dict = {}
        # attempt to resolve args first
        if args:
            if len(args) != len(self.prompt_params):
                logger.warning(
                    "For %s, expected %s arguments, instead got %s arguments %s",
                    self.name,
                    self.prompt_params,
                    len(args),
                    args,
                )
            for prompt_param, arg in zip(self.prompt_params, args):
                template_dict[prompt_param] = [arg] if isinstance(arg, str) else arg
        # then attempt to resolve kwargs
        if kwargs:
            for param in self.prompt_params:
                if param in kwargs:
                    template_dict[param] = kwargs[param]

        if set(template_dict.keys()) != set(self.prompt_params):
            available_params = set(list(template_dict.keys()) + list(set(kwargs.keys())))
            raise ValueError(f"Expected prompt params {self.prompt_params} but got {list(available_params)}")

        return template_dict

    def fill(self, *args, **kwargs) -> Iterator[str]:
        """
        Fills the prompt text parameters from non-keyword and keyword arguments and returns the iterator prompt text.

        In the case of non-keyword arguments, the order of the arguments should match the left-to-right
        order of appearance of the parameters in the prompt text. For example, if the prompt text is:
        `Please come up with a question for the given context and the answer. Context: $documents;
        Answer: $answers; Question:` then the first non-keyword argument fills the $documents placeholder
        and the second non-keyword argument fills the $answers placeholder.

        In the case of keyword arguments, the order of the arguments doesn't matter. Placeholders in the
        prompt text are filled with the corresponding keyword argument.

        :param args: Non-keyword arguments to use for filling the prompt text.
        :param kwargs: Keyword arguments to use for filling the prompt text.
        :return: An iterator of prompt texts.
        """
        template_dict = self.prepare(*args, **kwargs)
        template = Template(self.prompt_text)
        # the prompt context values should all be lists, as they will be split as one
        prompt_context_copy = {k: v if isinstance(v, list) else [v] for k, v in template_dict.items()}
        for prompt_context_values in zip(*prompt_context_copy.values()):
            template_input = {key: prompt_context_values[idx] for idx, key in enumerate(prompt_context_copy.keys())}
            prompt_prepared: str = template.substitute(template_input)
            yield prompt_prepared


class PromptModelInvocationLayer:
    """
    PromptModelInvocationLayer implementations execute a prompt on an underlying model.

    The implementation can be a simple invocation on the underlying model running in a local runtime, or
    could be even remote, for example, a call to a remote API endpoint.
    """

    def __init__(self, model_name_or_path: str, max_length: Optional[int] = 100, **kwargs):
        """
        Creates a new PromptModelInvocationLayer instance.


        :param model_name_or_path: The name or path of the underlying model.
        :param max_length: The maximum length of output text.
        :param kwargs: Additional keyword arguments passed to the underlying model.

        """
        if model_name_or_path is None or len(model_name_or_path) == 0:
            raise ValueError("model_name_or_path cannot be None or empty string")

        self.model_name_or_path = model_name_or_path
        self.max_length: Optional[int] = max_length

    @abstractmethod
    def invoke(self, *args, **kwargs):
        """
        It takes a prompt and returns a list of generated text using the underlying model.
        :return: A list of generated text.
        """
        pass

    @classmethod
    def supports(cls, model_name_or_path: str) -> bool:
        """
        Checks if the given model is supported by this invocation layer.

        :param model_name_or_path: The name or path of the model.
        :return: True if this invocation layer supports the model, False otherwise.
        """
        return False


class StopWordsCriteria(StoppingCriteria):
    """
    Stops text generation if any one of the stop words is generated.
    """

    def __init__(self, model_name_or_path: str, stop_words: List[str]):
        super().__init__()
        tokenizer = AutoTokenizer.from_pretrained(model_name_or_path)
        self.stop_words = tokenizer.encode(stop_words, add_special_tokens=False, return_tensors="pt")

    def __call__(self, input_ids: torch.LongTensor, scores: torch.FloatTensor, **kwargs) -> bool:
        return any(torch.isin(input_ids[-1], self.stop_words[-1]))


class HFLocalInvocationLayer(PromptModelInvocationLayer):
    """
    A subclass of the PromptModelInvocationLayer class. It loads a pre-trained model from Hugging Face and
    passes a prepared prompt into that model.

    Note: kwargs other than init parameter names are ignored to enable reflective construction of the class,
    as many variants of PromptModelInvocationLayer are possible and they may have different parameters.
    """

    def __init__(
        self,
        model_name_or_path: str = "google/flan-t5-base",
        max_length: Optional[int] = 100,
        use_auth_token: Optional[Union[str, bool]] = None,
        use_gpu: Optional[bool] = True,
        devices: Optional[List[Union[str, torch.device]]] = None,
        **kwargs,
    ):
        """
        Creates an instance of HFLocalInvocationLayer used to invoke local Hugging Face models.


        :param model_name_or_path: The name or path of the underlying model.
        :param max_length: The maximum length of the output text.
        :param use_auth_token: The token to use as HTTP bearer authorization for remote files.
        :param use_gpu: Whether to use GPU for inference.
        :param device: The device to use for inference.
        :param kwargs: Additional keyword arguments passed to the underlying model. Due to reflective construction of
        all PromptModelInvocationLayer instances, this instance of HFLocalInvocationLayer might receive some unrelated
        kwargs. Only kwargs relevant to the HFLocalInvocationLayer are considered. The list of supported kwargs
        includes: trust_remote_code, revision, feature_extractor, tokenizer, config, use_fast, torch_dtype, device_map.
        For more details about these kwargs, see
        Hugging Face [documentation](https://huggingface.co/docs/transformers/en/main_classes/pipelines#transformers.pipeline).


        """
        super().__init__(model_name_or_path, max_length)
        self.use_auth_token = use_auth_token

        self.devices, _ = initialize_device_settings(devices=devices, use_cuda=use_gpu, multi_gpu=False)
        if len(self.devices) > 1:
            logger.warning(
                "Multiple devices are not supported in %s inference, using the first device %s.",
                self.__class__.__name__,
                self.devices[0],
            )

        # Due to reflective construction of all invocation layers we might receive some
        # unknown kwargs, so we need to take only the relevant.
        # For more details refer to Hugging Face pipeline documentation
        # Do not use `device_map` AND `device` at the same time as they will conflict
        model_input_kwargs = {
            key: kwargs[key]
            for key in [
                "model_kwargs",
                "trust_remote_code",
                "revision",
                "feature_extractor",
                "tokenizer",
                "config",
                "use_fast",
                "torch_dtype",
                "device_map",
            ]
            if key in kwargs
        }
        # flatten model_kwargs one level
        if "model_kwargs" in model_input_kwargs:
            mkwargs = model_input_kwargs.pop("model_kwargs")
            model_input_kwargs.update(mkwargs)

        torch_dtype = model_input_kwargs.get("torch_dtype")
        if torch_dtype is not None:
            if isinstance(torch_dtype, str):
                if "torch." not in torch_dtype:
                    raise ValueError(
                        f"torch_dtype should be a torch.dtype or a string with 'torch.' prefix, got {torch_dtype}"
                    )
                torch_dtype_resolved = getattr(torch, torch_dtype.strip("torch."))
            elif isinstance(torch_dtype, torch.dtype):
                torch_dtype_resolved = torch_dtype
            else:
                raise ValueError(f"Invalid torch_dtype value {torch_dtype}")
            model_input_kwargs["torch_dtype"] = torch_dtype_resolved

        if len(model_input_kwargs) > 0:
            logger.info("Using model input kwargs %s in %s", model_input_kwargs, self.__class__.__name__)

        self.pipe = pipeline(
            "text2text-generation",
            model=model_name_or_path,
            device=self.devices[0] if "device_map" not in model_input_kwargs else None,
            use_auth_token=self.use_auth_token,
            model_kwargs=model_input_kwargs,
        )

    def invoke(self, *args, **kwargs):
        """
        It takes a prompt and returns a list of generated text using the local Hugging Face transformers model
        :return: A list of generated text.

        Note: Only kwargs relevant to Text2TextGenerationPipeline are passed to Hugging Face as model_input_kwargs.
        Other kwargs are ignored.
        """
        output: List[Dict[str, str]] = []
        stop_words = kwargs.pop("stop_words", None)
        if kwargs and "prompt" in kwargs:
            prompt = kwargs.pop("prompt")

            # Consider only Text2TextGenerationPipeline relevant, ignore others
            # For more details refer to Hugging Face Text2TextGenerationPipeline documentation
            # TODO resolve these kwargs from the pipeline signature
            model_input_kwargs = {
                key: kwargs[key]
                for key in ["return_tensors", "return_text", "clean_up_tokenization_spaces", "truncation"]
                if key in kwargs
            }
            if stop_words:
                sw = StopWordsCriteria(model_name_or_path=self.model_name_or_path, stop_words=stop_words)
                model_input_kwargs["stopping_criteria"] = StoppingCriteriaList([sw])
            output = self.pipe(prompt, max_length=self.max_length, **model_input_kwargs)
        generated_texts = [o["generated_text"] for o in output if "generated_text" in o]

        if stop_words:
            # Although HF generates text until stop words are encountered unfortunately it includes the stop word
            # We want to exclude it to be consistent with other invocation layers
            for idx, _ in enumerate(generated_texts):
                for stop_word in stop_words:
                    generated_texts[idx] = generated_texts[idx].replace(stop_word, "").strip()
        return generated_texts

    @classmethod
    def supports(cls, model_name_or_path: str) -> bool:
        if not all(m in model_name_or_path for m in ["google", "flan", "t5"]):
            return False

        try:
            # if it is google flan t5, load it, we'll use it anyway and also check if model loads correctly
            AutoModelForSeq2SeqLM.from_pretrained(model_name_or_path)
        except EnvironmentError:
            return False
        return True


class OpenAIInvocationLayer(PromptModelInvocationLayer):
    """
    PromptModelInvocationLayer implementation for OpenAI's GPT-3 InstructGPT models. Invocations are made using REST API.
    See [OpenAI GPT-3](https://beta.openai.com/docs/models/gpt-3) for more details.

    Note: kwargs other than init parameter names are ignored to enable reflective construction of the class
    as many variants of PromptModelInvocationLayer are possible and they may have different parameters.
    """

    def __init__(
        self, api_key: str, model_name_or_path: str = "text-davinci-003", max_length: Optional[int] = 100, **kwargs
    ):
        """
         Creates an instance of OpenAIInvocationLayer for OpenAI's GPT-3 InstructGPT models.

        :param model_name_or_path: The name or path of the underlying model.
        :param max_length: The maximum length of the output text.
        :param api_key: The OpenAI API key.
        :param kwargs: Additional keyword arguments passed to the underlying model. Due to reflective construction of
        all PromptModelInvocationLayer instances, this instance of OpenAIInvocationLayer might receive some unrelated
        kwargs. Only the kwargs relevant to OpenAIInvocationLayer are considered. The list of OpenAI-relevant
        kwargs includes: suffix, temperature, top_p, presence_penalty, frequency_penalty, best_of, n, max_tokens,
        logit_bias, stop, echo, and logprobs. For more details about these kwargs, see OpenAI
        [documentation](https://beta.openai.com/docs/api-reference/completions/create).

        """
        super().__init__(model_name_or_path, max_length)
        if not isinstance(api_key, str) or len(api_key) == 0:
            raise OpenAIError(
                f"api_key {api_key} must be a valid OpenAI key. Visit https://beta.openai.com/ to get one."
            )
        self.api_key = api_key
        self.url = "https://api.openai.com/v1/completions"

        # Due to reflective construction of all invocation layers we might receive some
        # unknown kwargs, so we need to take only the relevant.
        # For more details refer to OpenAI documentation
        self.model_input_kwargs = {
            key: kwargs[key]
            for key in [
                "suffix",
                "max_tokens",
                "temperature",
                "top_p",
                "n",
                "logprobs",
                "echo",
                "stop",
                "presence_penalty",
                "frequency_penalty",
                "best_of",
                "logit_bias",
            ]
            if key in kwargs
        }

    @retry_with_exponential_backoff(
        backoff_in_seconds=int(os.environ.get(HAYSTACK_REMOTE_API_BACKOFF_SEC, 5)),
        max_retries=int(os.environ.get(HAYSTACK_REMOTE_API_MAX_RETRIES, 5)),
    )
    def invoke(self, *args, **kwargs):
        """
        Invokes a prompt on the model. It takes in a prompt and returns a list of responses using a REST invocation.

        :return: The responses are being returned.

        Note: Only kwargs relevant to OpenAI are passed to OpenAI rest API. Others kwargs are ignored.
        For more details, see OpenAI [documentation](https://beta.openai.com/docs/api-reference/completions/create).
        """
        prompt = kwargs.get("prompt")
        if not prompt:
            raise ValueError(
                f"No prompt provided. Model {self.model_name_or_path} requires prompt."
                f"Make sure to provide prompt in kwargs."
            )

        kwargs_with_defaults = self.model_input_kwargs
        if kwargs:
            # we use keyword stop_words but OpenAI uses stop
            if "stop_words" in kwargs:
                kwargs["stop"] = kwargs.pop("stop_words")
            kwargs_with_defaults.update(kwargs)
        payload = {
            "model": self.model_name_or_path,
            "prompt": prompt,
            "suffix": kwargs_with_defaults.get("suffix", None),
            "max_tokens": kwargs_with_defaults.get("max_tokens", self.max_length),
            "temperature": kwargs_with_defaults.get("temperature", 0.7),
            "top_p": kwargs_with_defaults.get("top_p", 1),
            "n": kwargs_with_defaults.get("n", 1),
            "stream": False,  # no support for streaming
            "logprobs": kwargs_with_defaults.get("logprobs", None),
            "echo": kwargs_with_defaults.get("echo", False),
            "stop": kwargs_with_defaults.get("stop", None),
            "presence_penalty": kwargs_with_defaults.get("presence_penalty", 0),
            "frequency_penalty": kwargs_with_defaults.get("frequency_penalty", 0),
            "best_of": kwargs.get("best_of", 1),
            "logit_bias": kwargs.get("logit_bias", {}),
        }
        headers = {"Authorization": f"Bearer {self.api_key}", "Content-Type": "application/json"}
        response = requests.request("POST", self.url, headers=headers, data=json.dumps(payload), timeout=30)
        res = json.loads(response.text)

        if response.status_code != 200:
            openai_error: OpenAIError
            if response.status_code == 429:
                openai_error = OpenAIRateLimitError(f"API rate limit exceeded: {response.text}")
            else:
                openai_error = OpenAIError(
                    f"OpenAI returned an error.\n"
                    f"Status code: {response.status_code}\n"
                    f"Response body: {response.text}",
                    status_code=response.status_code,
                )
            raise openai_error

        responses = [ans["text"].strip() for ans in res["choices"]]
        return responses

    @classmethod
    def supports(cls, model_name_or_path: str) -> bool:
        return any(m for m in ["ada", "babbage", "davinci", "curie"] if m in model_name_or_path)


class PromptModel(BaseComponent):
    """
    The PromptModel class is a component that uses a pre-trained model to generate text based on a prompt. Out of
    the box, it supports two model invocation layers: Hugging Face transformers and OpenAI, with the ability to
    register additional custom invocation layers.

    Although it is possible to use PromptModel to make prompt invocations on the underlying model, use
    PromptNode for interactions with the model. PromptModel instances are the practical approach for multiple
    PromptNode instances to use a single PromptNode and thus save computational resources.

    For more details, refer to the PromptModel [documentation](https://docs.haystack.deepset.ai/docs/prompt_node).
    """

    outgoing_edges = 1

    def __init__(
        self,
        model_name_or_path: str = "google/flan-t5-base",
        max_length: Optional[int] = 100,
        api_key: Optional[str] = None,
        use_auth_token: Optional[Union[str, bool]] = None,
        use_gpu: Optional[bool] = None,
        devices: Optional[List[Union[str, torch.device]]] = None,
        model_kwargs: Optional[Dict] = None,
    ):
        """
        Creates an instance of PromptModel.

        :param model_name_or_path: The name or path of the underlying model.
        :param max_length: The maximum length of the generated output text.
        :param api_key: The API key to use for the model.
        :param use_auth_token: The Hugging Face token to use.
        :param use_gpu: Whether to use GPU or not.
        :param devices: The devices to use where the model is loaded.
        :param model_kwargs: Additional keyword arguments passed to the underlying model.
        """
        super().__init__()
        self.model_name_or_path = model_name_or_path
        self.max_length = max_length
        self.api_key = api_key
        self.use_auth_token = use_auth_token
        self.use_gpu = use_gpu
        self.devices = devices

        self.model_kwargs = model_kwargs if model_kwargs else {}

        self.invocation_layers: List[Type[PromptModelInvocationLayer]] = []

        self.register(HFLocalInvocationLayer)  # pylint: disable=W0108
        self.register(OpenAIInvocationLayer)  # pylint: disable=W0108

        self.model_invocation_layer = self.create_invocation_layer()

    def create_invocation_layer(self) -> PromptModelInvocationLayer:
        kwargs = {
            "api_key": self.api_key,
            "use_auth_token": self.use_auth_token,
            "use_gpu": self.use_gpu,
            "devices": self.devices,
        }
        all_kwargs = {**self.model_kwargs, **kwargs}

        for invocation_layer in self.invocation_layers:
            if invocation_layer.supports(self.model_name_or_path):
                return invocation_layer(
                    model_name_or_path=self.model_name_or_path, max_length=self.max_length, **all_kwargs
                )
        raise ValueError(
            f"Model {self.model_name_or_path} is not supported - no invocation layer found."
            f"Currently supported models are: {self.invocation_layers}"
            f"Register new invocation layer for {self.model_name_or_path} using the register method."
        )

    def register(self, invocation_layer: Type[PromptModelInvocationLayer]):
        """
        Registers additional prompt model invocation layer. It takes a function that returns a boolean as a
        matching condition on `model_name_or_path` and a class that implements `PromptModelInvocationLayer` interface.
        """
        self.invocation_layers.append(invocation_layer)

    def invoke(self, prompt: Union[str, List[str]], **kwargs) -> List[str]:
        """
        It takes in a prompt, and returns a list of responses using the underlying invocation layer.

        :param prompt: The prompt to use for the invocation, it could be a single prompt or a list of prompts.
        :param kwargs: Additional keyword arguments to pass to the invocation layer.
        :return: A list of model generated responses for the prompt or prompts.
        """
        output = self.model_invocation_layer.invoke(prompt=prompt, **kwargs)
        return output

    def run(
        self,
        query: Optional[str] = None,
        file_paths: Optional[List[str]] = None,
        labels: Optional[MultiLabel] = None,
        documents: Optional[List[Document]] = None,
        meta: Optional[dict] = None,
    ) -> Tuple[Dict, str]:
        raise NotImplementedError("This method should never be implemented in the derived class")

    def run_batch(
        self,
        queries: Optional[Union[str, List[str]]] = None,
        file_paths: Optional[List[str]] = None,
        labels: Optional[Union[MultiLabel, List[MultiLabel]]] = None,
        documents: Optional[Union[List[Document], List[List[Document]]]] = None,
        meta: Optional[Union[Dict[str, Any], List[Dict[str, Any]]]] = None,
        params: Optional[dict] = None,
        debug: Optional[bool] = None,
    ):
        raise NotImplementedError("This method should never be implemented in the derived class")


def get_predefined_prompt_templates() -> List[PromptTemplate]:
    return [
        PromptTemplate(
            name="question-answering",
            prompt_text="Given the context please answer the question. Context: $documents; Question: "
            "$questions; Answer:",
        ),
        PromptTemplate(
            name="question-generation",
            prompt_text="Given the context please generate a question. Context: $documents; Question:",
        ),
        PromptTemplate(
            name="conditioned-question-generation",
            prompt_text="Please come up with a question for the given context and the answer. "
            "Context: $documents; Answer: $answers; Question:",
        ),
        PromptTemplate(name="summarization", prompt_text="Summarize this document: $documents Summary:"),
        PromptTemplate(
            name="question-answering-check",
            prompt_text="Does the following context contain the answer to the question. "
            "Context: $documents; Question: $questions; Please answer yes or no! Answer:",
        ),
        PromptTemplate(
            name="sentiment-analysis",
            prompt_text="Please give a sentiment for this context. Answer with positive, "
            "negative or neutral. Context: $documents; Answer:",
        ),
        PromptTemplate(
            name="multiple-choice-question-answering",
            prompt_text="Question:$questions ; Choose the most suitable option to answer the above question. "
            "Options: $options; Answer:",
        ),
        PromptTemplate(
            name="topic-classification",
            prompt_text="Categories: $options; What category best describes: $documents; Answer:",
        ),
        PromptTemplate(
            name="language-detection",
            prompt_text="Detect the language in the following context and answer with the "
            "name of the language. Context: $documents; Answer:",
        ),
        PromptTemplate(
            name="translation",
            prompt_text="Translate the following context to $target_language. Context: $documents; Translation:",
        ),
    ]


class PromptNode(BaseComponent):
    """
    The PromptNode class is the central abstraction in Haystack's large language model (LLM) support. PromptNode
    supports multiple NLP tasks out of the box. You can use it to perform multiple tasks, such as
    summarization, question answering, question generation, and more, using a single, unified model within the Haystack framework.

    One of the benefits of PromptNode is that you can use it to define and add additional prompt templates
     the model supports. Defining additional prompt templates makes it possible to extend the model's capabilities
    and use it for a broader range of NLP tasks in Haystack. Prompt engineers define templates
    for each NLP task and register them with PromptNode. The burden of defining templates for each task rests on
    the prompt engineers, not the users.

    Using an instance of the PromptModel class, you can create multiple PromptNodes that share the same model, saving
    the memory and time required to load the model multiple times.

    PromptNode also supports multiple model invocation layers: Hugging Face transformers and OpenAI with an
    ability to register additional custom invocation layers. However, note that we currently support only
    T5 Flan and OpenAI InstructGPT models.

    We recommend using LLMs fine-tuned on a collection of datasets phrased as instructions, otherwise we find that the
    LLM does not "follow" prompt instructions well. This is why we recommend using T5 flan or OpenAI InstructGPT models.

    For more details, see the PromptNode [documentation](https://docs.haystack.deepset.ai/docs/prompt_node).

    """

    outgoing_edges: int = 1

    def __init__(
        self,
        model_name_or_path: Union[str, PromptModel] = "google/flan-t5-base",
        default_prompt_template: Optional[Union[str, PromptTemplate]] = None,
        output_variable: Optional[str] = None,
        max_length: Optional[int] = 100,
        api_key: Optional[str] = None,
        use_auth_token: Optional[Union[str, bool]] = None,
        use_gpu: Optional[bool] = None,
        devices: Optional[List[Union[str, torch.device]]] = None,
        stop_words: Optional[List[str]] = None,
    ):
        """
        Creates a PromptNode instance.

        :param model_name_or_path: The name of the model to use or an instance of PromptModel.
        :param default_prompt_template: The default prompt template to use for the model.
        :param output_variable: The name of the output variable in which you want to store the inference results.
        :param max_length: The maximum length of the generated text output.
        :param api_key: The API key to use for the model.
        :param use_auth_token: The authentication token to use for the model.
        :param use_gpu: Whether to use GPU or not.
        :param devices: The devices to use for the model.
        """
        super().__init__()
        self.prompt_templates: Dict[str, PromptTemplate] = {pt.name: pt for pt in get_predefined_prompt_templates()}  # type: ignore
        self.default_prompt_template: Union[str, PromptTemplate, None] = default_prompt_template
        self.output_variable: Optional[str] = output_variable
        self.model_name_or_path: Union[str, PromptModel] = model_name_or_path
        self.prompt_model: PromptModel
        self.stop_words: Optional[List[str]] = stop_words
        if isinstance(self.default_prompt_template, str) and not self.is_supported_template(
            self.default_prompt_template
        ):
            raise ValueError(
                f"Prompt template {self.default_prompt_template} is not supported. "
                f"Select one of: {self.get_prompt_template_names()} "
                f"or first register a new prompt template using the add_prompt_template method."
            )

        if isinstance(model_name_or_path, str):
            self.prompt_model = PromptModel(
                model_name_or_path=model_name_or_path,
                max_length=max_length,
                api_key=api_key,
                use_auth_token=use_auth_token,
                use_gpu=use_gpu,
                devices=devices,
            )
        elif isinstance(model_name_or_path, PromptModel):
            self.prompt_model = model_name_or_path
        else:
            raise ValueError("model_name_or_path must be either a string or a PromptModel object")

    def __call__(self, *args, **kwargs) -> List[str]:
        """
        This method is invoked when the component is called directly, for example:
        ```python
            PromptNode pn = ...
            sa = pn.set_default_prompt_template("sentiment-analysis")
            sa(documents=[Document("I am in love and I feel great!")])
        ```
        """
        if "prompt_template_name" in kwargs:
            prompt_template_name = kwargs["prompt_template_name"]
            kwargs.pop("prompt_template_name")
            return self.prompt(prompt_template_name, *args, **kwargs)
        else:
            return self.prompt(self.default_prompt_template, *args, **kwargs)

    def prompt(self, prompt_template: Optional[Union[str, PromptTemplate]], *args, **kwargs) -> List[str]:
        """
        Prompts the model and represents the central API for the PromptNode. It takes a prompt template,
        a list of non-keyword and keyword arguments, and returns a list of strings - the responses from
        the underlying model.

        The optional prompt_template parameter, if specified, takes precedence over the default prompt
        template for this PromptNode.

        :param prompt_template: The name of the optional prompt template to use.
        :return: A list of strings as model responses.
        """
        results = []
        # we pop the prompt_collector kwarg to avoid passing it to the model
        prompt_collector: List[str] = kwargs.pop("prompt_collector", [])
        if isinstance(prompt_template, str) and not self.is_supported_template(prompt_template):
            raise ValueError(
                f"{prompt_template} not supported, please select one of: {self.get_prompt_template_names()} "
                f"or pass a PromptTemplate instance for prompting."
            )

        # kwargs override model kwargs
        kwargs = {**self._prepare_model_kwargs(), **kwargs}
        prompt_template_used = prompt_template or self.default_prompt_template
        if prompt_template_used:
            if isinstance(prompt_template_used, PromptTemplate):
                template_to_fill = prompt_template_used
            elif isinstance(prompt_template_used, str):
                template_to_fill = self.get_prompt_template(prompt_template_used)
            else:
                raise ValueError(f"{prompt_template_used} with args {args} , and kwargs {kwargs} not supported")

            # prompt template used, yield prompts from inputs args
            for prompt in template_to_fill.fill(*args, **kwargs):
                kwargs_copy = copy.copy(kwargs)
                # and pass the prepared prompt and kwargs copy to the model
                prompt_collector.append(prompt)
                logger.debug("Prompt being sent to LLM with prompt %s and kwargs %s", prompt, kwargs_copy)
                output = self.prompt_model.invoke(prompt, **kwargs_copy)
                results.extend(output)
        else:
            # straightforward prompt, no templates used
            for prompt in list(args):
                kwargs_copy = copy.copy(kwargs)
                prompt_collector.append(prompt)
                logger.debug("Prompt being sent to LLM with prompt %s and kwargs %s ", prompt, kwargs_copy)
                output = self.prompt_model.invoke(prompt, **kwargs_copy)
                results.extend(output)
        return results

    def add_prompt_template(self, prompt_template: PromptTemplate) -> None:
        """
        Adds a prompt template to the list of supported prompt templates.
        :param prompt_template: PromptTemplate object to be added.
        :return: None
        """
        if prompt_template.name in self.prompt_templates:
            raise ValueError(
                f"Prompt template {prompt_template.name} already exists "
                f"Please select a different name to add this prompt template."
            )

        self.prompt_templates[prompt_template.name] = prompt_template  # type: ignore

    def remove_prompt_template(self, prompt_template: str) -> PromptTemplate:
        """
        Removes a prompt template from the list of supported prompt templates.
        :param prompt_template: Name of the prompt template to be removed.
        :return: PromptTemplate object that was removed.
        """
        if prompt_template not in self.prompt_templates:
            raise ValueError(f"Prompt template {prompt_template} does not exist")

        return self.prompt_templates.pop(prompt_template)

    def set_default_prompt_template(self, prompt_template: Union[str, PromptTemplate]) -> "PromptNode":
        """
        Sets the default prompt template for the node.
        :param prompt_template: The prompt template to be set as default.
        :return: The current PromptNode object.
        """
        if not self.is_supported_template(prompt_template):
            raise ValueError(f"{prompt_template} not supported, select one of: {self.get_prompt_template_names()}")

        self.default_prompt_template = prompt_template
        return self

    def get_prompt_templates(self) -> List[PromptTemplate]:
        """
        Returns the list of supported prompt templates.
        :return: List of supported prompt templates.
        """
        return list(self.prompt_templates.values())

    def get_prompt_template_names(self) -> List[str]:
        """
        Returns the list of supported prompt template names.
        :return: List of supported prompt template names.
        """
        return list(self.prompt_templates.keys())

    def is_supported_template(self, prompt_template: Union[str, PromptTemplate]) -> bool:
        """
        Checks if a prompt template is supported.
        :param prompt_template: The prompt template to be checked.
        :return: True if the prompt template is supported, False otherwise.
        """
        template_name = prompt_template if isinstance(prompt_template, str) else prompt_template.name
        return template_name in self.prompt_templates

    def get_prompt_template(self, prompt_template_name: str) -> PromptTemplate:
        """
        Returns a prompt template by name.
        :param prompt_template_name: The name of the prompt template to be returned.
        :return: The prompt template object.
        """
        if prompt_template_name not in self.prompt_templates:
            raise ValueError(f"Prompt template {prompt_template_name} not supported")
        return self.prompt_templates[prompt_template_name]

    def prompt_template_params(self, prompt_template: str) -> List[str]:
        """
        Returns the list of parameters for a prompt template.
        :param prompt_template: The name of the prompt template.
        :return: The list of parameters for the prompt template.
        """
        if not self.is_supported_template(prompt_template):
            raise ValueError(f"{prompt_template} not supported, select one of: {self.get_prompt_template_names()}")

        return list(self.prompt_templates[prompt_template].prompt_params)

    def run(
        self,
        query: Optional[str] = None,
        file_paths: Optional[List[str]] = None,
        labels: Optional[MultiLabel] = None,
        documents: Optional[List[Document]] = None,
        meta: Optional[dict] = None,
        invocation_context: Optional[Dict[str, Any]] = None,
    ) -> Tuple[Dict, str]:
        """
        Runs the PromptNode on these inputs parameters. Returns the output of the prompt model.
        Parameters file_paths, labels, and meta are usually ignored.

        :param query: The query is usually ignored by the prompt node unless it is used as a parameter in the
        prompt template.
        :param file_paths: The file paths are usually ignored by the prompt node unless they are used as a parameter
        in the prompt template.
        :param labels: The labels are usually ignored by the prompt node unless they are used as a parameter in the
        prompt template.
        :param documents: The documents to be used for the prompt.
        :param meta: The meta to be used for the prompt. Usually not used.
        :param invocation_context: The invocation context to be used for the prompt.
        """
        invocation_context = invocation_context or {}
        if query and "query" not in invocation_context.keys():
            invocation_context["query"] = query

<<<<<<< HEAD
        if file_paths and "file_paths" not in invocation_context.keys():
            invocation_context["file_paths"] = file_paths

        if labels and "labels" not in invocation_context.keys():
            invocation_context["labels"] = labels

        if documents and "documents" not in invocation_context.keys():
            invocation_context["documents"] = documents

        if meta and "meta" not in invocation_context.keys():
            invocation_context["meta"] = meta

        if "documents" in invocation_context.keys():
            for doc in invocation_context.get("documents", []):
                if not isinstance(doc, str) and not isinstance(doc.content, str):
                    raise ValueError("PromptNode only accepts text documents.")
            invocation_context["documents"] = [
                doc.content if isinstance(doc, Document) else doc for doc in invocation_context.get("documents", [])
            ]

        results = self(**invocation_context)
=======
        # prompt_collector is an empty list, it's passed to the PromptNode that will fill it with the rendered prompts,
        # so that they can be returned by `run()` as part of the pipeline's debug output.
        prompt_collector: List[str] = []

        results = self(
            query=query,
            labels=labels,
            documents=[doc.content for doc in documents if isinstance(doc.content, str)] if documents else [],
            prompt_collector=prompt_collector,
            **invocation_context,
        )
>>>>>>> c855e18d

        if self.output_variable:
            invocation_context[self.output_variable] = results
<<<<<<< HEAD
        return {self.output_variable: results, "invocation_context": invocation_context}, "output_1"
=======
            final_result[self.output_variable] = results

        final_result["results"] = results
        final_result["invocation_context"] = invocation_context
        final_result["_debug"] = {"prompts_used": prompt_collector}
        return final_result, "output_1"
>>>>>>> c855e18d

    def run_batch(
        self,
        queries: Optional[Union[str, List[str]]] = None,
        file_paths: Optional[List[str]] = None,
        labels: Optional[Union[MultiLabel, List[MultiLabel]]] = None,
        documents: Optional[Union[List[Document], List[List[Document]]]] = None,
        meta: Optional[Union[Dict[str, Any], List[Dict[str, Any]]]] = None,
        params: Optional[dict] = None,
        debug: Optional[bool] = None,
    ):
        raise NotImplementedError("run_batch is not implemented for PromptNode.")

    def _prepare_model_kwargs(self):
        # these are the parameters from PromptNode level
        # that are passed to the prompt model invocation layer
        return {"stop_words": self.stop_words}<|MERGE_RESOLUTION|>--- conflicted
+++ resolved
@@ -906,11 +906,14 @@
         :param meta: The meta to be used for the prompt. Usually not used.
         :param invocation_context: The invocation context to be used for the prompt.
         """
+        # prompt_collector is an empty list, it's passed to the PromptNode that will fill it with the rendered prompts,
+        # so that they can be returned by `run()` as part of the pipeline's debug output.
+        prompt_collector: List[str] = []
+        
         invocation_context = invocation_context or {}
         if query and "query" not in invocation_context.keys():
             invocation_context["query"] = query
 
-<<<<<<< HEAD
         if file_paths and "file_paths" not in invocation_context.keys():
             invocation_context["file_paths"] = file_paths
 
@@ -931,33 +934,16 @@
                 doc.content if isinstance(doc, Document) else doc for doc in invocation_context.get("documents", [])
             ]
 
-        results = self(**invocation_context)
-=======
-        # prompt_collector is an empty list, it's passed to the PromptNode that will fill it with the rendered prompts,
-        # so that they can be returned by `run()` as part of the pipeline's debug output.
-        prompt_collector: List[str] = []
-
-        results = self(
-            query=query,
-            labels=labels,
-            documents=[doc.content for doc in documents if isinstance(doc.content, str)] if documents else [],
-            prompt_collector=prompt_collector,
-            **invocation_context,
-        )
->>>>>>> c855e18d
+        results = self(prompt_collector=prompt_collector, **invocation_context)
 
         if self.output_variable:
             invocation_context[self.output_variable] = results
-<<<<<<< HEAD
-        return {self.output_variable: results, "invocation_context": invocation_context}, "output_1"
-=======
             final_result[self.output_variable] = results
-
-        final_result["results"] = results
+            
         final_result["invocation_context"] = invocation_context
         final_result["_debug"] = {"prompts_used": prompt_collector}
         return final_result, "output_1"
->>>>>>> c855e18d
+
 
     def run_batch(
         self,

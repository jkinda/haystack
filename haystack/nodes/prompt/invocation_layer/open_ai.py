--- conflicted
+++ resolved
@@ -129,13 +129,7 @@
         moderation = kwargs_with_defaults.get("moderate_content", False)
         base_payload = {  # payload common to all OpenAI models
             "model": self.model_name_or_path,
-<<<<<<< HEAD
-            "prompt": prompt,
-            "suffix": kwargs_with_defaults.get("suffix", None),
             "max_tokens": kwargs_with_defaults.get("max_tokens", self.max_length or 16),
-=======
-            "max_tokens": kwargs_with_defaults.get("max_tokens", self.max_length),
->>>>>>> 916e8452
             "temperature": kwargs_with_defaults.get("temperature", 0.7),
             "top_p": kwargs_with_defaults.get("top_p", 1),
             "n": kwargs_with_defaults.get("n", 1),

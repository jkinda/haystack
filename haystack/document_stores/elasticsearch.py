--- conflicted
+++ resolved
@@ -1045,15 +1045,10 @@
         logger.debug(f"Retriever query: {body}")
         result = self.client.search(index=index, body=body, headers=headers)["hits"]["hits"]
 
-<<<<<<< HEAD
-        documents = [self._convert_es_hit_to_document(hit, return_embedding=self.return_embedding,
-                                                      scale_score=scale_score) for hit in result]
-=======
         documents = [
             self._convert_es_hit_to_document(hit, return_embedding=self.return_embedding, scale_score=scale_score)
             for hit in result
         ]
->>>>>>> 0a1bf91c
         return documents
 
     def query_batch(

--- conflicted
+++ resolved
@@ -11,13 +11,6 @@
 import numpy as np
 from scipy.special import expit
 from tqdm.auto import tqdm
-<<<<<<< HEAD
-from elasticsearch import Elasticsearch, RequestsHttpConnection
-from elasticsearch.helpers import bulk, scan
-from elasticsearch.exceptions import RequestError
-=======
-import pandas as pd
->>>>>>> 88771b2b
 
 try:
     from elasticsearch import Elasticsearch, RequestsHttpConnection
@@ -41,40 +34,6 @@
 
 class ElasticsearchDocumentStore(KeywordDocumentStore):
     def __init__(
-<<<<<<< HEAD
-            self,
-            host: Union[str, List[str]] = "localhost",
-            port: Union[int, List[int]] = 9200,
-            username: str = "",
-            password: str = "",
-            api_key_id: Optional[str] = None,
-            api_key: Optional[str] = None,
-            aws4auth=None,
-            index: str = "document",
-            label_index: str = "label",
-            search_fields: Union[str, list] = "content",
-            content_field: str = "content",
-            name_field: str = "name",
-            embedding_field: str = "embedding",
-            embedding_dim: int = 768,
-            custom_mapping: Optional[dict] = None,
-            excluded_meta_data: Optional[list] = None,
-            analyzer: str = "standard",
-            scheme: str = "http",
-            ca_certs: Optional[str] = None,
-            verify_certs: bool = True,
-            create_index: bool = True,
-            refresh_type: str = "wait_for",
-            similarity="dot_product",
-            timeout=30,
-            return_embedding: bool = False,
-            duplicate_documents: str = 'overwrite',
-            index_type: str = "flat",
-            scroll: str = "1d",
-            skip_missing_embeddings: bool = True,
-            synonyms: Optional[List] = None,
-            synonym_type: str = "synonym"
-=======
         self,
         host: Union[str, List[str]] = "localhost",
         port: Union[int, List[int]] = 9200,
@@ -108,7 +67,6 @@
         skip_missing_embeddings: bool = True,
         synonyms: Optional[List] = None,
         synonym_type: str = "synonym"
->>>>>>> 88771b2b
     ):
         """
         A DocumentStore using Elasticsearch to store and query the documents for our search.
@@ -186,26 +144,24 @@
         # save init parameters to enable export of component config as YAML
         self.set_config(
             host=host, port=port, username=username, password=password, api_key_id=api_key_id, api_key=api_key,
-            aws4auth=aws4auth, index=index, label_index=label_index, search_fields=search_fields,
-            content_field=content_field,
+            aws4auth=aws4auth, index=index, label_index=label_index, search_fields=search_fields, content_field=content_field,
             name_field=name_field, embedding_field=embedding_field, embedding_dim=embedding_dim,
             custom_mapping=custom_mapping, excluded_meta_data=excluded_meta_data, analyzer=analyzer, scheme=scheme,
             ca_certs=ca_certs, verify_certs=verify_certs, create_index=create_index,
             duplicate_documents=duplicate_documents, refresh_type=refresh_type, similarity=similarity,
             timeout=timeout, return_embedding=return_embedding, index_type=index_type, scroll=scroll,
-            skip_missing_embeddings=skip_missing_embeddings, synonyms=synonyms, synonym_type=synonym_type
+            skip_missing_embeddings=skip_missing_embeddings, synonyms=synonyms,synonym_type=synonym_type
         )
 
         self.client = self._init_elastic_client(host=host, port=port, username=username, password=password,
-                                                api_key=api_key, api_key_id=api_key_id, aws4auth=aws4auth,
-                                                scheme=scheme,
-                                                ca_certs=ca_certs, verify_certs=verify_certs, timeout=timeout)
+                                           api_key=api_key, api_key_id=api_key_id, aws4auth=aws4auth, scheme=scheme,
+                                           ca_certs=ca_certs, verify_certs=verify_certs,timeout=timeout)
 
         # configure mappings to ES fields that will be used for querying / displaying results
         if type(search_fields) == str:
             search_fields = [search_fields]
 
-        # TODO we should implement a more flexible interal mapping here that simplifies the usage of additional,
+        #TODO we should implement a more flexible interal mapping here that simplifies the usage of additional,
         # custom fields (e.g. meta data you want to return)
         self.search_fields = search_fields
         self.content_field = content_field
@@ -226,18 +182,12 @@
         if similarity in ["cosine", "dot_product", "l2"]:
             self.similarity = similarity
         else:
-            raise Exception(
-                f"Invalid value {similarity} for similarity in ElasticSearchDocumentStore constructor. Choose between 'cosine', 'l2' and 'dot_product'")
+            raise Exception(f"Invalid value {similarity} for similarity in ElasticSearchDocumentStore constructor. Choose between 'cosine', 'l2' and 'dot_product'")
         if index_type in ["flat", "hnsw"]:
             self.index_type = index_type
         else:
             raise Exception("Invalid value for index_type in constructor. Choose between 'flat' and 'hnsw'")
         if index_type == "hnsw" and type(self) == ElasticsearchDocumentStore:
-<<<<<<< HEAD
-            raise Exception(
-                "The HNSW algorithm for approximate nearest neighbours calculation is currently not available in the ElasticSearchDocumentStore. "
-                "Try the OpenSearchDocumentStore instead.")
-=======
             raise Exception("The HNSW algorithm for approximate nearest neighbours calculation is currently not available in the ElasticSearchDocumentStore. "
                             "Try the OpenSearchDocumentStore instead.")
         if recreate_index:
@@ -246,7 +196,6 @@
             self._create_document_index(index)
             self._create_label_index(index)
 
->>>>>>> 88771b2b
         if create_index:
             self._create_document_index(index)
             self._create_label_index(label_index)
@@ -269,28 +218,27 @@
 
         hosts = self._prepare_hosts(host, port)
 
-        if (api_key or api_key_id) and not (api_key and api_key_id):
+        if (api_key or api_key_id) and not(api_key and api_key_id):
             raise ValueError("You must provide either both or none of `api_key_id` and `api_key`")
 
         if api_key:
             # api key authentication
             client = Elasticsearch(hosts=hosts, api_key=(api_key_id, api_key),
-                                   scheme=scheme, ca_certs=ca_certs, verify_certs=verify_certs, timeout=timeout)
+                                        scheme=scheme, ca_certs=ca_certs, verify_certs=verify_certs, timeout=timeout)
         elif aws4auth:
             # aws elasticsearch with IAM
             # see https://elasticsearch-py.readthedocs.io/en/v7.12.0/index.html?highlight=http_auth#running-on-aws-with-iam
             client = Elasticsearch(
-                hosts=hosts, http_auth=aws4auth, connection_class=RequestsHttpConnection, use_ssl=True,
-                verify_certs=True, timeout=timeout)
+                hosts=hosts, http_auth=aws4auth, connection_class=RequestsHttpConnection, use_ssl=True, verify_certs=True, timeout=timeout)
         elif username:
             # standard http_auth
             client = Elasticsearch(hosts=hosts, http_auth=(username, password),
-                                   scheme=scheme, ca_certs=ca_certs, verify_certs=verify_certs,
-                                   timeout=timeout)
+                                        scheme=scheme, ca_certs=ca_certs, verify_certs=verify_certs,
+                                        timeout=timeout)
         else:
             # there is no authentication for this elasticsearch instance
             client = Elasticsearch(hosts=hosts, scheme=scheme, ca_certs=ca_certs, verify_certs=verify_certs,
-                                   timeout=timeout)
+                                        timeout=timeout)
 
         # Test connection
         try:
@@ -314,7 +262,7 @@
             if isinstance(port, list):
                 if not len(port) == len(host):
                     raise ValueError("Length of list `host` must match length of list `port`")
-                hosts = [{"host": h, "port": p} for h, p in zip(host, port)]
+                hosts = [{"host":h, "port":p} for h, p in zip(host,port)]
             else:
                 hosts = [{"host": h, "port": port} for h in host]
         else:
@@ -332,19 +280,16 @@
             if self.search_fields:
                 for search_field in self.search_fields:
                     if search_field in mapping["properties"] and mapping["properties"][search_field]["type"] != "text":
-                        raise Exception(
-                            f"The search_field '{search_field}' of index '{index_name}' with type '{mapping['properties'][search_field]['type']}' "
-                            f"does not have the right type 'text' to be queried in fulltext search. Please use only 'text' type properties as search_fields. "
-                            f"This error might occur if you are trying to use haystack 1.0 and above with an existing elasticsearch index created with a previous version of haystack."
-                            f"In this case deleting the index with `curl -X DELETE \"{self.pipeline_config['params']['host']}:{self.pipeline_config['params']['port']}/{index_name}\"` will fix your environment. "
-                            f"Note, that all data stored in the index will be lost!")
+                        raise Exception(f"The search_field '{search_field}' of index '{index_name}' with type '{mapping['properties'][search_field]['type']}' "
+                                        f"does not have the right type 'text' to be queried in fulltext search. Please use only 'text' type properties as search_fields. "
+                                        f"This error might occur if you are trying to use haystack 1.0 and above with an existing elasticsearch index created with a previous version of haystack."
+                                        f"In this case deleting the index with `curl -X DELETE \"{self.pipeline_config['params']['host']}:{self.pipeline_config['params']['port']}/{index_name}\"` will fix your environment. "
+                                        f"Note, that all data stored in the index will be lost!")
             if self.embedding_field:
-                if self.embedding_field in mapping["properties"] and mapping["properties"][self.embedding_field][
-                    "type"] != "dense_vector":
-                    raise Exception(
-                        f"The '{index_name}' index in Elasticsearch already has a field called '{self.embedding_field}'"
-                        f" with the type '{mapping['properties'][self.embedding_field]['type']}'. Please update the "
-                        f"document_store to use a different name for the embedding_field parameter.")
+                if self.embedding_field in mapping["properties"] and mapping["properties"][self.embedding_field]["type"] != "dense_vector":
+                    raise Exception(f"The '{index_name}' index in Elasticsearch already has a field called '{self.embedding_field}'"
+                                    f" with the type '{mapping['properties'][self.embedding_field]['type']}'. Please update the "
+                                    f"document_store to use a different name for the embedding_field parameter.")
                 mapping["properties"][self.embedding_field] = {"type": "dense_vector", "dims": self.embedding_dim}
                 self.client.indices.put_mapping(index=index_name, body=mapping, headers=headers)
             return
@@ -385,16 +330,14 @@
                 mapping["settings"]["analysis"]["analyzer"]["synonym"] = {"tokenizer": "whitespace",
                                                                           "filter": ["lowercase",
                                                                                      "synonym"]}
-                mapping["settings"]["analysis"]["filter"] = {
-                    "synonym": {"type": self.synonym_type, "synonyms": self.synonyms}}
+                mapping["settings"]["analysis"]["filter"] = {"synonym": {"type": self.synonym_type, "synonyms": self.synonyms}}
 
             else:
                 for field in self.search_fields:
                     mapping["mappings"]["properties"].update({field: {"type": "text"}})
 
             if self.embedding_field:
-                mapping["mappings"]["properties"][self.embedding_field] = {"type": "dense_vector",
-                                                                           "dims": self.embedding_dim}
+                mapping["mappings"]["properties"][self.embedding_field] = {"type": "dense_vector", "dims": self.embedding_dim}
 
         try:
             self.client.indices.create(index=index_name, body=mapping, headers=headers)
@@ -413,7 +356,7 @@
             "mappings": {
                 "properties": {
                     "query": {"type": "text"},
-                    "answer": {"type": "flattened"},  # light-weight but less search options than full object
+                    "answer": {"type": "flattened"}, #light-weight but less search options than full object
                     "document": {"type": "flattened"},
                     "is_correct_answer": {"type": "boolean"},
                     "is_correct_document": {"type": "boolean"},
@@ -423,7 +366,7 @@
                     "pipeline_id": {"type": "keyword"},
                     "created_at": {"type": "date", "format": "yyyy-MM-dd HH:mm:ss||yyyy-MM-dd||epoch_millis"},
                     "updated_at": {"type": "date", "format": "yyyy-MM-dd HH:mm:ss||yyyy-MM-dd||epoch_millis"}
-                    # TODO add pipeline_hash and pipeline_name once we migrated the REST API to pipelines
+                    #TODO add pipeline_hash and pipeline_name once we migrated the REST API to pipelines
                 }
             }
         }
@@ -444,8 +387,7 @@
             self.embedding_field: "embedding"
         }
 
-    def get_document_by_id(self, id: str, index: Optional[str] = None, headers: Optional[Dict[str, str]] = None) -> \
-    Optional[Document]:
+    def get_document_by_id(self, id: str, index: Optional[str] = None, headers: Optional[Dict[str, str]] = None) -> Optional[Document]:
         """Fetch a document by specifying its text id string"""
         index = index or self.index
         documents = self.get_documents_by_id([id], index=index, headers=headers)
@@ -454,17 +396,11 @@
         else:
             return None
 
-<<<<<<< HEAD
-    def get_documents_by_id(self, ids: List[str], index: Optional[str] = None, batch_size: int = 10_000,
-                            headers: Optional[Dict[str, str]] = None) -> List[Document]:
-        """Fetch documents by specifying a list of text id strings"""
-=======
     def get_documents_by_id(self, ids: List[str], index: Optional[str] = None, batch_size: int = 10_000, headers: Optional[Dict[str, str]] = None) -> List[Document]:
         """
         Fetch documents by specifying a list of text id strings. Be aware that passing a large number of ids might lead
         to performance issues. Note that Elasticsearch limits the number of results to 10,000 documents by default.
         """
->>>>>>> 88771b2b
         index = index or self.index
         query = {"size": len(ids), "query": {"ids": {"values": ids}}}
         result = self.client.search(index=index, body=query, headers=headers)["hits"]["hits"]
@@ -629,11 +565,11 @@
             bulk(self.client, documents_to_index, request_timeout=300, refresh=self.refresh_type, headers=headers)
 
     def write_labels(
-            self,
-            labels: Union[List[Label], List[dict]],
-            index: Optional[str] = None,
-            headers: Optional[Dict[str, str]] = None,
-            batch_size: int = 10_000
+        self, 
+        labels: Union[List[Label], List[dict]], 
+        index: Optional[str] = None, 
+        headers: Optional[Dict[str, str]] = None,
+        batch_size: int = 10_000
     ):
         """Write annotation labels into document store.
 
@@ -683,8 +619,7 @@
         if labels_to_index:
             bulk(self.client, labels_to_index, request_timeout=300, refresh=self.refresh_type, headers=headers)
 
-    def update_document_meta(self, id: str, meta: Dict[str, str], headers: Optional[Dict[str, str]] = None,
-                             index: str = None):
+    def update_document_meta(self, id: str, meta: Dict[str, str], headers: Optional[Dict[str, str]] = None, index: str = None):
         """
         Update the metadata dictionary of a document by specifying its string id
         """
@@ -1057,8 +992,7 @@
                 "size": str(top_k),
                 "query": {
                     "bool": {
-                        "should": [{"multi_match": {"query": query, "type": "most_fields",
-                                                    "fields": self.search_fields}}]
+                        "should": [{"multi_match": {"query": query, "type": "most_fields", "fields": self.search_fields}}]
                     }
                 },
             }
@@ -1165,8 +1099,7 @@
 
             logger.debug(f"Retriever query: {body}")
             try:
-                result = self.client.search(index=index, body=body, request_timeout=300, headers=headers)["hits"][
-                    "hits"]
+                result = self.client.search(index=index, body=body, request_timeout=300, headers=headers)["hits"]["hits"]
                 if len(result) == 0:
                     count_embeddings = self.get_embedding_count(index=index, headers=headers)
                     if count_embeddings == 0:
@@ -1198,8 +1131,7 @@
             elif type(self) == ElasticsearchDocumentStore:
                 similarity_fn_name = "dotProduct"
         else:
-            raise Exception(
-                "Invalid value for similarity in ElasticSearchDocumentStore constructor. Choose between \'cosine\' and \'dot_product\'")
+            raise Exception("Invalid value for similarity in ElasticSearchDocumentStore constructor. Choose between \'cosine\' and \'dot_product\'")
 
         # To handle scenarios where embeddings may be missing
         script_score_query: dict = {"match_all": {}}
@@ -1240,8 +1172,7 @@
 
     ) -> Document:
         # We put all additional data of the doc into meta_data and return it in the API
-        meta_data = {k: v for k, v in hit["_source"].items() if
-                     k not in (self.content_field, "content_type", self.embedding_field)}
+        meta_data = {k:v for k,v in hit["_source"].items() if k not in (self.content_field, "content_type", self.embedding_field)}
         name = meta_data.pop(self.name_field, None)
         if name:
             meta_data["name"] = name
@@ -1452,7 +1383,7 @@
         :return: None
         """
         logger.warning(
-            """DEPRECATION WARNINGS: 
+                """DEPRECATION WARNINGS: 
                 1. delete_all_documents() method is deprecated, please use delete_documents method
                 For more details, please refer to the issue: https://github.com/deepset-ai/haystack/issues/1045
                 """
@@ -1577,7 +1508,16 @@
         index = index or self.label_index
         self.delete_documents(index=index, ids=ids, filters=filters, headers=headers)
 
-<<<<<<< HEAD
+    def delete_index(self, index: str):
+        """
+        Delete an existing elasticsearch index. The index including all data will be removed.
+
+        :param index: The name of the index to delete.
+        :return: None
+        """
+        self.client.indices.delete(index=index, ignore=[400, 404])
+        logger.debug(f'deleted elasticsearch index {index}')
+
     def convert_haystack_filter_to_es_query(self, haystack_filter: Dict[str, Any]) -> Dict[str, Any]:
         """
         Converts a filter from the format used in haystack to the format used in Elasticsearch.
@@ -1696,17 +1636,6 @@
                            f"Supported operations are: ['$eq', '$in', '$gt', '$gte', '$lt', '$lte']")
 
         return es_filter_term
-=======
-    def delete_index(self, index: str):
-        """
-        Delete an existing elasticsearch index. The index including all data will be removed.
-
-        :param index: The name of the index to delete.
-        :return: None
-        """
-        self.client.indices.delete(index=index, ignore=[400, 404])
-        logger.debug(f'deleted elasticsearch index {index}')
->>>>>>> 88771b2b
 
 
 class OpenSearchDocumentStore(ElasticsearchDocumentStore):
@@ -1935,8 +1864,7 @@
             "mappings": {
                 "properties": {
                     "query": {"type": "text"},
-                    "answer": {"type": "nested"},
-                    # In elasticsearch we use type:flattened, but this is not supported in opensearch
+                    "answer": {"type": "nested"}, # In elasticsearch we use type:flattened, but this is not supported in opensearch
                     "document": {"type": "nested"},
                     "is_correct_answer": {"type": "boolean"},
                     "is_correct_document": {"type": "boolean"},
@@ -1946,7 +1874,7 @@
                     "pipeline_id": {"type": "keyword"},
                     "created_at": {"type": "date", "format": "yyyy-MM-dd HH:mm:ss||yyyy-MM-dd||epoch_millis"},
                     "updated_at": {"type": "date", "format": "yyyy-MM-dd HH:mm:ss||yyyy-MM-dd||epoch_millis"}
-                    # TODO add pipeline_hash and pipeline_name once we migrated the REST API to pipelines
+                    #TODO add pipeline_hash and pipeline_name once we migrated the REST API to pipelines
                 }
             }
         }

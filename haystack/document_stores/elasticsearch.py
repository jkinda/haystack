from modulefinder import Module
from typing import List, Optional, Union, Dict, Any, Generator

import json
import logging
import time
from copy import deepcopy
from string import Template
import numpy as np
from scipy.special import expit
from tqdm.auto import tqdm
import pandas as pd

try:
    from elasticsearch import Elasticsearch, RequestsHttpConnection
    from elasticsearch.helpers import bulk, scan
    from elasticsearch.exceptions import RequestError
except (ImportError, ModuleNotFoundError) as ie:
    from haystack.utils.import_utils import _optional_component_not_installed

    _optional_component_not_installed(__name__, "elasticsearch", ie)

from haystack.document_stores import KeywordDocumentStore
from haystack.schema import Document, Label
from haystack.document_stores.base import get_batches_from_generator


logger = logging.getLogger(__name__)


class ElasticsearchDocumentStore(KeywordDocumentStore):
    def __init__(
        self,
        host: Union[str, List[str]] = "localhost",
        port: Union[int, List[int]] = 9200,
        username: str = "",
        password: str = "",
        api_key_id: Optional[str] = None,
        api_key: Optional[str] = None,
        aws4auth=None,
        index: str = "document",
        label_index: str = "label",
        search_fields: Union[str, list] = "content",
        content_field: str = "content",
        name_field: str = "name",
        embedding_field: str = "embedding",
        embedding_dim: int = 768,
        custom_mapping: Optional[dict] = None,
        excluded_meta_data: Optional[list] = None,
        analyzer: str = "standard",
        scheme: str = "http",
        ca_certs: Optional[str] = None,
        verify_certs: bool = True,
        recreate_index: bool = False,
        create_index: bool = True,
        refresh_type: str = "wait_for",
        similarity="dot_product",
        timeout=30,
        return_embedding: bool = False,
        duplicate_documents: str = "overwrite",
        index_type: str = "flat",
        scroll: str = "1d",
        skip_missing_embeddings: bool = True,
        synonyms: Optional[List] = None,
        synonym_type: str = "synonym",
    ):
        """
        A DocumentStore using Elasticsearch to store and query the documents for our search.

            * Keeps all the logic to store and query documents from Elastic, incl. mapping of fields, adding filters or boosts to your queries, and storing embeddings
            * You can either use an existing Elasticsearch index or create a new one via haystack
            * Retrievers operate on top of this DocumentStore to find the relevant documents for a query

        :param host: url(s) of elasticsearch nodes
        :param port: port(s) of elasticsearch nodes
        :param username: username (standard authentication via http_auth)
        :param password: password (standard authentication via http_auth)
        :param api_key_id: ID of the API key (altenative authentication mode to the above http_auth)
        :param api_key: Secret value of the API key (altenative authentication mode to the above http_auth)
        :param aws4auth: Authentication for usage with aws elasticsearch (can be generated with the requests-aws4auth package)
        :param index: Name of index in elasticsearch to use for storing the documents that we want to search. If not existing yet, we will create one.
        :param label_index: Name of index in elasticsearch to use for storing labels. If not existing yet, we will create one.
        :param search_fields: Name of fields used by ElasticsearchRetriever to find matches in the docs to our incoming query (using elastic's multi_match query), e.g. ["title", "full_text"]
        :param content_field: Name of field that might contain the answer and will therefore be passed to the Reader Model (e.g. "full_text").
                           If no Reader is used (e.g. in FAQ-Style QA) the plain content of this field will just be returned.
        :param name_field: Name of field that contains the title of the the doc
        :param embedding_field: Name of field containing an embedding vector (Only needed when using a dense retriever (e.g. DensePassageRetriever, EmbeddingRetriever) on top)
        :param embedding_dim: Dimensionality of embedding vector (Only needed when using a dense retriever (e.g. DensePassageRetriever, EmbeddingRetriever) on top)
        :param custom_mapping: If you want to use your own custom mapping for creating a new index in Elasticsearch, you can supply it here as a dictionary.
        :param analyzer: Specify the default analyzer from one of the built-ins when creating a new Elasticsearch Index.
                         Elasticsearch also has built-in analyzers for different languages (e.g. impacting tokenization). More info at:
                         https://www.elastic.co/guide/en/elasticsearch/reference/7.9/analysis-analyzers.html
        :param excluded_meta_data: Name of fields in Elasticsearch that should not be returned (e.g. [field_one, field_two]).
                                   Helpful if you have fields with long, irrelevant content that you don't want to display in results (e.g. embedding vectors).
        :param scheme: 'https' or 'http', protocol used to connect to your elasticsearch instance
        :param ca_certs: Root certificates for SSL: it is a path to certificate authority (CA) certs on disk. You can use certifi package with certifi.where() to find where the CA certs file is located in your machine.
        :param verify_certs: Whether to be strict about ca certificates
        :param recreate_index: If set to True, an existing elasticsearch index will be deleted and a new one will be
            created using the config you are using for initialization. Be aware that all data in the old index will be
            lost if you choose to recreate the index. Be aware that both the document_index and the label_index will
            be recreated.
        :param create_index:
            Whether to try creating a new index (If the index of that name is already existing, we will just continue in any case)
            ..deprecated:: 2.0
                This param is deprecated. In the next major version we will always try to create an index if there is no
                existing index (the current behaviour when create_index=True). If you are looking to recreate an
                existing index by deleting it first if it already exist use param recreate_index.
        :param refresh_type: Type of ES refresh used to control when changes made by a request (e.g. bulk) are made visible to search.
                             If set to 'wait_for', continue only after changes are visible (slow, but safe).
                             If set to 'false', continue directly (fast, but sometimes unintuitive behaviour when docs are not immediately available after ingestion).
                             More info at https://www.elastic.co/guide/en/elasticsearch/reference/6.8/docs-refresh.html
        :param similarity: The similarity function used to compare document vectors. 'dot_product' is the default since it is
                           more performant with DPR embeddings. 'cosine' is recommended if you are using a Sentence BERT model.
        :param timeout: Number of seconds after which an ElasticSearch request times out.
        :param return_embedding: To return document embedding
        :param duplicate_documents: Handle duplicates document based on parameter options.
                                    Parameter options : ( 'skip','overwrite','fail')
                                    skip: Ignore the duplicates documents
                                    overwrite: Update any existing documents with the same ID when adding documents.
                                    fail: an error is raised if the document ID of the document being added already
                                    exists.
        :param index_type: The type of index to be created. Choose from 'flat' and 'hnsw'. Currently the
                           ElasticsearchDocumentStore does not support HNSW but OpenDistroElasticsearchDocumentStore does.
        :param scroll: Determines how long the current index is fixed, e.g. during updating all documents with embeddings.
                       Defaults to "1d" and should not be larger than this. Can also be in minutes "5m" or hours "15h"
                       For details, see https://www.elastic.co/guide/en/elasticsearch/reference/current/scroll-api.html
        :param skip_missing_embeddings: Parameter to control queries based on vector similarity when indexed documents miss embeddings.
                                        Parameter options: (True, False)
                                        False: Raises exception if one or more documents do not have embeddings at query time
                                        True: Query will ignore all documents without embeddings (recommended if you concurrently index and query)
        :param synonyms: List of synonyms can be passed while elasticsearch initialization.
                         For example: [ "foo, bar => baz",
                                        "foozball , foosball" ]
                         More info at https://www.elastic.co/guide/en/elasticsearch/reference/current/analysis-synonym-tokenfilter.html
        :param synonym_type: Synonym filter type can be passed.
                             Synonym or Synonym_graph to handle synonyms, including multi-word synonyms correctly during the analysis process.
                             More info at https://www.elastic.co/guide/en/elasticsearch/reference/current/analysis-synonym-graph-tokenfilter.html

        """
        # save init parameters to enable export of component config as YAML
        self.set_config(
            host=host,
            port=port,
            username=username,
            password=password,
            api_key_id=api_key_id,
            api_key=api_key,
            aws4auth=aws4auth,
            index=index,
            label_index=label_index,
            search_fields=search_fields,
            content_field=content_field,
            name_field=name_field,
            embedding_field=embedding_field,
            embedding_dim=embedding_dim,
            custom_mapping=custom_mapping,
            excluded_meta_data=excluded_meta_data,
            analyzer=analyzer,
            scheme=scheme,
            ca_certs=ca_certs,
            verify_certs=verify_certs,
            create_index=create_index,
            duplicate_documents=duplicate_documents,
            refresh_type=refresh_type,
            similarity=similarity,
            timeout=timeout,
            return_embedding=return_embedding,
            index_type=index_type,
            scroll=scroll,
            skip_missing_embeddings=skip_missing_embeddings,
            synonyms=synonyms,
            synonym_type=synonym_type,
        )

        self.client = self._init_elastic_client(
            host=host,
            port=port,
            username=username,
            password=password,
            api_key=api_key,
            api_key_id=api_key_id,
            aws4auth=aws4auth,
            scheme=scheme,
            ca_certs=ca_certs,
            verify_certs=verify_certs,
            timeout=timeout,
        )

        # configure mappings to ES fields that will be used for querying / displaying results
        if type(search_fields) == str:
            search_fields = [search_fields]

        # TODO we should implement a more flexible interal mapping here that simplifies the usage of additional,
        # custom fields (e.g. meta data you want to return)
        self.search_fields = search_fields
        self.content_field = content_field
        self.name_field = name_field
        self.embedding_field = embedding_field
        self.embedding_dim = embedding_dim
        self.excluded_meta_data = excluded_meta_data
        self.analyzer = analyzer
        self.return_embedding = return_embedding

        self.custom_mapping = custom_mapping
        self.synonyms = synonyms
        self.synonym_type = synonym_type
        self.index: str = index
        self.label_index: str = label_index
        self.scroll = scroll
        self.skip_missing_embeddings: bool = skip_missing_embeddings
        if similarity in ["cosine", "dot_product", "l2"]:
            self.similarity = similarity
        else:
            raise Exception(
                f"Invalid value {similarity} for similarity in ElasticSearchDocumentStore constructor. Choose between 'cosine', 'l2' and 'dot_product'"
            )
        if index_type in ["flat", "hnsw"]:
            self.index_type = index_type
        else:
            raise Exception("Invalid value for index_type in constructor. Choose between 'flat' and 'hnsw'")
        if index_type == "hnsw" and type(self) == ElasticsearchDocumentStore:
            raise Exception(
                "The HNSW algorithm for approximate nearest neighbours calculation is currently not available in the ElasticSearchDocumentStore. "
                "Try the OpenSearchDocumentStore instead."
            )
        if recreate_index:
            self.delete_index(index)
            self.delete_index(label_index)
            self._create_document_index(index)
            self._create_label_index(index)

        if create_index:
            self._create_document_index(index)
            self._create_label_index(label_index)

        self.duplicate_documents = duplicate_documents
        self.refresh_type = refresh_type

    def _init_elastic_client(
        self,
        host: Union[str, List[str]],
        port: Union[int, List[int]],
        username: str,
        password: str,
        api_key_id: Optional[str],
        api_key: Optional[str],
        aws4auth,
        scheme: str,
        ca_certs: Optional[str],
        verify_certs: bool,
        timeout: int,
    ) -> Elasticsearch:

        hosts = self._prepare_hosts(host, port)

        if (api_key or api_key_id) and not (api_key and api_key_id):
            raise ValueError("You must provide either both or none of `api_key_id` and `api_key`")

        if api_key:
            # api key authentication
            client = Elasticsearch(
                hosts=hosts,
                api_key=(api_key_id, api_key),
                scheme=scheme,
                ca_certs=ca_certs,
                verify_certs=verify_certs,
                timeout=timeout,
            )
        elif aws4auth:
            # aws elasticsearch with IAM
            # see https://elasticsearch-py.readthedocs.io/en/v7.12.0/index.html?highlight=http_auth#running-on-aws-with-iam
            client = Elasticsearch(
                hosts=hosts,
                http_auth=aws4auth,
                connection_class=RequestsHttpConnection,
                use_ssl=True,
                verify_certs=True,
                timeout=timeout,
            )
        elif username:
            # standard http_auth
            client = Elasticsearch(
                hosts=hosts,
                http_auth=(username, password),
                scheme=scheme,
                ca_certs=ca_certs,
                verify_certs=verify_certs,
                timeout=timeout,
            )
        else:
            # there is no authentication for this elasticsearch instance
            client = Elasticsearch(
                hosts=hosts, scheme=scheme, ca_certs=ca_certs, verify_certs=verify_certs, timeout=timeout
            )

        # Test connection
        try:
            # ping uses a HEAD request on the root URI. In some cases, the user might not have permissions for that,
            # resulting in a HTTP Forbidden 403 response.
            if username in ["", "elastic"]:
                status = client.ping()
                if not status:
                    raise ConnectionError(
                        f"Initial connection to Elasticsearch failed. Make sure you run an Elasticsearch instance "
                        f"at `{hosts}` and that it has finished the initial ramp up (can take > 30s)."
                    )
        except Exception:
            raise ConnectionError(
                f"Initial connection to Elasticsearch failed. Make sure you run an Elasticsearch instance at `{hosts}` and that it has finished the initial ramp up (can take > 30s)."
            )
        return client

    def _prepare_hosts(self, host, port):
        # Create list of host(s) + port(s) to allow direct client connections to multiple elasticsearch nodes
        if isinstance(host, list):
            if isinstance(port, list):
                if not len(port) == len(host):
                    raise ValueError("Length of list `host` must match length of list `port`")
                hosts = [{"host": h, "port": p} for h, p in zip(host, port)]
            else:
                hosts = [{"host": h, "port": port} for h in host]
        else:
            hosts = [{"host": host, "port": port}]
        return hosts

    def _create_document_index(self, index_name: str, headers: Optional[Dict[str, str]] = None):
        """
        Create a new index for storing documents. In case if an index with the name already exists, it ensures that
        the embedding_field is present.
        """
        # check if the existing index has the embedding field; if not create it
        if self.client.indices.exists(index=index_name, headers=headers):
            mapping = self.client.indices.get(index_name, headers=headers)[index_name]["mappings"]
            if self.search_fields:
                for search_field in self.search_fields:
                    if search_field in mapping["properties"] and mapping["properties"][search_field]["type"] != "text":
                        raise Exception(
                            f"The search_field '{search_field}' of index '{index_name}' with type '{mapping['properties'][search_field]['type']}' "
                            f"does not have the right type 'text' to be queried in fulltext search. Please use only 'text' type properties as search_fields. "
                            f"This error might occur if you are trying to use haystack 1.0 and above with an existing elasticsearch index created with a previous version of haystack."
                            f"In this case deleting the index with `curl -X DELETE \"{self.pipeline_config['params']['host']}:{self.pipeline_config['params']['port']}/{index_name}\"` will fix your environment. "
                            f"Note, that all data stored in the index will be lost!"
                        )
            if self.embedding_field:
                if (
                    self.embedding_field in mapping["properties"]
                    and mapping["properties"][self.embedding_field]["type"] != "dense_vector"
                ):
                    raise Exception(
                        f"The '{index_name}' index in Elasticsearch already has a field called '{self.embedding_field}'"
                        f" with the type '{mapping['properties'][self.embedding_field]['type']}'. Please update the "
                        f"document_store to use a different name for the embedding_field parameter."
                    )
                mapping["properties"][self.embedding_field] = {"type": "dense_vector", "dims": self.embedding_dim}
                self.client.indices.put_mapping(index=index_name, body=mapping, headers=headers)
            return

        if self.custom_mapping:
            mapping = self.custom_mapping
        else:
            mapping = {
                "mappings": {
                    "properties": {self.name_field: {"type": "keyword"}, self.content_field: {"type": "text"}},
                    "dynamic_templates": [
                        {"strings": {"path_match": "*", "match_mapping_type": "string", "mapping": {"type": "keyword"}}}
                    ],
                },
                "settings": {
                    "analysis": {
                        "analyzer": {
                            "default": {
                                "type": self.analyzer,
                            }
                        }
                    }
                },
            }

            if self.synonyms:
                for field in self.search_fields:
                    mapping["mappings"]["properties"].update({field: {"type": "text", "analyzer": "synonym"}})
                mapping["mappings"]["properties"][self.content_field] = {"type": "text", "analyzer": "synonym"}

                mapping["settings"]["analysis"]["analyzer"]["synonym"] = {
                    "tokenizer": "whitespace",
                    "filter": ["lowercase", "synonym"],
                }
                mapping["settings"]["analysis"]["filter"] = {
                    "synonym": {"type": self.synonym_type, "synonyms": self.synonyms}
                }

            else:
                for field in self.search_fields:
                    mapping["mappings"]["properties"].update({field: {"type": "text"}})

            if self.embedding_field:
                mapping["mappings"]["properties"][self.embedding_field] = {
                    "type": "dense_vector",
                    "dims": self.embedding_dim,
                }

        try:
            self.client.indices.create(index=index_name, body=mapping, headers=headers)
        except RequestError as e:
            # With multiple workers we need to avoid race conditions, where:
            # - there's no index in the beginning
            # - both want to create one
            # - one fails as the other one already created it
            if not self.client.indices.exists(index=index_name, headers=headers):
                raise e

    def _create_label_index(self, index_name: str, headers: Optional[Dict[str, str]] = None):
        if self.client.indices.exists(index=index_name, headers=headers):
            return
        mapping = {
            "mappings": {
                "properties": {
                    "query": {"type": "text"},
                    "answer": {"type": "flattened"},  # light-weight but less search options than full object
                    "document": {"type": "flattened"},
                    "is_correct_answer": {"type": "boolean"},
                    "is_correct_document": {"type": "boolean"},
                    "origin": {"type": "keyword"},  # e.g. user-feedback or gold-label
                    "document_id": {"type": "keyword"},
                    "no_answer": {"type": "boolean"},
                    "pipeline_id": {"type": "keyword"},
                    "created_at": {"type": "date", "format": "yyyy-MM-dd HH:mm:ss||yyyy-MM-dd||epoch_millis"},
                    "updated_at": {"type": "date", "format": "yyyy-MM-dd HH:mm:ss||yyyy-MM-dd||epoch_millis"}
                    # TODO add pipeline_hash and pipeline_name once we migrated the REST API to pipelines
                }
            }
        }
        try:
            self.client.indices.create(index=index_name, body=mapping, headers=headers)
        except RequestError as e:
            # With multiple workers we need to avoid race conditions, where:
            # - there's no index in the beginning
            # - both want to create one
            # - one fails as the other one already created it
            if not self.client.indices.exists(index=index_name, headers=headers):
                raise e

    # TODO: Add flexibility to define other non-meta and meta fields expected by the Document class
    def _create_document_field_map(self) -> Dict:
        return {self.content_field: "content", self.embedding_field: "embedding"}

    def get_document_by_id(
        self, id: str, index: Optional[str] = None, headers: Optional[Dict[str, str]] = None
    ) -> Optional[Document]:
        """Fetch a document by specifying its text id string"""
        index = index or self.index
        documents = self.get_documents_by_id([id], index=index, headers=headers)
        if documents:
            return documents[0]
        else:
            return None

    def get_documents_by_id(
        self,
        ids: List[str],
        index: Optional[str] = None,
        batch_size: int = 10_000,
        headers: Optional[Dict[str, str]] = None,
    ) -> List[Document]:
        """
        Fetch documents by specifying a list of text id strings. Be aware that passing a large number of ids might lead
        to performance issues. Note that Elasticsearch limits the number of results to 10,000 documents by default.
        """
        index = index or self.index
        query = {"size": len(ids), "query": {"ids": {"values": ids}}}
        result = self.client.search(index=index, body=query, headers=headers)["hits"]["hits"]
        documents = [self._convert_es_hit_to_document(hit, return_embedding=self.return_embedding) for hit in result]
        return documents

    def get_metadata_values_by_key(
        self,
        key: str,
        query: Optional[str] = None,
        filters: Optional[Dict[str, List[str]]] = None,
        index: Optional[str] = None,
        headers: Optional[Dict[str, str]] = None,
    ) -> List[dict]:
        """
        Get values associated with a metadata key. The output is in the format:
            [{"value": "my-value-1", "count": 23}, {"value": "my-value-2", "count": 12}, ... ]

        :param key: the meta key name to get the values for.
        :param query: narrow down the scope to documents matching the query string.
        :param filters: narrow down the scope to documents that match the given filters.
        :param index: Elasticsearch index where the meta values should be searched. If not supplied,
                      self.index will be used.
        :param headers: Custom HTTP headers to pass to elasticsearch client (e.g. {'Authorization': 'Basic YWRtaW46cm9vdA=='})
                Check out https://www.elastic.co/guide/en/elasticsearch/reference/current/http-clients.html for more information.
        """
        body: dict = {"size": 0, "aggs": {"metadata_agg": {"terms": {"field": key}}}}
        if query:
            body["query"] = {
                "bool": {
                    "should": [
                        {
                            "multi_match": {
                                "query": query,
                                "type": "most_fields",
                                "fields": self.search_fields,
                            }
                        }
                    ]
                }
            }
        if filters:
            filter_clause = []
            for key, values in filters.items():
                filter_clause.append({"terms": {key: values}})
            if not body.get("query"):
                body["query"] = {"bool": {}}
            body["query"]["bool"].update({"filter": filter_clause})
        result = self.client.search(body=body, index=index, headers=headers)
        buckets = result["aggregations"]["metadata_agg"]["buckets"]
        for bucket in buckets:
            bucket["count"] = bucket.pop("doc_count")
            bucket["value"] = bucket.pop("key")
        return buckets

    def write_documents(
        self,
        documents: Union[List[dict], List[Document]],
        index: Optional[str] = None,
        batch_size: int = 10_000,
        duplicate_documents: Optional[str] = None,
        headers: Optional[Dict[str, str]] = None,
    ):
        """
        Indexes documents for later queries in Elasticsearch.

        Behaviour if a document with the same ID already exists in ElasticSearch:
        a) (Default) Throw Elastic's standard error message for duplicate IDs.
        b) If `self.update_existing_documents=True` for DocumentStore: Overwrite existing documents.
        (This is only relevant if you pass your own ID when initializing a `Document`.
        If don't set custom IDs for your Documents or just pass a list of dictionaries here,
        they will automatically get UUIDs assigned. See the `Document` class for details)

        :param documents: a list of Python dictionaries or a list of Haystack Document objects.
                          For documents as dictionaries, the format is {"content": "<the-actual-text>"}.
                          Optionally: Include meta data via {"content": "<the-actual-text>",
                          "meta":{"name": "<some-document-name>, "author": "somebody", ...}}
                          It can be used for filtering and is accessible in the responses of the Finder.
                          Advanced: If you are using your own Elasticsearch mapping, the key names in the dictionary
                          should be changed to what you have set for self.content_field and self.name_field.
        :param index: Elasticsearch index where the documents should be indexed. If not supplied, self.index will be used.
        :param batch_size: Number of documents that are passed to Elasticsearch's bulk function at a time.
        :param duplicate_documents: Handle duplicates document based on parameter options.
                                    Parameter options : ( 'skip','overwrite','fail')
                                    skip: Ignore the duplicates documents
                                    overwrite: Update any existing documents with the same ID when adding documents.
                                    fail: an error is raised if the document ID of the document being added already
                                    exists.
        :param headers: Custom HTTP headers to pass to elasticsearch client (e.g. {'Authorization': 'Basic YWRtaW46cm9vdA=='})
                Check out https://www.elastic.co/guide/en/elasticsearch/reference/current/http-clients.html for more information.
        :raises DuplicateDocumentError: Exception trigger on duplicate document
        :return: None
        """

        if index and not self.client.indices.exists(index=index, headers=headers):
            self._create_document_index(index, headers=headers)

        if index is None:
            index = self.index
        duplicate_documents = duplicate_documents or self.duplicate_documents
        assert (
            duplicate_documents in self.duplicate_documents_options
        ), f"duplicate_documents parameter must be {', '.join(self.duplicate_documents_options)}"

        field_map = self._create_document_field_map()
        document_objects = [Document.from_dict(d, field_map=field_map) if isinstance(d, dict) else d for d in documents]
        document_objects = self._handle_duplicate_documents(
            documents=document_objects, index=index, duplicate_documents=duplicate_documents, headers=headers
        )
        documents_to_index = []
        for doc in document_objects:
            _doc = {
                "_op_type": "index" if duplicate_documents == "overwrite" else "create",
                "_index": index,
                **doc.to_dict(field_map=self._create_document_field_map()),
            }  # type: Dict[str, Any]

            # cast embedding type as ES cannot deal with np.array
            if _doc[self.embedding_field] is not None:
                if type(_doc[self.embedding_field]) == np.ndarray:
                    _doc[self.embedding_field] = _doc[self.embedding_field].tolist()

            # rename id for elastic
            _doc["_id"] = str(_doc.pop("id"))

            # don't index query score and empty fields
            _ = _doc.pop("score", None)
            _doc = {k: v for k, v in _doc.items() if v is not None}

            # In order to have a flat structure in elastic + similar behaviour to the other DocumentStores,
            # we "unnest" all value within "meta"
            if "meta" in _doc.keys():
                for k, v in _doc["meta"].items():
                    _doc[k] = v
                _doc.pop("meta")
            documents_to_index.append(_doc)

            # Pass batch_size number of documents to bulk
            if len(documents_to_index) % batch_size == 0:
                bulk(self.client, documents_to_index, request_timeout=300, refresh=self.refresh_type, headers=headers)
                documents_to_index = []

        if documents_to_index:
            bulk(self.client, documents_to_index, request_timeout=300, refresh=self.refresh_type, headers=headers)

    def write_labels(
        self,
        labels: Union[List[Label], List[dict]],
        index: Optional[str] = None,
        headers: Optional[Dict[str, str]] = None,
        batch_size: int = 10_000,
    ):
        """Write annotation labels into document store.

        :param labels: A list of Python dictionaries or a list of Haystack Label objects.
        :param index: Elasticsearch index where the labels should be stored. If not supplied, self.label_index will be used.
        :param batch_size: Number of labels that are passed to Elasticsearch's bulk function at a time.
        :param headers: Custom HTTP headers to pass to elasticsearch client (e.g. {'Authorization': 'Basic YWRtaW46cm9vdA=='})
                Check out https://www.elastic.co/guide/en/elasticsearch/reference/current/http-clients.html for more information.
        """
        index = index or self.label_index
        if index and not self.client.indices.exists(index=index, headers=headers):
            self._create_label_index(index, headers=headers)

        labels = [Label.from_dict(label) if isinstance(label, dict) else label for label in labels]
        duplicate_ids: list = [label.id for label in self._get_duplicate_labels(labels, index=index)]
        if len(duplicate_ids) > 0:
            logger.warning(
                f"Duplicate Label IDs: Inserting a Label whose id already exists in this document store."
                f" This will overwrite the old Label. Please make sure Label.id is a unique identifier of"
                f" the answer annotation and not the question."
                f" Problematic ids: {','.join(duplicate_ids)}"
            )
        labels_to_index = []
        for label in labels:
            # create timestamps if not available yet
            if not label.created_at:  # type: ignore
                label.created_at = time.strftime("%Y-%m-%d %H:%M:%S")  # type: ignore
            if not label.updated_at:  # type: ignore
                label.updated_at = label.created_at  # type: ignore

            _label = {
                "_op_type": "index"
                if self.duplicate_documents == "overwrite" or label.id in duplicate_ids  # type: ignore
                else "create",  # type: ignore
                "_index": index,
                **label.to_dict(),  # type: ignore
            }  # type: Dict[str, Any]

            # rename id for elastic
            if label.id is not None:  # type: ignore
                _label["_id"] = str(_label.pop("id"))  # type: ignore

            labels_to_index.append(_label)

            # Pass batch_size number of labels to bulk
            if len(labels_to_index) % batch_size == 0:
                bulk(self.client, labels_to_index, request_timeout=300, refresh=self.refresh_type, headers=headers)
                labels_to_index = []

        if labels_to_index:
            bulk(self.client, labels_to_index, request_timeout=300, refresh=self.refresh_type, headers=headers)

    def update_document_meta(
        self, id: str, meta: Dict[str, str], headers: Optional[Dict[str, str]] = None, index: str = None
    ):
        """
        Update the metadata dictionary of a document by specifying its string id
        """
        if not index:
            index = self.index
        body = {"doc": meta}
        self.client.update(index=index, id=id, body=body, refresh=self.refresh_type, headers=headers)

    def get_document_count(
        self,
        filters: Optional[Dict[str, List[str]]] = None,
        index: Optional[str] = None,
        only_documents_without_embedding: bool = False,
        headers: Optional[Dict[str, str]] = None,
    ) -> int:
        """
        Return the number of documents in the document store.
        """
        index = index or self.index

        body: dict = {"query": {"bool": {}}}
        if only_documents_without_embedding:
            body["query"]["bool"]["must_not"] = [{"exists": {"field": self.embedding_field}}]

        if filters:
            filter_clause = []
            for key, values in filters.items():
                if type(values) != list:
                    raise ValueError(
                        f'Wrong filter format for key "{key}": Please provide a list of allowed values for each key. '
                        'Example: {"name": ["some", "more"], "category": ["only_one"]} '
                    )
                filter_clause.append({"terms": {key: values}})
            body["query"]["bool"]["filter"] = filter_clause

        result = self.client.count(index=index, body=body, headers=headers)
        count = result["count"]
        return count

    def get_label_count(self, index: Optional[str] = None, headers: Optional[Dict[str, str]] = None) -> int:
        """
        Return the number of labels in the document store
        """
        index = index or self.label_index
        return self.get_document_count(index=index, headers=headers)

    def get_embedding_count(
        self,
        index: Optional[str] = None,
        filters: Optional[Dict[str, List[str]]] = None,
        headers: Optional[Dict[str, str]] = None,
    ) -> int:
        """
        Return the count of embeddings in the document store.
        """

        index = index or self.index

        body: dict = {"query": {"bool": {"must": [{"exists": {"field": self.embedding_field}}]}}}
        if filters:
            filter_clause = []
            for key, values in filters.items():
                if type(values) != list:
                    raise ValueError(
                        f'Wrong filter format for key "{key}": Please provide a list of allowed values for each key. '
                        'Example: {"name": ["some", "more"], "category": ["only_one"]} '
                    )
                filter_clause.append({"terms": {key: values}})
            body["query"]["bool"]["filter"] = filter_clause

        result = self.client.count(index=index, body=body, headers=headers)
        count = result["count"]
        return count

    def get_all_documents(
        self,
        index: Optional[str] = None,
        filters: Optional[Dict[str, List[str]]] = None,
        return_embedding: Optional[bool] = None,
        batch_size: int = 10_000,
        headers: Optional[Dict[str, str]] = None,
    ) -> List[Document]:
        """
        Get documents from the document store.

        :param index: Name of the index to get the documents from. If None, the
                      DocumentStore's default index (self.index) will be used.
        :param filters: Optional filters to narrow down the documents to return.
                        Example: {"name": ["some", "more"], "category": ["only_one"]}
        :param return_embedding: Whether to return the document embeddings.
        :param batch_size: When working with large number of documents, batching can help reduce memory footprint.
        :param headers: Custom HTTP headers to pass to elasticsearch client (e.g. {'Authorization': 'Basic YWRtaW46cm9vdA=='})
                Check out https://www.elastic.co/guide/en/elasticsearch/reference/current/http-clients.html for more information.
        """
        result = self.get_all_documents_generator(
            index=index, filters=filters, return_embedding=return_embedding, batch_size=batch_size, headers=headers
        )
        documents = list(result)
        return documents

    def get_all_documents_generator(
        self,
        index: Optional[str] = None,
        filters: Optional[Dict[str, List[str]]] = None,
        return_embedding: Optional[bool] = None,
        batch_size: int = 10_000,
        headers: Optional[Dict[str, str]] = None,
    ) -> Generator[Document, None, None]:
        """
        Get documents from the document store. Under-the-hood, documents are fetched in batches from the
        document store and yielded as individual documents. This method can be used to iteratively process
        a large number of documents without having to load all documents in memory.

        :param index: Name of the index to get the documents from. If None, the
                      DocumentStore's default index (self.index) will be used.
        :param filters: Optional filters to narrow down the documents to return.
                        Example: {"name": ["some", "more"], "category": ["only_one"]}
        :param return_embedding: Whether to return the document embeddings.
        :param batch_size: When working with large number of documents, batching can help reduce memory footprint.
        :param headers: Custom HTTP headers to pass to elasticsearch client (e.g. {'Authorization': 'Basic YWRtaW46cm9vdA=='})
                Check out https://www.elastic.co/guide/en/elasticsearch/reference/current/http-clients.html for more information.
        """

        if index is None:
            index = self.index

        if return_embedding is None:
            return_embedding = self.return_embedding

        result = self._get_all_documents_in_index(index=index, filters=filters, batch_size=batch_size, headers=headers)
        for hit in result:
            document = self._convert_es_hit_to_document(hit, return_embedding=return_embedding)
            yield document

    def get_all_labels(
        self,
        index: Optional[str] = None,
        filters: Optional[Dict[str, List[str]]] = None,
        headers: Optional[Dict[str, str]] = None,
        batch_size: int = 10_000,
    ) -> List[Label]:
        """
        Return all labels in the document store
        """
        index = index or self.label_index
        result = list(
            self._get_all_documents_in_index(index=index, filters=filters, batch_size=batch_size, headers=headers)
        )
        labels = [Label.from_dict({**hit["_source"], "id": hit["_id"]}) for hit in result]
        return labels

    def _get_all_documents_in_index(
        self,
        index: str,
        filters: Optional[Dict[str, List[str]]] = None,
        batch_size: int = 10_000,
        only_documents_without_embedding: bool = False,
        headers: Optional[Dict[str, str]] = None,
    ) -> Generator[dict, None, None]:
        """
        Return all documents in a specific index in the document store
        """
        body: dict = {"query": {"bool": {}}}

        if filters:
            filter_clause = []
            for key, values in filters.items():
                filter_clause.append({"terms": {key: values}})
            body["query"]["bool"]["filter"] = filter_clause

        if only_documents_without_embedding:
            body["query"]["bool"]["must_not"] = [{"exists": {"field": self.embedding_field}}]

        result = scan(self.client, query=body, index=index, size=batch_size, scroll=self.scroll, headers=headers)
        yield from result

    def query(
        self,
        query: Optional[str],
        filters: Optional[Dict[str, List[str]]] = None,
        top_k: int = 10,
        custom_query: Optional[str] = None,
        index: Optional[str] = None,
        headers: Optional[Dict[str, str]] = None,
    ) -> List[Document]:
        """
        Scan through documents in DocumentStore and return a small number documents
        that are most relevant to the query as defined by the BM25 algorithm.

        :param query: The query
        :param filters: A dictionary where the keys specify a metadata field and the value is a list of accepted values for that field
        :param top_k: How many documents to return per query.
        :param custom_query: query string as per Elasticsearch DSL with a mandatory query placeholder(query).

                             Optionally, ES `filter` clause can be added where the values of `terms` are placeholders
                             that get substituted during runtime. The placeholder(${filter_name_1}, ${filter_name_2}..)
                             names must match with the filters dict supplied in self.retrieve().
                             ::

                                 **An example custom_query:**
                                 ```python
                                |    {
                                |        "size": 10,
                                |        "query": {
                                |            "bool": {
                                |                "should": [{"multi_match": {
                                |                    "query": ${query},                 // mandatory query placeholder
                                |                    "type": "most_fields",
                                |                    "fields": ["content", "title"]}}],
                                |                "filter": [                                 // optional custom filters
                                |                    {"terms": {"year": ${years}}},
                                |                    {"terms": {"quarter": ${quarters}}},
                                |                    {"range": {"date": {"gte": ${date}}}}
                                |                    ],
                                |            }
                                |        },
                                |    }
                                 ```

                                **For this custom_query, a sample retrieve() could be:**
                                ```python
                                |    self.retrieve(query="Why did the revenue increase?",
                                |                  filters={"years": ["2019"], "quarters": ["Q1", "Q2"]})
                                ```

                             Optionally, highlighting can be defined by specifying Elasticsearch's highlight settings.
                             See https://www.elastic.co/guide/en/elasticsearch/reference/current/highlighting.html.
                             You will find the highlighted output in the returned Document's meta field by key "highlighted".
                             ::

                                 **Example custom_query with highlighting:**
                                 ```python
                                |    {
                                |        "size": 10,
                                |        "query": {
                                |            "bool": {
                                |                "should": [{"multi_match": {
                                |                    "query": ${query},                 // mandatory query placeholder
                                |                    "type": "most_fields",
                                |                    "fields": ["content", "title"]}}],
                                |            }
                                |        },
                                |        "highlight": {             // enable highlighting
                                |            "fields": {            // for fields content and title
                                |                "content": {},
                                |                "title": {}
                                |            }
                                |        },
                                |    }
                                 ```

                                 **For this custom_query, highlighting info can be accessed by:**
                                ```python
                                |    docs = self.retrieve(query="Why did the revenue increase?")
                                |    highlighted_content = docs[0].meta["highlighted"]["content"]
                                |    highlighted_title = docs[0].meta["highlighted"]["title"]
                                ```

        :param index: The name of the index in the DocumentStore from which to retrieve documents
        :param headers: Custom HTTP headers to pass to elasticsearch client (e.g. {'Authorization': 'Basic YWRtaW46cm9vdA=='})
                Check out https://www.elastic.co/guide/en/elasticsearch/reference/current/http-clients.html for more information.
        """

        if index is None:
            index = self.index

        # Naive retrieval without BM25, only filtering
        if query is None:
            body = {"query": {"bool": {"must": {"match_all": {}}}}}  # type: Dict[str, Any]
            if filters:
                filter_clause = []
                for key, values in filters.items():
                    filter_clause.append({"terms": {key: values}})
                body["query"]["bool"]["filter"] = filter_clause

        # Retrieval via custom query
        elif custom_query:  # substitute placeholder for query and filters for the custom_query template string
            template = Template(custom_query)
            # replace all "${query}" placeholder(s) with query
            substitutions = {"query": f'"{query}"'}
            # For each filter we got passed, we'll try to find & replace the corresponding placeholder in the template
            # Example: filters={"years":[2018]} => replaces {$years} in custom_query with '[2018]'
            if filters:
                for key, values in filters.items():
                    values_str = json.dumps(values)
                    substitutions[key] = values_str
            custom_query_json = template.substitute(**substitutions)
            body = json.loads(custom_query_json)
            # add top_k
            body["size"] = str(top_k)

        # Default Retrieval via BM25 using the user query on `self.search_fields`
        else:
            if not isinstance(query, str):
                logger.warning(
                    "The query provided seems to be not a string, but an object "
                    f"of type {type(query)}. This can cause Elasticsearch to fail."
                )
            body = {
                "size": str(top_k),
                "query": {
                    "bool": {
                        "should": [
                            {"multi_match": {"query": query, "type": "most_fields", "fields": self.search_fields}}
                        ]
                    }
                },
            }

            if filters:
                filter_clause = []
                for key, values in filters.items():
                    if type(values) != list:
                        raise ValueError(
                            f'Wrong filter format: "{key}": {values}. Provide a list of values for each key. '
                            'Example: {"name": ["some", "more"], "category": ["only_one"]} '
                        )
                    filter_clause.append({"terms": {key: values}})
                body["query"]["bool"]["filter"] = filter_clause

        if self.excluded_meta_data:
            body["_source"] = {"excludes": self.excluded_meta_data}

        logger.debug(f"Retriever query: {body}")
        result = self.client.search(index=index, body=body, headers=headers)["hits"]["hits"]

        documents = [self._convert_es_hit_to_document(hit, return_embedding=self.return_embedding) for hit in result]
        return documents

    def query_by_embedding(
        self,
        query_emb: np.ndarray,
        filters: Optional[Dict[str, List[str]]] = None,
        top_k: int = 10,
        index: Optional[str] = None,
        return_embedding: Optional[bool] = None,
        headers: Optional[Dict[str, str]] = None,
    ) -> List[Document]:
        """
        Find the document that is most similar to the provided `query_emb` by using a vector similarity metric.

        :param query_emb: Embedding of the query (e.g. gathered from DPR)
        :param filters: Optional filters to narrow down the search space.
                        Example: {"name": ["some", "more"], "category": ["only_one"]}
        :param top_k: How many documents to return
        :param index: Index name for storing the docs and metadata
        :param return_embedding: To return document embedding
        :param headers: Custom HTTP headers to pass to elasticsearch client (e.g. {'Authorization': 'Basic YWRtaW46cm9vdA=='})
                Check out https://www.elastic.co/guide/en/elasticsearch/reference/current/http-clients.html for more information.
        :return:
        """
        if index is None:
            index = self.index

        if return_embedding is None:
            return_embedding = self.return_embedding

        if not self.embedding_field:
            raise RuntimeError("Please specify arg `embedding_field` in ElasticsearchDocumentStore()")
        else:
            # +1 in similarity to avoid negative numbers (for cosine sim)
            body = {"size": top_k, "query": self._get_vector_similarity_query(query_emb, top_k)}
            if filters:
                filter_clause = []
                for key, values in filters.items():
                    if type(values) != list:
                        raise ValueError(
                            f'Wrong filter format for key "{key}": Please provide a list of allowed values for each key. '
                            'Example: {"name": ["some", "more"], "category": ["only_one"]} '
                        )
                    filter_clause.append({"terms": {key: values}})
                body["query"]["script_score"]["query"] = {"bool": {"filter": filter_clause}}

            excluded_meta_data: Optional[list] = None

            if self.excluded_meta_data:
                excluded_meta_data = deepcopy(self.excluded_meta_data)

                if return_embedding is True and self.embedding_field in excluded_meta_data:
                    excluded_meta_data.remove(self.embedding_field)
                elif return_embedding is False and self.embedding_field not in excluded_meta_data:
                    excluded_meta_data.append(self.embedding_field)
            elif return_embedding is False:
                excluded_meta_data = [self.embedding_field]

            if excluded_meta_data:
                body["_source"] = {"excludes": excluded_meta_data}

            logger.debug(f"Retriever query: {body}")
            try:
                result = self.client.search(index=index, body=body, request_timeout=300, headers=headers)["hits"][
                    "hits"
                ]
                if len(result) == 0:
                    count_embeddings = self.get_embedding_count(index=index, headers=headers)
                    if count_embeddings == 0:
                        raise RequestError(
                            400, "search_phase_execution_exception", {"error": "No documents with embeddings."}
                        )
            except RequestError as e:
                if e.error == "search_phase_execution_exception":
                    error_message: str = (
                        "search_phase_execution_exception: Likely some of your stored documents don't have embeddings."
                        " Run the document store's update_embeddings() method."
                    )
                    raise RequestError(e.status_code, error_message, e.info)
                else:
                    raise e

            documents = [
                self._convert_es_hit_to_document(hit, adapt_score_for_embedding=True, return_embedding=return_embedding)
                for hit in result
            ]
            return documents

    def _get_vector_similarity_query(self, query_emb: np.ndarray, top_k: int):
        """
        Generate Elasticsearch query for vector similarity.
        """
        if self.similarity == "cosine":
            similarity_fn_name = "cosineSimilarity"
        elif self.similarity == "dot_product":
            similarity_fn_name = "dotProduct"
        elif self.similarity == "l2":
            similarity_fn_name = "l2norm"
        else:
<<<<<<< HEAD
            raise Exception("Invalid value for similarity in ElasticSearchDocumentStore constructor. Choose between \'cosine\', \'dot_product\' and \'l2\'")
=======
            raise Exception(
                "Invalid value for similarity in ElasticSearchDocumentStore constructor. Choose between 'cosine' and 'dot_product'"
            )
>>>>>>> a59bca36

        # To handle scenarios where embeddings may be missing
        script_score_query: dict = {"match_all": {}}
        if self.skip_missing_embeddings:
            script_score_query = {"bool": {"filter": {"bool": {"must": [{"exists": {"field": self.embedding_field}}]}}}}

        query = {
            "script_score": {
                "query": script_score_query,
                "script": {
                    # offset score to ensure a positive range as required by Elasticsearch
                    "source": f"{similarity_fn_name}(params.query_vector,'{self.embedding_field}') + 1000",
                    "params": {"query_vector": query_emb.tolist()},
                },
            }
        }
        return query

    def _convert_es_hit_to_document(
        self,
        hit: dict,
        return_embedding: bool,
        adapt_score_for_embedding: bool = False,
    ) -> Document:
        # We put all additional data of the doc into meta_data and return it in the API
        meta_data = {
            k: v
            for k, v in hit["_source"].items()
            if k not in (self.content_field, "content_type", self.embedding_field)
        }
        name = meta_data.pop(self.name_field, None)
        if name:
            meta_data["name"] = name

        if "highlight" in hit:
            meta_data["highlighted"] = hit["highlight"]

        score = hit["_score"]
        if score:
            if adapt_score_for_embedding:
                score = self._scale_embedding_score(score)
                if self.similarity == "cosine":
                    score = (score + 1) / 2  # scaling probability from cosine similarity
                else:
                    score = float(expit(np.asarray(score / 100)))  # scaling probability from dot product and l2
            else:
                score = float(expit(np.asarray(score / 8)))  # scaling probability from TFIDF/BM25

        embedding = None
        if return_embedding:
            embedding_list = hit["_source"].get(self.embedding_field)
            if embedding_list:
                embedding = np.asarray(embedding_list, dtype=np.float32)

        doc_dict = {
            "id": hit["_id"],
            "content": hit["_source"].get(self.content_field),
            "content_type": hit["_source"].get("content_type", None),
            "meta": meta_data,
            "score": score,
            "embedding": embedding,
        }
        document = Document.from_dict(doc_dict)

        return document

    def _scale_embedding_score(self, score):
        return score - 1000

    def describe_documents(self, index=None):
        """
        Return a summary of the documents in the document store
        """
        if index is None:
            index = self.index
        docs = self.get_all_documents(index)

        l = [len(d.content) for d in docs]
        stats = {
            "count": len(docs),
            "chars_mean": np.mean(l),
            "chars_max": max(l),
            "chars_min": min(l),
            "chars_median": np.median(l),
        }
        return stats

    def update_embeddings(
        self,
        retriever,
        index: Optional[str] = None,
        filters: Optional[Dict[str, List[str]]] = None,
        update_existing_embeddings: bool = True,
        batch_size: int = 10_000,
        headers: Optional[Dict[str, str]] = None,
    ):
        """
        Updates the embeddings in the the document store using the encoding model specified in the retriever.
        This can be useful if want to add or change the embeddings for your documents (e.g. after changing the retriever config).

        :param retriever: Retriever to use to update the embeddings.
        :param index: Index name to update
        :param update_existing_embeddings: Whether to update existing embeddings of the documents. If set to False,
                                           only documents without embeddings are processed. This mode can be used for
                                           incremental updating of embeddings, wherein, only newly indexed documents
                                           get processed.
        :param filters: Optional filters to narrow down the documents for which embeddings are to be updated.
                        Example: {"name": ["some", "more"], "category": ["only_one"]}
        :param batch_size: When working with large number of documents, batching can help reduce memory footprint.
        :param headers: Custom HTTP headers to pass to elasticsearch client (e.g. {'Authorization': 'Basic YWRtaW46cm9vdA=='})
                Check out https://www.elastic.co/guide/en/elasticsearch/reference/current/http-clients.html for more information.
        :return: None
        """
        if index is None:
            index = self.index

        if self.refresh_type == "false":
            self.client.indices.refresh(index=index, headers=headers)

        if not self.embedding_field:
            raise RuntimeError("Specify the arg `embedding_field` when initializing ElasticsearchDocumentStore()")

        if update_existing_embeddings:
            document_count = self.get_document_count(index=index, headers=headers)
            logger.info(f"Updating embeddings for all {document_count} docs ...")
        else:
            document_count = self.get_document_count(
                index=index, filters=filters, only_documents_without_embedding=True, headers=headers
            )
            logger.info(f"Updating embeddings for {document_count} docs without embeddings ...")

        result = self._get_all_documents_in_index(
            index=index,
            filters=filters,
            batch_size=batch_size,
            only_documents_without_embedding=not update_existing_embeddings,
            headers=headers,
        )

        logging.getLogger("elasticsearch").setLevel(logging.CRITICAL)

        with tqdm(total=document_count, position=0, unit=" Docs", desc="Updating embeddings") as progress_bar:
            for result_batch in get_batches_from_generator(result, batch_size):
                document_batch = [self._convert_es_hit_to_document(hit, return_embedding=False) for hit in result_batch]
                embeddings = retriever.embed_documents(document_batch)  # type: ignore
                assert len(document_batch) == len(embeddings)

                if embeddings[0].shape[0] != self.embedding_dim:
                    raise RuntimeError(
                        f"Embedding dim. of model ({embeddings[0].shape[0]})"
                        f" doesn't match embedding dim. in DocumentStore ({self.embedding_dim})."
                        "Specify the arg `embedding_dim` when initializing ElasticsearchDocumentStore()"
                    )
                doc_updates = []
                for doc, emb in zip(document_batch, embeddings):
                    update = {
                        "_op_type": "update",
                        "_index": index,
                        "_id": doc.id,
                        "doc": {self.embedding_field: emb.tolist()},
                    }
                    doc_updates.append(update)

                bulk(self.client, doc_updates, request_timeout=300, refresh=self.refresh_type, headers=headers)
                progress_bar.update(batch_size)

    def delete_all_documents(
        self,
        index: Optional[str] = None,
        filters: Optional[Dict[str, List[str]]] = None,
        headers: Optional[Dict[str, str]] = None,
    ):
        """
        Delete documents in an index. All documents are deleted if no filters are passed.

        :param index: Index name to delete the document from.
        :param filters: Optional filters to narrow down the documents to be deleted.
        :param headers: Custom HTTP headers to pass to elasticsearch client (e.g. {'Authorization': 'Basic YWRtaW46cm9vdA=='})
                Check out https://www.elastic.co/guide/en/elasticsearch/reference/current/http-clients.html for more information.
        :return: None
        """
        logger.warning(
            """DEPRECATION WARNINGS: 
                1. delete_all_documents() method is deprecated, please use delete_documents method
                For more details, please refer to the issue: https://github.com/deepset-ai/haystack/issues/1045
                """
        )
        self.delete_documents(index, None, filters, headers=headers)

    def delete_documents(
        self,
        index: Optional[str] = None,
        ids: Optional[List[str]] = None,
        filters: Optional[Dict[str, List[str]]] = None,
        headers: Optional[Dict[str, str]] = None,
    ):
        """
        Delete documents in an index. All documents are deleted if no filters are passed.

        :param index: Index name to delete the documents from. If None, the
                      DocumentStore's default index (self.index) will be used
        :param ids: Optional list of IDs to narrow down the documents to be deleted.
        :param filters: Optional filters to narrow down the documents to be deleted.
            Example filters: {"name": ["some", "more"], "category": ["only_one"]}.
            If filters are provided along with a list of IDs, this method deletes the
            intersection of the two query results (documents that match the filters and
            have their ID in the list).
        :param headers: Custom HTTP headers to pass to elasticsearch client (e.g. {'Authorization': 'Basic YWRtaW46cm9vdA=='})
                Check out https://www.elastic.co/guide/en/elasticsearch/reference/current/http-clients.html for more information.
        :return: None
        """
        index = index or self.index
        query: Dict[str, Any] = {"query": {}}
        if filters:
            filter_clause = []
            for key, values in filters.items():
                filter_clause.append({"terms": {key: values}})
                query["query"]["bool"] = {"filter": filter_clause}

            if ids:
                query["query"]["bool"]["must"] = {"ids": {"values": ids}}

        elif ids:
            query["query"]["ids"] = {"values": ids}
        else:
            query["query"] = {"match_all": {}}
        self.client.delete_by_query(index=index, body=query, ignore=[404], headers=headers)
        # We want to be sure that all docs are deleted before continuing (delete_by_query doesn't support wait_for)
        if self.refresh_type == "wait_for":
            time.sleep(2)

    def delete_labels(
        self,
        index: Optional[str] = None,
        ids: Optional[List[str]] = None,
        filters: Optional[Dict[str, List[str]]] = None,
        headers: Optional[Dict[str, str]] = None,
    ):
        """
        Delete labels in an index. All labels are deleted if no filters are passed.

        :param index: Index name to delete the labels from. If None, the
                      DocumentStore's default label index (self.label_index) will be used
        :param ids: Optional list of IDs to narrow down the labels to be deleted.
        :param filters: Optional filters to narrow down the labels to be deleted.
            Example filters: {"id": ["9a196e41-f7b5-45b4-bd19-5feb7501c159", "9a196e41-f7b5-45b4-bd19-5feb7501c159"]} or {"query": ["question2"]}
        :param headers: Custom HTTP headers to pass to elasticsearch client (e.g. {'Authorization': 'Basic YWRtaW46cm9vdA=='})
                Check out https://www.elastic.co/guide/en/elasticsearch/reference/current/http-clients.html for more information.
        :return: None
        """
        index = index or self.label_index
        self.delete_documents(index=index, ids=ids, filters=filters, headers=headers)

    def delete_index(self, index: str):
        """
        Delete an existing elasticsearch index. The index including all data will be removed.

        :param index: The name of the index to delete.
        :return: None
        """
        self.client.indices.delete(index=index, ignore=[400, 404])
        logger.debug(f"deleted elasticsearch index {index}")


class OpenSearchDocumentStore(ElasticsearchDocumentStore):
<<<<<<< HEAD
    def __init__(self,
                 verify_certs=False,
                 scheme="https",
                 username="admin",
                 password="admin",
                 port=9200,
                 **kwargs):
        """
        Document Store using OpenSearch (https://opensearch.org/). It is compatible with the AWS Elasticsearch Service.

        In addition to native Elasticsearch query & filtering, it provides efficient vector similarity search using
        the KNN plugin that can scale to a large number of documents.

        :param host: url(s) of elasticsearch nodes
        :param port: port(s) of elasticsearch nodes
        :param username: username (standard authentication via http_auth)
        :param password: password (standard authentication via http_auth)
        :param api_key_id: ID of the API key (altenative authentication mode to the above http_auth)
        :param api_key: Secret value of the API key (altenative authentication mode to the above http_auth)
        :param aws4auth: Authentication for usage with aws elasticsearch (can be generated with the requests-aws4auth package)
        :param index: Name of index in elasticsearch to use for storing the documents that we want to search. If not existing yet, we will create one.
        :param label_index: Name of index in elasticsearch to use for storing labels. If not existing yet, we will create one.
        :param search_fields: Name of fields used by ElasticsearchRetriever to find matches in the docs to our incoming query (using elastic's multi_match query), e.g. ["title", "full_text"]
        :param content_field: Name of field that might contain the answer and will therefore be passed to the Reader Model (e.g. "full_text").
                           If no Reader is used (e.g. in FAQ-Style QA) the plain content of this field will just be returned.
        :param name_field: Name of field that contains the title of the the doc
        :param embedding_field: Name of field containing an embedding vector (Only needed when using a dense retriever (e.g. DensePassageRetriever, EmbeddingRetriever) on top)
                                Note, that in OpenSearch the similarity type for efficient approximate vector similarity calculations is tied to the embedding field's data type which cannot be changed after creation.
        :param embedding_dim: Dimensionality of embedding vector (Only needed when using a dense retriever (e.g. DensePassageRetriever, EmbeddingRetriever) on top)
        :param custom_mapping: If you want to use your own custom mapping for creating a new index in Elasticsearch, you can supply it here as a dictionary.
        :param analyzer: Specify the default analyzer from one of the built-ins when creating a new Elasticsearch Index.
                         Elasticsearch also has built-in analyzers for different languages (e.g. impacting tokenization). More info at:
                         https://www.elastic.co/guide/en/elasticsearch/reference/7.9/analysis-analyzers.html
        :param excluded_meta_data: Name of fields in Elasticsearch that should not be returned (e.g. [field_one, field_two]).
                                   Helpful if you have fields with long, irrelevant content that you don't want to display in results (e.g. embedding vectors).
        :param scheme: 'https' or 'http', protocol used to connect to your elasticsearch instance
        :param ca_certs: Root certificates for SSL: it is a path to certificate authority (CA) certs on disk. You can use certifi package with certifi.where() to find where the CA certs file is located in your machine.
        :param verify_certs: Whether to be strict about ca certificates
        :param create_index: Whether to try creating a new index (If the index of that name is already existing, we will just continue in any case
        :param refresh_type: Type of ES refresh used to control when changes made by a request (e.g. bulk) are made visible to search.
                             If set to 'wait_for', continue only after changes are visible (slow, but safe).
                             If set to 'false', continue directly (fast, but sometimes unintuitive behaviour when docs are not immediately available after ingestion).
                             More info at https://www.elastic.co/guide/en/elasticsearch/reference/6.8/docs-refresh.html
        :param similarity: The similarity function used to compare document vectors. 'dot_product' is the default since it is
                           more performant with DPR embeddings. 'cosine' is recommended if you are using a Sentence BERT model.
                           Note, that the use of efficient approximate vector calculations in OpenSearch is tied to embedding_field's data type which cannot be changed after creation.
                           You won't be able to use approximate vector calculations on an embedding_field which was created with a different similarity value.
                           In such cases a fallback to exact but slow vector calculations will be attempted. If successful a warning will be displayed, otherwise an exception will be thrown.
                           E.g. currently this fallback works if you want to use 'cosine' on a 'dot_product' embedding field, but not vice verca.
        :param timeout: Number of seconds after which an ElasticSearch request times out.
        :param return_embedding: To return document embedding
        :param duplicate_documents: Handle duplicates document based on parameter options.
                                    Parameter options : ( 'skip','overwrite','fail')
                                    skip: Ignore the duplicates documents
                                    overwrite: Update any existing documents with the same ID when adding documents.
                                    fail: an error is raised if the document ID of the document being added already
                                    exists.
        :param index_type: The type of index to be created. Choose from 'flat' and 'hnsw'. 
                           As OpenSearch currently does not support all similarity functions (e.g. dot_product) in exact vector similarity calculations,
                           we don't make use of exact vector similarity when index_type='flat'. Instead we use the same approximate vector similarity calculations like in 'hnsw', but further optimized for accuracy.
                           Exact vector similarity is only used as fallback when there's a mismatch between certain requested and indexed similarity types.
                           In these cases however, a warning will be displayed. See similarity param for more information.
        :param scroll: Determines how long the current index is fixed, e.g. during updating all documents with embeddings.
                       Defaults to "1d" and should not be larger than this. Can also be in minutes "5m" or hours "15h"
                       For details, see https://www.elastic.co/guide/en/elasticsearch/reference/current/scroll-api.html
        :param skip_missing_embeddings: Parameter to control queries based on vector similarity when indexed documents miss embeddings.
                                        Parameter options: (True, False)
                                        False: Raises exception if one or more documents do not have embeddings at query time
                                        True: Query will ignore all documents without embeddings (recommended if you concurrently index and query)
        :param synonyms: List of synonyms can be passed while elasticsearch initialization.
                         For example: [ "foo, bar => baz",
                                        "foozball , foosball" ]
                         More info at https://www.elastic.co/guide/en/elasticsearch/reference/current/analysis-synonym-tokenfilter.html
        :param synonym_type: Synonym filter type can be passed.
                             Synonym or Synonym_graph to handle synonyms, including multi-word synonyms correctly during the analysis process.
                             More info at https://www.elastic.co/guide/en/elasticsearch/reference/current/analysis-synonym-graph-tokenfilter.html
=======
    """
    Document Store using OpenSearch (https://opensearch.org/). It is compatible with the AWS Elasticsearch Service.

    In addition to native Elasticsearch query & filtering, it provides efficient vector similarity search using
    the KNN plugin that can scale to a large number of documents.
    """

    def __init__(self, verify_certs=False, scheme="https", username="admin", password="admin", port=9200, **kwargs):
>>>>>>> a59bca36

        """
        self.embeddings_field_supports_similarity = False
        self.similarity_to_space_type = {
            "cosine": "cosinesimil",
            "dot_product": "innerproduct",
            "l2": "l2"
        }
        self.space_type_to_similarity = {v: k for k, v in self.similarity_to_space_type.items()}
        # Overwrite default kwarg values of parent class so that in default cases we can initialize
        # an OpenSearchDocumentStore without provding any arguments
<<<<<<< HEAD
        super(OpenSearchDocumentStore, self).__init__(verify_certs=verify_certs,
                                                      scheme=scheme,
                                                      username=username,
                                                      password=password,
                                                      port=port,
                                                      **kwargs)

    def query_by_embedding(self,
                        query_emb: np.ndarray,
                        filters: Optional[Dict[str, List[str]]] = None,
                        top_k: int = 10,
                        index: Optional[str] = None,
                        return_embedding: Optional[bool] = None,
                        headers: Optional[Dict[str, str]] = None) -> List[Document]:
=======

        super(OpenSearchDocumentStore, self).__init__(
            verify_certs=verify_certs, scheme=scheme, username=username, password=password, port=port, **kwargs
        )

    def query_by_embedding(
        self,
        query_emb: np.ndarray,
        filters: Optional[Dict[str, List[str]]] = None,
        top_k: int = 10,
        index: Optional[str] = None,
        return_embedding: Optional[bool] = None,
        headers: Optional[Dict[str, str]] = None,
    ) -> List[Document]:
>>>>>>> a59bca36
        """
        Find the document that is most similar to the provided `query_emb` by using a vector similarity metric.

        :param query_emb: Embedding of the query (e.g. gathered from DPR)
        :param filters: Optional filters to narrow down the search space.
                        Example: {"name": ["some", "more"], "category": ["only_one"]}
        :param top_k: How many documents to return
        :param index: Index name for storing the docs and metadata
        :param return_embedding: To return document embedding
        :param headers: Custom HTTP headers to pass to elasticsearch client (e.g. {'Authorization': 'Basic YWRtaW46cm9vdA=='})
                Check out https://www.elastic.co/guide/en/elasticsearch/reference/current/http-clients.html for more information.
        :return:
        """
        if index is None:
            index = self.index

        if return_embedding is None:
            return_embedding = self.return_embedding

        if not self.embedding_field:
            raise RuntimeError("Please specify arg `embedding_field` in ElasticsearchDocumentStore()")
        else:
            # +1 in similarity to avoid negative numbers (for cosine sim)
<<<<<<< HEAD
            body = {
                "size": top_k,
                "query": self._get_vector_similarity_query(query_emb, top_k)
            }
=======
            body = {"size": top_k, "query": {"bool": {"must": [self._get_vector_similarity_query(query_emb, top_k)]}}}
>>>>>>> a59bca36
            if filters:
                filter_clause = []
                for key, values in filters.items():
                    if type(values) != list:
                        raise ValueError(
                            f'Wrong filter format for key "{key}": Please provide a list of allowed values for each key. '
                            'Example: {"name": ["some", "more"], "category": ["only_one"]} '
                        )
                    filter_clause.append({"terms": {key: values}})
                body["query"]["bool"]["filter"] = filter_clause  # type: ignore

            excluded_meta_data: Optional[list] = None

            if self.excluded_meta_data:
                excluded_meta_data = deepcopy(self.excluded_meta_data)

                if return_embedding is True and self.embedding_field in excluded_meta_data:
                    excluded_meta_data.remove(self.embedding_field)
                elif return_embedding is False and self.embedding_field not in excluded_meta_data:
                    excluded_meta_data.append(self.embedding_field)
            elif return_embedding is False:
                excluded_meta_data = [self.embedding_field]

            if excluded_meta_data:
                body["_source"] = {"excludes": excluded_meta_data}

            logger.debug(f"Retriever query: {body}")
            result = self.client.search(index=index, body=body, request_timeout=300, headers=headers)["hits"]["hits"]

            documents = [
                self._convert_es_hit_to_document(hit, adapt_score_for_embedding=True, return_embedding=return_embedding)
                for hit in result
            ]
            return documents

    def _create_document_index(self, index_name: str, headers: Optional[Dict[str, str]] = None):
        """
        Create a new index for storing documents.
        """
        # check if the existing index has the embedding field; if not create it
        if self.client.indices.exists(index=index_name, headers=headers):
            index_info = self.client.indices.get(index_name, headers=headers)[index_name]
            mapping = index_info["mappings"]
            settings = index_info["settings"]["index"]
            if self.search_fields:
                for search_field in self.search_fields:
                    if search_field in mapping["properties"] and mapping["properties"][search_field]["type"] != "text":
                        raise Exception(f"The search_field '{search_field}' of index '{index_name}' with type '{mapping['properties'][search_field]['type']}' "
                                        f"does not have the right type 'text' to be queried in fulltext search. Please use only 'text' type properties as search_fields. "
                                        f"This error might occur if you are trying to use haystack 1.0 and above with an existing elasticsearch index created with a previous version of haystack."
                                        f"In this case deleting the index with `curl -X DELETE \"{self.pipeline_config['params']['host']}:{self.pipeline_config['params']['port']}/{index_name}\"` will fix your environment. "
                                        f"Note, that all data stored in the index will be lost!")

            # embedding field will be created
            if self.embedding_field not in mapping["properties"]:
                mapping["properties"][self.embedding_field] = self._get_embedding_field_mapping(similarity=self.similarity)
                self.client.indices.put_mapping(index=self.index, body=mapping, headers=headers)
                self.embeddings_field_supports_similarity = True
            else:
                # bad embedding field
                if mapping["properties"][self.embedding_field]["type"] != "knn_vector":
                    raise Exception(f"The '{index_name}' index in OpenSearch already has a field called '{self.embedding_field}'"
                                    f" with the type '{mapping['properties'][self.embedding_field]['type']}'. Please update the "
                                    f"document_store to use a different name for the embedding_field parameter.")                                     
                else:
                    # embedding field with global space_type setting
                    if "method" not in mapping["properties"][self.embedding_field]:
                        embedding_field_space_type = settings["knn.space_type"]
                    # embedding field with local space_type setting
                    else:
                        embedding_field_space_type = mapping["properties"][self.embedding_field]["method"]["space_type"]
                    
                    embedding_field_similarity = self.space_type_to_similarity[embedding_field_space_type]
                    if embedding_field_similarity == self.similarity:
                        self.embeddings_field_supports_similarity = True
                    else:
                        if self.similarity == "dot_product":
                            raise Exception(f"Embedding field '{self.embedding_field}' is optimized for similarity '{embedding_field_similarity}'. "
                                            f"OpenSearch does not support the use of similarity '{self.similarity}' on '{embedding_field_similarity}'-optimized fields. "
                                            f"In order to try out '{self.similarity}' similarity on this index, you might want to use a different embedding field by setting the `embedding_field` param. "
                                            f"Consider creating a new index optimized for '{self.similarity}' by setting `similarity='{self.similarity}'` the first time you instantiate OpenSearchDocumentStore for the new index, "
                                            f"e.g. `OpenSearchDocumentStore(index='my_new_{self.similarity}_index', similarity='{self.similarity}')`.")
                        else:
                            logger.warning(f"Embedding field '{self.embedding_field}' is optimized for similarity '{embedding_field_similarity}'. "
                                           f"Falling back to slow exact vector calculation. "
                                           f"Consider creating a new index optimized for '{self.similarity}' by setting `similarity='{self.similarity}'` the first time you instantiate OpenSearchDocumentStore for the new index, "
                                           f"e.g. `OpenSearchDocumentStore(index='my_new_{self.similarity}_index', similarity='{self.similarity}')`.")

            return

        if self.custom_mapping:
            mapping = self.custom_mapping
        else:
            mapping = {
                "mappings": {
                    "properties": {self.name_field: {"type": "keyword"}, self.content_field: {"type": "text"}},
                    "dynamic_templates": [
                        {"strings": {"path_match": "*", "match_mapping_type": "string", "mapping": {"type": "keyword"}}}
                    ],
                },
                "settings": {
                    "analysis": {
                        "analyzer": {
                            "default": {
                                "type": self.analyzer,
                            }
                        }
                    }
                },
            }

            if self.synonyms:
                for field in self.search_fields:
                    mapping["mappings"]["properties"].update({field: {"type": "text", "analyzer": "synonym"}})
                mapping["mappings"]["properties"][self.content_field] = {"type": "text", "analyzer": "synonym"}

                mapping["settings"]["analysis"]["analyzer"]["synonym"] = {
                    "tokenizer": "whitespace",
                    "filter": ["lowercase", "synonym"],
                }
                mapping["settings"]["analysis"]["filter"] = {
                    "synonym": {"type": self.synonym_type, "synonyms": self.synonyms}
                }

            else:
                for field in self.search_fields:
                    mapping["mappings"]["properties"].update({field: {"type": "text"}})

            if self.embedding_field:
<<<<<<< HEAD
                mapping["settings"]["index"] = {"knn": True}
                mapping["mappings"]["properties"][self.embedding_field] = self._get_embedding_field_mapping(similarity=self.similarity)
=======

                if self.similarity == "cosine":
                    similarity_space_type = "cosinesimil"
                elif self.similarity == "dot_product":
                    similarity_space_type = "innerproduct"
                elif self.similarity == "l2":
                    similarity_space_type = "l2"

                mapping["settings"]["index"] = {}
                mapping["settings"]["index"]["knn"] = True
                mapping["settings"]["index"]["knn.space_type"] = similarity_space_type

                mapping["mappings"]["properties"][self.embedding_field] = {
                    "type": "knn_vector",
                    "dimension": self.embedding_dim,
                }

                if self.index_type == "flat":
                    pass
                elif self.index_type == "hnsw":
                    mapping["settings"]["index"]["knn.algo_param"] = {}
                    mapping["settings"]["index"]["knn.algo_param"]["ef_search"] = 20
                    mapping["mappings"]["properties"][self.embedding_field]["method"] = {
                        "space_type": similarity_space_type,
                        "name": "hnsw",
                        "engine": "nmslib",
                        "parameters": {"ef_construction": 80, "m": 64},
                    }
                else:
                    logger.error("Please set index_type to either 'flat' or 'hnsw'")
>>>>>>> a59bca36

        try:
            self.client.indices.create(index=index_name, body=mapping, headers=headers)
        except RequestError as e:
            # With multiple workers we need to avoid race conditions, where:
            # - there's no index in the beginning
            # - both want to create one
            # - one fails as the other one already created it
            if not self.client.indices.exists(index=index_name, headers=headers):
                raise e

    def _get_embedding_field_mapping(self, similarity: Optional[str]):
        space_type = self.similarity_to_space_type[similarity]
        method: dict = {
                        "space_type": space_type,
                        "name": "hnsw",
                        "engine": "nmslib"
                    }

        if self.index_type == "flat":
            # use default parameters
            pass
        elif self.index_type == "hnsw":
            method["parameters"] = {
                            "ef_construction": 80,
                            "m": 64,
                            "ef_search": 20
                        }
        else:
            logger.error("Please set index_type to either 'flat' or 'hnsw'")
                
        embeddings_field_mapping = {
                    "type": "knn_vector",
                    "dimension": self.embedding_dim,
                    "method": method                 
                }        
        return embeddings_field_mapping

    def _create_label_index(self, index_name: str, headers: Optional[Dict[str, str]] = None):
        if self.client.indices.exists(index=index_name, headers=headers):
            return
        mapping = {
            "mappings": {
                "properties": {
                    "query": {"type": "text"},
                    "answer": {
                        "type": "nested"
                    },  # In elasticsearch we use type:flattened, but this is not supported in opensearch
                    "document": {"type": "nested"},
                    "is_correct_answer": {"type": "boolean"},
                    "is_correct_document": {"type": "boolean"},
                    "origin": {"type": "keyword"},  # e.g. user-feedback or gold-label
                    "document_id": {"type": "keyword"},
                    "no_answer": {"type": "boolean"},
                    "pipeline_id": {"type": "keyword"},
                    "created_at": {"type": "date", "format": "yyyy-MM-dd HH:mm:ss||yyyy-MM-dd||epoch_millis"},
                    "updated_at": {"type": "date", "format": "yyyy-MM-dd HH:mm:ss||yyyy-MM-dd||epoch_millis"}
                    # TODO add pipeline_hash and pipeline_name once we migrated the REST API to pipelines
                }
            }
        }
        try:
            self.client.indices.create(index=index_name, body=mapping, headers=headers)
        except RequestError as e:
            # With multiple workers we need to avoid race conditions, where:
            # - there's no index in the beginning
            # - both want to create one
            # - one fails as the other one already created it
            if not self.client.indices.exists(index=index_name, headers=headers):
                raise e

    def _get_vector_similarity_query(self, query_emb: np.ndarray, top_k: int):
        """
        Generate Elasticsearch query for vector similarity.
        """   
        if self.embeddings_field_supports_similarity:
            query: dict = {
                    "bool": {
                        "must": [
                            {"knn": {self.embedding_field: {"vector": query_emb.tolist(), "k": top_k}}}
                        ]
                    }
                }                           
        else:
            # if we do not have a proper similarity field we have to fall back to exact but slow vector similarity calculation
            query = {
                "script_score": {
                    "query": {"match_all": {}},
                    "script": {
                        "source": "knn_score", 
                        "lang": "knn", 
                        "params": {
                            "field": self.embedding_field, 
                            "query_value": query_emb.tolist(), 
                            "space_type": self.similarity_to_space_type[self.similarity]
                            }
                        }
                    }
                }
        return query

    def _scale_embedding_score(self, score):
        # adjust approximate knn scores, see https://opensearch.org/docs/latest/search-plugins/knn/approximate-knn
        if self.embeddings_field_supports_similarity:
            if self.similarity == "dot_product":
                if score > 1:
                    score = score - 1
                else:
                    score = -(1 / score - 1)
            elif self.similarity == "cosine":
                score = -(1 / score - 2) 
            elif self.similarity == "l2":
                score = 1 / score - 1
        # adjust exact knn scores, see https://opensearch.org/docs/latest/search-plugins/knn/knn-score-script/
        else:
            if self.similarity == "dot_product":
                raise Exception("Exact dot_product similarity is not supported.")
            elif self.similarity == "cosine":
                score = score - 1
            elif self.similarity == "l2":
                score = 1 / score - 1

        return score


class OpenDistroElasticsearchDocumentStore(OpenSearchDocumentStore):
    """
    A DocumentStore which has an Open Distro for Elasticsearch service behind it.
    """

    def __init__(self, host="https://admin:admin@localhost:9200/", similarity="cosine", **kwargs):
        logger.warning(
            "Open Distro for Elasticsearch has been replaced by OpenSearch! "
            "See https://opensearch.org/faq/ for details. "
            "We recommend using the OpenSearchDocumentStore instead."
        )
        super(OpenDistroElasticsearchDocumentStore, self).__init__(host=host, similarity=similarity, **kwargs)

    def _prepare_hosts(self, host, port):
        return host<|MERGE_RESOLUTION|>--- conflicted
+++ resolved
@@ -1098,13 +1098,7 @@
         elif self.similarity == "l2":
             similarity_fn_name = "l2norm"
         else:
-<<<<<<< HEAD
             raise Exception("Invalid value for similarity in ElasticSearchDocumentStore constructor. Choose between \'cosine\', \'dot_product\' and \'l2\'")
-=======
-            raise Exception(
-                "Invalid value for similarity in ElasticSearchDocumentStore constructor. Choose between 'cosine' and 'dot_product'"
-            )
->>>>>>> a59bca36
 
         # To handle scenarios where embeddings may be missing
         script_score_query: dict = {"match_all": {}}
@@ -1370,7 +1364,6 @@
 
 
 class OpenSearchDocumentStore(ElasticsearchDocumentStore):
-<<<<<<< HEAD
     def __init__(self,
                  verify_certs=False,
                  scheme="https",
@@ -1447,17 +1440,6 @@
         :param synonym_type: Synonym filter type can be passed.
                              Synonym or Synonym_graph to handle synonyms, including multi-word synonyms correctly during the analysis process.
                              More info at https://www.elastic.co/guide/en/elasticsearch/reference/current/analysis-synonym-graph-tokenfilter.html
-=======
-    """
-    Document Store using OpenSearch (https://opensearch.org/). It is compatible with the AWS Elasticsearch Service.
-
-    In addition to native Elasticsearch query & filtering, it provides efficient vector similarity search using
-    the KNN plugin that can scale to a large number of documents.
-    """
-
-    def __init__(self, verify_certs=False, scheme="https", username="admin", password="admin", port=9200, **kwargs):
->>>>>>> a59bca36
-
         """
         self.embeddings_field_supports_similarity = False
         self.similarity_to_space_type = {
@@ -1468,7 +1450,6 @@
         self.space_type_to_similarity = {v: k for k, v in self.similarity_to_space_type.items()}
         # Overwrite default kwarg values of parent class so that in default cases we can initialize
         # an OpenSearchDocumentStore without provding any arguments
-<<<<<<< HEAD
         super(OpenSearchDocumentStore, self).__init__(verify_certs=verify_certs,
                                                       scheme=scheme,
                                                       username=username,
@@ -1483,22 +1464,6 @@
                         index: Optional[str] = None,
                         return_embedding: Optional[bool] = None,
                         headers: Optional[Dict[str, str]] = None) -> List[Document]:
-=======
-
-        super(OpenSearchDocumentStore, self).__init__(
-            verify_certs=verify_certs, scheme=scheme, username=username, password=password, port=port, **kwargs
-        )
-
-    def query_by_embedding(
-        self,
-        query_emb: np.ndarray,
-        filters: Optional[Dict[str, List[str]]] = None,
-        top_k: int = 10,
-        index: Optional[str] = None,
-        return_embedding: Optional[bool] = None,
-        headers: Optional[Dict[str, str]] = None,
-    ) -> List[Document]:
->>>>>>> a59bca36
         """
         Find the document that is most similar to the provided `query_emb` by using a vector similarity metric.
 
@@ -1522,14 +1487,10 @@
             raise RuntimeError("Please specify arg `embedding_field` in ElasticsearchDocumentStore()")
         else:
             # +1 in similarity to avoid negative numbers (for cosine sim)
-<<<<<<< HEAD
             body = {
                 "size": top_k,
                 "query": self._get_vector_similarity_query(query_emb, top_k)
             }
-=======
-            body = {"size": top_k, "query": {"bool": {"must": [self._get_vector_similarity_query(query_emb, top_k)]}}}
->>>>>>> a59bca36
             if filters:
                 filter_clause = []
                 for key, values in filters.items():
@@ -1659,41 +1620,8 @@
                     mapping["mappings"]["properties"].update({field: {"type": "text"}})
 
             if self.embedding_field:
-<<<<<<< HEAD
                 mapping["settings"]["index"] = {"knn": True}
                 mapping["mappings"]["properties"][self.embedding_field] = self._get_embedding_field_mapping(similarity=self.similarity)
-=======
-
-                if self.similarity == "cosine":
-                    similarity_space_type = "cosinesimil"
-                elif self.similarity == "dot_product":
-                    similarity_space_type = "innerproduct"
-                elif self.similarity == "l2":
-                    similarity_space_type = "l2"
-
-                mapping["settings"]["index"] = {}
-                mapping["settings"]["index"]["knn"] = True
-                mapping["settings"]["index"]["knn.space_type"] = similarity_space_type
-
-                mapping["mappings"]["properties"][self.embedding_field] = {
-                    "type": "knn_vector",
-                    "dimension": self.embedding_dim,
-                }
-
-                if self.index_type == "flat":
-                    pass
-                elif self.index_type == "hnsw":
-                    mapping["settings"]["index"]["knn.algo_param"] = {}
-                    mapping["settings"]["index"]["knn.algo_param"]["ef_search"] = 20
-                    mapping["mappings"]["properties"][self.embedding_field]["method"] = {
-                        "space_type": similarity_space_type,
-                        "name": "hnsw",
-                        "engine": "nmslib",
-                        "parameters": {"ef_construction": 80, "m": 64},
-                    }
-                else:
-                    logger.error("Please set index_type to either 'flat' or 'hnsw'")
->>>>>>> a59bca36
 
         try:
             self.client.indices.create(index=index_name, body=mapping, headers=headers)

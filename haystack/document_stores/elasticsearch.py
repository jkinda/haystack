--- conflicted
+++ resolved
@@ -1786,14 +1786,10 @@
             raise RuntimeError("Please specify arg `embedding_field` in ElasticsearchDocumentStore()")
         else:
             # +1 in similarity to avoid negative numbers (for cosine sim)
-<<<<<<< HEAD
-            body = {"size": top_k, "query": self._get_vector_similarity_query(query_emb, top_k)}
-=======
             body: Dict[str, Any] = {
                 "size": top_k,
-                "query": {"bool": {"must": [self._get_vector_similarity_query(query_emb, top_k)]}},
+                "query": self._get_vector_similarity_query(query_emb, top_k),
             }
->>>>>>> c6bfb1c1
             if filters:
                 body["query"]["bool"]["filter"] = LogicalFilterClause.parse(filters).convert_to_elasticsearch()
 

import logging
from copy import deepcopy
from typing import Any, Dict, List, Literal, Optional, Union

<<<<<<< HEAD
from haystack import component, default_from_dict, default_to_dict
=======
from haystack import component, default_to_dict, default_from_dict
from haystack.components.generators.hf_utils import StopWordsCriteria
>>>>>>> 8cafff06
from haystack.lazy_imports import LazyImport
from haystack.utils import ComponentDevice

logger = logging.getLogger(__name__)

SUPPORTED_TASKS = ["text-generation", "text2text-generation"]

with LazyImport(message="Run 'pip install transformers[torch]'") as torch_and_transformers_import:
    import torch
    from huggingface_hub import model_info
<<<<<<< HEAD
    from transformers import (
        PreTrainedTokenizer,
        PreTrainedTokenizerFast,
        StoppingCriteria,
        StoppingCriteriaList,
        pipeline,
    )

    class StopWordsCriteria(StoppingCriteria):
        """
        Stops text generation if any one of the stop words is generated.

        Note: When a stop word is encountered, the generation of new text is stopped.
        However, if the stop word is in the prompt itself, it can stop generating new text
        prematurely after the first token. This is particularly important for LLMs designed
        for dialogue generation. For these models, like for example mosaicml/mpt-7b-chat,
        the output includes both the new text and the original prompt. Therefore, it's important
        to make sure your prompt has no stop words.
        """

        def __init__(
            self,
            tokenizer: Union[PreTrainedTokenizer, PreTrainedTokenizerFast],
            stop_words: List[str],
            device: Union[str, "torch.device"] = "cpu",
        ):
            super().__init__()
            encoded_stop_words = tokenizer(stop_words, add_special_tokens=False, padding=True, return_tensors="pt")
            self.stop_ids = encoded_stop_words.input_ids.to(device)

        def __call__(self, input_ids: "torch.LongTensor", scores: "torch.FloatTensor", **kwargs) -> bool:
            for stop_id in self.stop_ids:
                found_stop_word = self.is_stop_word_found(input_ids, stop_id)
                if found_stop_word:
                    return True
            return False

        def is_stop_word_found(self, generated_text_ids: "torch.Tensor", stop_id: "torch.Tensor") -> bool:
            generated_text_ids = generated_text_ids[-1]
            len_generated_text_ids = generated_text_ids.size(0)
            len_stop_id = stop_id.size(0)
            result = all(generated_text_ids[len_generated_text_ids - len_stop_id :].eq(stop_id))
            return result
=======
    from transformers import StoppingCriteriaList, pipeline
>>>>>>> 8cafff06


@component
class HuggingFaceLocalGenerator:
    """
    Generator based on a Hugging Face model.
    This component provides an interface to generate text using a Hugging Face model that runs locally.

    Usage example:
    ```python
    from haystack.components.generators import HuggingFaceLocalGenerator

    generator = HuggingFaceLocalGenerator(model="google/flan-t5-large",
                                          task="text2text-generation",
                                          generation_kwargs={
                                            "max_new_tokens": 100,
                                            "temperature": 0.9,
                                            })

    print(generator.run("Who is the best American actor?"))
    # {'replies': ['John Cusack']}
    ```
    """

    def __init__(
        self,
        model: str = "google/flan-t5-base",
        task: Optional[Literal["text-generation", "text2text-generation"]] = None,
        device: Optional[ComponentDevice] = None,
        token: Optional[Union[str, bool]] = None,
        generation_kwargs: Optional[Dict[str, Any]] = None,
        huggingface_pipeline_kwargs: Optional[Dict[str, Any]] = None,
        stop_words: Optional[List[str]] = None,
    ):
        """
        :param model: The name or path of a Hugging Face model for text generation,
            for example, "google/flan-t5-large".
            If the model is also specified in the `huggingface_pipeline_kwargs`, this parameter will be ignored.
        :param task: The task for the Hugging Face pipeline.
            Possible values are "text-generation" and "text2text-generation".
            Generally, decoder-only models like GPT support "text-generation",
            while encoder-decoder models like T5 support "text2text-generation".
            If the task is also specified in the `huggingface_pipeline_kwargs`, this parameter will be ignored.
            If not specified, the component will attempt to infer the task from the model name,
            calling the Hugging Face Hub API.
        :param device: The device on which the model is loaded. If `None`, the default device is automatically
            selected. If a device/device map is specified in `huggingface_pipeline_kwargs`, it overrides this parameter.
        :param token: The token to use as HTTP bearer authorization for remote files.
            If True, will use the token generated when running huggingface-cli login (stored in ~/.huggingface).
            If the token is also specified in the `huggingface_pipeline_kwargs`, this parameter will be ignored.
        :param generation_kwargs: A dictionary containing keyword arguments to customize text generation.
            Some examples: `max_length`, `max_new_tokens`, `temperature`, `top_k`, `top_p`,...
            See Hugging Face's documentation for more information:
            - https://huggingface.co/docs/transformers/main/en/generation_strategies#customize-text-generation
            - https://huggingface.co/docs/transformers/main/en/main_classes/text_generation#transformers.GenerationConfig
        :param huggingface_pipeline_kwargs: Dictionary containing keyword arguments used to initialize the
            Hugging Face pipeline for text generation.
            These keyword arguments provide fine-grained control over the Hugging Face pipeline.
            In case of duplication, these kwargs override `model`, `task`, `device`, and `token` init parameters.
            See Hugging Face's [documentation](https://huggingface.co/docs/transformers/en/main_classes/pipelines#transformers.pipeline.task)
            for more information on the available kwargs.
            In this dictionary, you can also include `model_kwargs` to specify the kwargs
            for model initialization:
            https://huggingface.co/docs/transformers/en/main_classes/model#transformers.PreTrainedModel.from_pretrained
        :param stop_words: A list of stop words. If any one of the stop words is generated, the generation is stopped.
            If you provide this parameter, you should not specify the `stopping_criteria` in `generation_kwargs`.
            For some chat models, the output includes both the new text and the original prompt.
            In these cases, it's important to make sure your prompt has no stop words.
        """
        torch_and_transformers_import.check()

        huggingface_pipeline_kwargs = huggingface_pipeline_kwargs or {}
        generation_kwargs = generation_kwargs or {}

        # check if the huggingface_pipeline_kwargs contain the essential parameters
        # otherwise, populate them with values from other init parameters
        huggingface_pipeline_kwargs.setdefault("model", model)
        huggingface_pipeline_kwargs.setdefault("token", token)

        device = ComponentDevice.resolve_device(device)
        device.update_hf_kwargs(huggingface_pipeline_kwargs, overwrite=False)

        # task identification and validation
        if task is None:
            if "task" in huggingface_pipeline_kwargs:
                task = huggingface_pipeline_kwargs["task"]
            elif isinstance(huggingface_pipeline_kwargs["model"], str):
                task = model_info(
                    huggingface_pipeline_kwargs["model"], token=huggingface_pipeline_kwargs["token"]
                ).pipeline_tag

        if task not in SUPPORTED_TASKS:
            raise ValueError(
                f"Task '{task}' is not supported. " f"The supported tasks are: {', '.join(SUPPORTED_TASKS)}."
            )
        huggingface_pipeline_kwargs["task"] = task

        # if not specified, set return_full_text to False for text-generation
        # only generated text is returned (excluding prompt)
        if task == "text-generation":
            generation_kwargs.setdefault("return_full_text", False)

        if stop_words and "stopping_criteria" in generation_kwargs:
            raise ValueError(
                "Found both the `stop_words` init parameter and the `stopping_criteria` key in `generation_kwargs`. "
                "Please specify only one of them."
            )

        self.huggingface_pipeline_kwargs = huggingface_pipeline_kwargs
        self.generation_kwargs = generation_kwargs
        self.stop_words = stop_words
        self.pipeline = None
        self.stopping_criteria_list = None

    def _get_telemetry_data(self) -> Dict[str, Any]:
        """
        Data that is sent to Posthog for usage analytics.
        """
        if isinstance(self.huggingface_pipeline_kwargs["model"], str):
            return {"model": self.huggingface_pipeline_kwargs["model"]}
        return {"model": f"[object of type {type(self.huggingface_pipeline_kwargs['model'])}]"}

    def warm_up(self):
        if self.pipeline is None:
            self.pipeline = pipeline(**self.huggingface_pipeline_kwargs)

        if self.stop_words and self.stopping_criteria_list is None:
            stop_words_criteria = StopWordsCriteria(
                tokenizer=self.pipeline.tokenizer, stop_words=self.stop_words, device=self.pipeline.device
            )
            self.stopping_criteria_list = StoppingCriteriaList([stop_words_criteria])

    def to_dict(self) -> Dict[str, Any]:
        """
        Serialize this component to a dictionary.
        """
        serialization_dict = default_to_dict(
            self,
            huggingface_pipeline_kwargs=self.huggingface_pipeline_kwargs,
            generation_kwargs=self.generation_kwargs,
            stop_words=self.stop_words,
        )

        huggingface_pipeline_kwargs = serialization_dict["init_parameters"]["huggingface_pipeline_kwargs"]
        # we don't want to serialize valid tokens
        if isinstance(huggingface_pipeline_kwargs["token"], str):
            serialization_dict["init_parameters"]["huggingface_pipeline_kwargs"].pop("token")
        # convert torch.dtype to string for serialization
        # 1. torch_dtype can be specified in huggingface_pipeline_kwargs
        torch_dtype = huggingface_pipeline_kwargs.get("torch_dtype", None)
        if isinstance(torch_dtype, torch.dtype):
            serialization_dict["init_parameters"]["huggingface_pipeline_kwargs"]["torch_dtype"] = str(torch_dtype)
        # 2. torch_dtype and bnb_4bit_compute_dtype can be specified in model_kwargs
        model_kwargs = huggingface_pipeline_kwargs.get("model_kwargs", {})
        for key, value in model_kwargs.items():
            if key in ["torch_dtype", "bnb_4bit_compute_dtype"] and isinstance(value, torch.dtype):
                serialization_dict["init_parameters"]["huggingface_pipeline_kwargs"]["model_kwargs"][key] = str(value)
        # 3. bnb_4bit_compute_dtype can be specified in model_kwargs["quantization_config"]
        quantization_config = model_kwargs.get("quantization_config", {})
        bnb_4bit_compute_dtype = quantization_config.get("bnb_4bit_compute_dtype", None)
        if isinstance(bnb_4bit_compute_dtype, torch.dtype):
            serialization_dict["init_parameters"]["huggingface_pipeline_kwargs"]["model_kwargs"]["quantization_config"][
                "bnb_4bit_compute_dtype"
            ] = str(bnb_4bit_compute_dtype)

        return serialization_dict

    @classmethod
    def from_dict(cls, data: Dict[str, Any]) -> "HuggingFaceLocalGenerator":
        """
        Deserialize this component from a dictionary.
        """
        torch_and_transformers_import.check()
        init_params = data.get("init_parameters", {})
        huggingface_pipeline_kwargs = init_params.get("huggingface_pipeline_kwargs", {})
        model_kwargs = huggingface_pipeline_kwargs.get("model_kwargs", {})

        # convert string to torch.dtype
        # 1. torch_dtype can be specified in huggingface_pipeline_kwargs
        torch_dtype = huggingface_pipeline_kwargs.get("torch_dtype", None)
        if torch_dtype and torch_dtype.startswith("torch."):
            data["init_parameters"]["huggingface_pipeline_kwargs"]["torch_dtype"] = getattr(
                torch, torch_dtype.strip("torch.")
            )
        # 2. torch_dtype and bnb_4bit_compute_dtype can be specified in model_kwargs
        for key, value in model_kwargs.items():
            if key in ["torch_dtype", "bnb_4bit_compute_dtype"] and value.startswith("torch."):
                data["init_parameters"]["huggingface_pipeline_kwargs"]["model_kwargs"][key] = getattr(
                    torch, value.strip("torch.")
                )
        # 3. bnb_4bit_compute_dtype can be specified in model_kwargs["quantization_config"]
        quantization_config = model_kwargs.get("quantization_config", {})
        bnb_4bit_compute_dtype = quantization_config.get("bnb_4bit_compute_dtype", None)
        if bnb_4bit_compute_dtype and bnb_4bit_compute_dtype.startswith("torch."):
            data["init_parameters"]["huggingface_pipeline_kwargs"]["model_kwargs"]["quantization_config"][
                "bnb_4bit_compute_dtype"
            ] = getattr(torch, bnb_4bit_compute_dtype.strip("torch."))

        return default_from_dict(cls, data)

    @component.output_types(replies=List[str])
    def run(self, prompt: str, generation_kwargs: Optional[Dict[str, Any]] = None):
        """
        Run the text generation model on the given prompt.

        :param prompt: A string representing the prompt.
        :param generation_kwargs: Additional keyword arguments for text generation.
        :return: A dictionary containing the generated replies.
        """
        if self.pipeline is None:
            raise RuntimeError("The generation model has not been loaded. Please call warm_up() before running.")

        if not prompt:
            return {"replies": []}

        # merge generation kwargs from init method with those from run method
        updated_generation_kwargs = {**self.generation_kwargs, **(generation_kwargs or {})}

        output = self.pipeline(prompt, stopping_criteria=self.stopping_criteria_list, **updated_generation_kwargs)
        replies = [o["generated_text"] for o in output if "generated_text" in o]

        if self.stop_words:
            # the output of the pipeline includes the stop word
            replies = [reply.replace(stop_word, "").rstrip() for reply in replies for stop_word in self.stop_words]

        return {"replies": replies}<|MERGE_RESOLUTION|>--- conflicted
+++ resolved
@@ -2,12 +2,8 @@
 from copy import deepcopy
 from typing import Any, Dict, List, Literal, Optional, Union
 
-<<<<<<< HEAD
 from haystack import component, default_from_dict, default_to_dict
-=======
-from haystack import component, default_to_dict, default_from_dict
 from haystack.components.generators.hf_utils import StopWordsCriteria
->>>>>>> 8cafff06
 from haystack.lazy_imports import LazyImport
 from haystack.utils import ComponentDevice
 
@@ -18,53 +14,7 @@
 with LazyImport(message="Run 'pip install transformers[torch]'") as torch_and_transformers_import:
     import torch
     from huggingface_hub import model_info
-<<<<<<< HEAD
-    from transformers import (
-        PreTrainedTokenizer,
-        PreTrainedTokenizerFast,
-        StoppingCriteria,
-        StoppingCriteriaList,
-        pipeline,
-    )
-
-    class StopWordsCriteria(StoppingCriteria):
-        """
-        Stops text generation if any one of the stop words is generated.
-
-        Note: When a stop word is encountered, the generation of new text is stopped.
-        However, if the stop word is in the prompt itself, it can stop generating new text
-        prematurely after the first token. This is particularly important for LLMs designed
-        for dialogue generation. For these models, like for example mosaicml/mpt-7b-chat,
-        the output includes both the new text and the original prompt. Therefore, it's important
-        to make sure your prompt has no stop words.
-        """
-
-        def __init__(
-            self,
-            tokenizer: Union[PreTrainedTokenizer, PreTrainedTokenizerFast],
-            stop_words: List[str],
-            device: Union[str, "torch.device"] = "cpu",
-        ):
-            super().__init__()
-            encoded_stop_words = tokenizer(stop_words, add_special_tokens=False, padding=True, return_tensors="pt")
-            self.stop_ids = encoded_stop_words.input_ids.to(device)
-
-        def __call__(self, input_ids: "torch.LongTensor", scores: "torch.FloatTensor", **kwargs) -> bool:
-            for stop_id in self.stop_ids:
-                found_stop_word = self.is_stop_word_found(input_ids, stop_id)
-                if found_stop_word:
-                    return True
-            return False
-
-        def is_stop_word_found(self, generated_text_ids: "torch.Tensor", stop_id: "torch.Tensor") -> bool:
-            generated_text_ids = generated_text_ids[-1]
-            len_generated_text_ids = generated_text_ids.size(0)
-            len_stop_id = stop_id.size(0)
-            result = all(generated_text_ids[len_generated_text_ids - len_stop_id :].eq(stop_id))
-            return result
-=======
     from transformers import StoppingCriteriaList, pipeline
->>>>>>> 8cafff06
 
 
 @component

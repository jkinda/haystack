# SPDX-FileCopyrightText: 2022-present deepset GmbH <info@deepset.ai>
#
# SPDX-License-Identifier: Apache-2.0

from typing import Any, Dict, List, Optional

from numpy import mean as np_mean

from haystack import default_from_dict
from haystack.components.evaluators.llm_evaluator import LLMEvaluator
from haystack.core.component import component
from haystack.utils import Secret, deserialize_secrets_inplace

# Default examples to include in the prompt if the user does not provide any examples
_DEFAULT_EXAMPLES = [
    {
        "inputs": {
            "questions": "What is the capital of Germany and when was it founded?",
            "contexts": ["Berlin is the capital of Germany and was founded in 1244."],
            "predicted_answers": "The capital of Germany, Berlin, was founded in the 13th century.",
        },
        "outputs": {
            "statements": ["Berlin is the capital of Germany.", "Berlin was founded in 1244."],
            "statement_scores": [1, 1],
        },
    },
    {
        "inputs": {
            "questions": "What is the capital of France?",
            "contexts": ["Berlin is the capital of Germany."],
            "predicted_answers": "Paris",
        },
        "outputs": {"statements": ["Paris is the capital of France."], "statement_scores": [0]},
    },
    {
        "inputs": {
            "questions": "What is the capital of Italy?",
            "contexts": ["Rome is the capital of Italy."],
            "predicted_answers": "Rome is the capital of Italy with more than 4 million inhabitants.",
        },
        "outputs": {
            "statements": ["Rome is the capital of Italy.", "Rome has more than 4 million inhabitants."],
            "statement_scores": [1, 0],
        },
    },
]


class FaithfulnessEvaluator(LLMEvaluator):
    """
    Evaluator that checks if a generated answer can be inferred from the provided contexts.

    An LLM separates the answer into multiple statements and checks whether the statement can be inferred from the
    context or not. The final score for the full answer is a number from 0.0 to 1.0. It represents the proportion of
    statements that can be inferred from the provided contexts.

    Usage example:
    ```python
    from haystack.components.evaluators import FaithfulnessEvaluator

    questions = ["Who created the Python language?"]
    contexts = [
        [
            "Python, created by Guido van Rossum in the late 1980s, is a high-level general-purpose programming language. Its design philosophy emphasizes code readability, and its language constructs aim to help programmers write clear, logical code for both small and large-scale software projects."
        ],
    ]
    predicted_answers = ["Python is a high-level general-purpose programming language that was created by George Lucas."]
    evaluator = FaithfulnessEvaluator()
    result = evaluator.run(questions=questions, contexts=contexts, predicted_answers=predicted_answers)

    print(result["individual_scores"])
    # [0.5]
    print(result["score"])
    # 0.5
    print(result["results"])
    # [{'statements': ['Python is a high-level general-purpose programming language.',
    'Python was created by George Lucas.'], 'statement_scores': [1, 0], 'score': 0.5}]
    ```
    """

    def __init__(
        self,
        examples: Optional[List[Dict[str, Any]]] = None,
        progress_bar: bool = True,
        api: str = "openai",
        api_key: Secret = Secret.from_env_var("OPENAI_API_KEY"),
        raise_on_failure: bool = True,
    ):
        """
        Creates an instance of FaithfulnessEvaluator.

        :param examples:
            Optional few-shot examples conforming to the expected input and output format of FaithfulnessEvaluator.
            Default examples will be used if none are provided.
            Each example must be a dictionary with keys "inputs" and "outputs".
            "inputs" must be a dictionary with keys "questions", "contexts", and "predicted_answers".
            "outputs" must be a dictionary with "statements" and "statement_scores".
            Expected format:
            [{
                "inputs": {
                    "questions": "What is the capital of Italy?", "contexts": ["Rome is the capital of Italy."],
                    "predicted_answers": "Rome is the capital of Italy with more than 4 million inhabitants.",
                },
                "outputs": {
                    "statements": ["Rome is the capital of Italy.", "Rome has more than 4 million inhabitants."],
                    "statement_scores": [1, 0],
                },
            }]
        :param progress_bar:
            Whether to show a progress bar during the evaluation.
        :param api:
            The API to use for calling an LLM through a Generator.
            Supported APIs: "openai".
        :param api_key:
            The API key.
        :param raise_on_failure:
            Whether to raise an exception if the API call fails.

        """
        self.instructions = (
            "Your task is to judge the faithfulness or groundedness of statements based "
            "on context information. First, please extract statements from a provided "
            "predicted answer to a question. Second, calculate a faithfulness score for each "
            "statement made in the predicted answer. The score is 1 if the statement can be "
            "inferred from the provided context or 0 if it cannot be inferred."
        )
        self.inputs = [("questions", List[str]), ("contexts", List[List[str]]), ("predicted_answers", List[str])]
        self.outputs = ["statements", "statement_scores"]
        self.examples = examples or _DEFAULT_EXAMPLES
        self.api = api
        self.api_key = api_key

        super().__init__(
            instructions=self.instructions,
            inputs=self.inputs,
            outputs=self.outputs,
            examples=self.examples,
            api=self.api,
            api_key=self.api_key,
<<<<<<< HEAD
            raise_on_failure=raise_on_failure,
=======
            progress_bar=progress_bar,
>>>>>>> a4fc2b66
        )

    @component.output_types(individual_scores=List[int], score=float, results=List[Dict[str, Any]])
    def run(self, questions: List[str], contexts: List[List[str]], predicted_answers: List[str]) -> Dict[str, Any]:
        """
        Run the LLM evaluator.

        :param questions:
            A list of questions.
        :param contexts:
            A nested list of contexts that correspond to the questions.
        :param predicted_answers:
            A list of predicted answers.
        :returns:
            A dictionary with the following outputs:
                - `score`: Mean faithfulness score over all the provided input answers.
                - `individual_scores`: A list of faithfulness scores for each input answer.
                - `results`: A list of dictionaries with `statements` and `statement_scores` for each input answer.
        """
        result = super().run(questions=questions, contexts=contexts, predicted_answers=predicted_answers)

        # calculate average statement faithfulness score per query
        for idx, res in enumerate(result["results"]):
            if res is None:
                result["results"][idx] = {"statements": [], "statement_scores": [], "score": float("nan")}
                continue
            if not res["statements"]:
                res["score"] = 0
            else:
                res["score"] = np_mean(res["statement_scores"])

        # calculate average answer faithfulness score over all queries
        result["score"] = np_mean([res["score"] for res in result["results"]])
        result["individual_scores"] = [res["score"] for res in result["results"]]

        return result

    @classmethod
    def from_dict(cls, data: Dict[str, Any]) -> "FaithfulnessEvaluator":
        """
        Deserialize this component from a dictionary.

        :param data:
            The dictionary representation of this component.
        :returns:
            The deserialized component instance.
        """
        deserialize_secrets_inplace(data["init_parameters"], keys=["api_key"])
        return default_from_dict(cls, data)<|MERGE_RESOLUTION|>--- conflicted
+++ resolved
@@ -137,11 +137,8 @@
             examples=self.examples,
             api=self.api,
             api_key=self.api_key,
-<<<<<<< HEAD
             raise_on_failure=raise_on_failure,
-=======
             progress_bar=progress_bar,
->>>>>>> a4fc2b66
         )
 
     @component.output_types(individual_scores=List[int], score=float, results=List[Dict[str, Any]])

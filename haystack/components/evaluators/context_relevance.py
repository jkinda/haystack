# SPDX-FileCopyrightText: 2022-present deepset GmbH <info@deepset.ai>
#
# SPDX-License-Identifier: Apache-2.0

from typing import Any, Dict, List, Optional

from numpy import mean as np_mean

from haystack import default_from_dict
from haystack.components.evaluators.llm_evaluator import LLMEvaluator
from haystack.core.component import component
from haystack.utils import Secret, deserialize_secrets_inplace

# Private global variable for default examples to include in the prompt if the user does not provide any examples
_DEFAULT_EXAMPLES = [
    {
        "inputs": {
            "questions": "What is the capital of Germany?",
            "contexts": ["Berlin is the capital of Germany and was founded in 1244."],
        },
        "outputs": {
            "statements": ["Berlin is the capital of Germany.", "Berlin was founded in 1244."],
            "statement_scores": [1, 0],
        },
    },
    {
        "inputs": {"questions": "What is the capital of France?", "contexts": ["Berlin is the capital of Germany."]},
        "outputs": {"statements": ["Berlin is the capital of Germany."], "statement_scores": [0]},
    },
    {
        "inputs": {"questions": "What is the capital of Italy?", "contexts": ["Rome is the capital of Italy."]},
        "outputs": {"statements": ["Rome is the capital of Italy."], "statement_scores": [1]},
    },
]


class ContextRelevanceEvaluator(LLMEvaluator):
    """
    Evaluator that checks if a provided context is relevant to the question.

    An LLM separates the answer into multiple statements and checks whether the statement can be inferred from the
    context or not. The final score for the full answer is a number from 0.0 to 1.0. It represents the proportion of
    statements that can be inferred from the provided contexts.

    Usage example:
    ```python
    from haystack.components.evaluators import ContextRelevanceEvaluator

    questions = ["Who created the Python language?"]
    contexts = [
        [
            "Python, created by Guido van Rossum in the late 1980s, is a high-level general-purpose programming language. Its design philosophy emphasizes code readability, and its language constructs aim to help programmers write clear, logical code for both small and large-scale software projects."
        ],
    ]

    evaluator = ContextRelevanceEvaluator()
    result = evaluator.run(questions=questions, contexts=contexts)
    print(result["score"])
    # 1.0
    print(result["individual_scores"])
    # [1.0]
    print(result["results"])
    # [{'statements': ['Python, created by Guido van Rossum in the late 1980s.'], 'statement_scores': [1], 'score': 1.0}]
    ```
    """

    def __init__(
        self,
        examples: Optional[List[Dict[str, Any]]] = None,
        progress_bar: bool = True,
        api: str = "openai",
        api_key: Secret = Secret.from_env_var("OPENAI_API_KEY"),
        raise_on_failure: bool = True,
    ):
        """
        Creates an instance of ContextRelevanceEvaluator.

        :param examples:
            Optional few-shot examples conforming to the expected input and output format of ContextRelevanceEvaluator.
            Default examples will be used if none are provided.
            Each example must be a dictionary with keys "inputs" and "outputs".
            "inputs" must be a dictionary with keys "questions" and "contexts".
            "outputs" must be a dictionary with "statements" and "statement_scores".
            Expected format:
            [{
                "inputs": {
                    "questions": "What is the capital of Italy?", "contexts": ["Rome is the capital of Italy."],
                },
                "outputs": {
                    "statements": ["Rome is the capital of Italy."],
                    "statement_scores": [1],
                },
            }]
        :param progress_bar:
            Whether to show a progress bar during the evaluation.
        :param api:
            The API to use for calling an LLM through a Generator.
            Supported APIs: "openai".
        :param api_key:
            The API key.
<<<<<<< HEAD
        :param raise_on_failure:
            Whether to raise an exception if the API call fails.

=======
>>>>>>> a4fc2b66
        """
        self.instructions = (
            "Your task is to judge how relevant the provided context is for answering a question. "
            "First, please extract statements from the provided context. "
            "Second, calculate a relevance score for each statement in the context. "
            "The score is 1 if the statement is relevant to answer the question or 0 if it is not relevant."
        )
        self.inputs = [("questions", List[str]), ("contexts", List[List[str]])]
        self.outputs = ["statements", "statement_scores"]
        self.examples = examples or _DEFAULT_EXAMPLES
        self.api = api
        self.api_key = api_key

        super().__init__(
            instructions=self.instructions,
            inputs=self.inputs,
            outputs=self.outputs,
            examples=self.examples,
            api=self.api,
            api_key=self.api_key,
<<<<<<< HEAD
            raise_on_failure=raise_on_failure,
=======
            progress_bar=progress_bar,
>>>>>>> a4fc2b66
        )

    @component.output_types(individual_scores=List[int], score=float, results=List[Dict[str, Any]])
    def run(self, questions: List[str], contexts: List[List[str]]) -> Dict[str, Any]:
        """
        Run the LLM evaluator.

        :param questions:
            A list of questions.
        :param contexts:
            A list of lists of contexts. Each list of contexts corresponds to one question.
        :returns:
            A dictionary with the following outputs:
                - `score`: Mean context relevance score over all the provided input questions.
                - `individual_scores`: A list of context relevance scores for each input question.
                - `results`: A list of dictionaries with `statements` and `statement_scores` for each input context.
        """
        result = super().run(questions=questions, contexts=contexts)

        # calculate average statement relevance score per query
        for idx, res in enumerate(result["results"]):
            if res is None:
                result["results"][idx] = {"statements": [], "statement_scores": [], "score": float("nan")}
                continue
            if not res["statements"]:
                res["score"] = 0
            else:
                res["score"] = np_mean(res["statement_scores"])

        # calculate average context relevance score over all queries
        result["score"] = np_mean([res["score"] for res in result["results"]])
        result["individual_scores"] = [res["score"] for res in result["results"]]

        return result

    @classmethod
    def from_dict(cls, data: Dict[str, Any]) -> "ContextRelevanceEvaluator":
        """
        Deserialize this component from a dictionary.

        :param data:
            The dictionary representation of this component.
        :returns:
            The deserialized component instance.
        """
        deserialize_secrets_inplace(data["init_parameters"], keys=["api_key"])
        return default_from_dict(cls, data)<|MERGE_RESOLUTION|>--- conflicted
+++ resolved
@@ -98,12 +98,9 @@
             Supported APIs: "openai".
         :param api_key:
             The API key.
-<<<<<<< HEAD
         :param raise_on_failure:
             Whether to raise an exception if the API call fails.
 
-=======
->>>>>>> a4fc2b66
         """
         self.instructions = (
             "Your task is to judge how relevant the provided context is for answering a question. "
@@ -124,11 +121,8 @@
             examples=self.examples,
             api=self.api,
             api_key=self.api_key,
-<<<<<<< HEAD
             raise_on_failure=raise_on_failure,
-=======
             progress_bar=progress_bar,
->>>>>>> a4fc2b66
         )
 
     @component.output_types(individual_scores=List[int], score=float, results=List[Dict[str, Any]])

# coding: utf8
"""Custom Errors for Haystack"""

from jsonschema.exceptions import ValidationError


class HaystackError(Exception):
    """Any error generated by Haystack"""

    pass


class DocumentStoreError(HaystackError):
    """Exception for issues that occur in a document store"""

    pass


class DuplicateDocumentError(DocumentStoreError, ValueError):
    """Exception for Duplicate document"""

    pass


class PipelineError(HaystackError):
    """Exception for issues raised within a pipeline"""

    pass


<<<<<<< HEAD
class PipelineValidationError(PipelineError):
    """ 
    Exception for issues that occur while loading a pipeline 
    
    `PipelineValidationError` is quite informative, as it 
    wraps a `jsonschema.exceptions.ValidationError`. 
=======
class PipelineValidationError(PipelineError, ValidationError):
    """
    Exception for issues that occur while loading a pipeline

    `PipelineValidationError` is quite informative, as it
    inherit from `jsonschema.exceptions.ValidationError`.
>>>>>>> 3c225ba1
    See [https://python-jsonschema.readthedocs.io/en/latest/errors/]
    for details about the information it carries.
    """

<<<<<<< HEAD
    def __init__(self, source:ValidationError = None):
        self.source = source

    def __getattr__(self, attr):
        return getattr(self.source, attr)
=======
    pass
>>>>>>> 3c225ba1
<|MERGE_RESOLUTION|>--- conflicted
+++ resolved
@@ -28,31 +28,18 @@
     pass
 
 
-<<<<<<< HEAD
 class PipelineValidationError(PipelineError):
     """ 
     Exception for issues that occur while loading a pipeline 
     
     `PipelineValidationError` is quite informative, as it 
     wraps a `jsonschema.exceptions.ValidationError`. 
-=======
-class PipelineValidationError(PipelineError, ValidationError):
-    """
-    Exception for issues that occur while loading a pipeline
-
-    `PipelineValidationError` is quite informative, as it
-    inherit from `jsonschema.exceptions.ValidationError`.
->>>>>>> 3c225ba1
     See [https://python-jsonschema.readthedocs.io/en/latest/errors/]
     for details about the information it carries.
     """
-
-<<<<<<< HEAD
+    
     def __init__(self, source:ValidationError = None):
         self.source = source
 
     def __getattr__(self, attr):
-        return getattr(self.source, attr)
-=======
-    pass
->>>>>>> 3c225ba1
+        return getattr(self.source, attr)
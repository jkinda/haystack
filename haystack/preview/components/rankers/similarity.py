--- conflicted
+++ resolved
@@ -36,23 +36,19 @@
     def __init__(
         self,
         model_name_or_path: Union[str, Path] = "cross-encoder/ms-marco-MiniLM-L-6-v2",
-<<<<<<< HEAD
         device: str = "cpu",
         token: Union[bool, str, None] = None,
-=======
         top_k: int = 10,
-        device: str = "cpu",
->>>>>>> 2c2549f1
     ):
         """
         Creates an instance of SimilarityRanker.
 
         :param model_name_or_path: Path to a pre-trained sentence-transformers model.
-        :param top_k: The maximum number of documents to return per query.
         :param device: torch device (for example, cuda:0, cpu, mps) to limit model inference to a specific device.
         :param token: The API token used to download private models from Hugging Face.
             If this parameter is set to `True`, then the token generated when running
             `transformers-cli login` (stored in ~/.huggingface) will be used.
+        :param top_k: The maximum number of documents to return per query.
         """
         torch_and_transformers_import.check()
 
@@ -79,16 +75,13 @@
         """
         Serialize this component to a dictionary.
         """
-<<<<<<< HEAD
         return default_to_dict(
             self,
             device=self.device,
             model_name_or_path=self.model_name_or_path,
             token=self.token if not isinstance(self.token, str) else None,  # don't serialize valid tokens
+            top_k=self.top_k,
         )
-=======
-        return default_to_dict(self, top_k=self.top_k, device=self.device, model_name_or_path=self.model_name_or_path)
->>>>>>> 2c2549f1
 
     @classmethod
     def from_dict(cls, data: Dict[str, Any]) -> "SimilarityRanker":

--- conflicted
+++ resolved
@@ -17,21 +17,13 @@
     A component that joins input lists of Documents from multiple connections and outputs them as one list.
 
     The component allows multiple join modes:
-<<<<<<< HEAD
-    * concatenate: Combine Documents from multiple components. Any duplicate Documents are discarded.
+    * concatenate: Combine Documents from multiple components. Discards duplicate Documents.
                     Documents get their scores from the last component in the pipeline that assigns scores.
                     This join mode doesn't influence Document scores.
     * merge: Merge scores of duplicate Documents coming from multiple components.
             Optionally, you can assign a weight to the scores and set the top_k limit for this join mode.
             You can also use this join mode to rerank retrieved Documents.
-    * reciprocal_rank_fusion: Combine Documents based on their ranking received from multiple components.
-=======
-    * concatenate: combine the documents from multiple nodes. Discards duplicate Documents.
-                   The score is only determined by the last node that outputs the document.
-    * merge: merge scores of documents from multiple nodes. Optionally, each input score can be given a different
-             `weight` & a `top_k` limit can be set. This mode can also be used for "reranking" retrieved documents.
-    * reciprocal_rank_fusion: combines the Documents into a single list based on their rank in multiple nodes.
->>>>>>> cbe63a4c
+    * reciprocal_rank_fusion: Combine Documents into a single list based on their ranking received from multiple components.
 
     Example usage in a hybrid retrieval pipeline:
     ```python
@@ -55,25 +47,15 @@
         """
         Initialize the DocumentJoiner.
 
-<<<<<<< HEAD
-        :param join_mode: `concatenate` to combine Documents from multiple Retrievers, `merge` to aggregate scores of
-                          individual Documents, `reciprocal_rank_fusion` to apply rank based scoring.
-        :param weights: A component-wise list (length of list must be equal to the number of input components) of weights for
+        :param join_mode: Specifies the join mode to use. Available modes: `concatenate` to combine Documents from multiple Retrievers, `merge` to aggregate the scores of
+                          individual Documents, `reciprocal_rank_fusion` to apply rank-based scoring.
+        :param weights: A component-wise list (the length of the list must be equal to the number of input components) of weights for
                         adjusting Document scores when using the `merge` join_mode. By default, equal weight is given
                         to each Retriever score. This param is not compatible with the `concatenate` join_mode.
-        :param top_k: How many Documents should be returned in the output at maximum. By default, all are returned.
+        :param top_k: The maximum number of Documents to be returned as output. By default, returns all Documents.
         :param sort_by_score: Whether the output list of Documents should be sorted by Document scores in descending order.
                               By default, the output is sorted.
                               Documents without score are handled as if their score was -infinity.
-=======
-        :param join_mode: Specifies the join mode to use. Available modes: `concatenate` to combine Documents from multiple Retrievers, `merge` to aggregate the scores of
-                          individual Documents, `reciprocal_rank_fusion` to apply rank-based scoring.
-        :param weights: A component-wise list (the length of the list must be equal to the number of input components) of weights for
-                        adjusting document scores when using the `merge` join_mode. By default, equal weight is given
-                        to each retriever score. This param is not compatible with the `concatenate` join_mode.
-        :param top_k: The maximum number of Documents to be returned as output. By default, returns all Documents.
-        :param sort_by_score: Whether the output list of documents should be sorted by document scores in descending order. By default the output is sorted. Documents without score are handled as if their score was -infinity.
->>>>>>> cbe63a4c
         """
         if join_mode not in ["concatenate", "merge", "reciprocal_rank_fusion"]:
             raise ValueError(f"DocumentJoiner component does not support '{join_mode}' join_mode.")

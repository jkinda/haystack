--- conflicted
+++ resolved
@@ -766,10 +766,6 @@
         """
         :param query: the query string.
         :param params: params for the `retriever`. For instance, params={"retriever": {"top_k": 10}}
-<<<<<<< HEAD
-        """
-        output = self.pipeline.run(query=query, params=params)
-=======
         :param debug: Whether the pipeline should instruct nodes to collect debug information
               about their execution. By default these include the input parameters
               they received, the output they generated, and eventual logs (of any severity)
@@ -779,7 +775,6 @@
                            regardless of their severity and of the existing logger's settings.
         """
         output = self.pipeline.run(query=query, params=params, debug=debug, debug_logs=debug_logs)
->>>>>>> 451e51a2
         return output
 
 

<<<<<<< HEAD
from typing import Union
=======
from typing import Optional, List, Union
>>>>>>> 3a2c8ae3

import torch
from torch.utils.data import Dataset


class ListDataset(Dataset):
    def __init__(self, original_list):
        self.original_list = original_list

    def __len__(self):
        return len(self.original_list)

    def __getitem__(self, i):
        return self.original_list[i]


<<<<<<< HEAD
def ensure_tensor_on_device(inputs: Union[dict, list, tuple, torch.Tensor], device: torch.device):
    """Utility function to check that all torch tensors present in `inputs` are sent to the correct device.

    :param inputs: Contains the torch tensors that will be sent to `device`.
    :param device: The torch device to send the tensors to.
    """
    if isinstance(inputs, dict):
        return {name: ensure_tensor_on_device(tensor, device) for name, tensor in inputs.items()}
    elif isinstance(inputs, list):
        return [ensure_tensor_on_device(item, device) for item in inputs]
    elif isinstance(inputs, tuple):
        return tuple(ensure_tensor_on_device(item, device) for item in inputs)
    elif isinstance(inputs, torch.Tensor):
        if device == torch.device("cpu") and inputs.dtype in {torch.float16, torch.bfloat16}:
            inputs = inputs.float()
        return inputs.to(device)
    else:
        return inputs
=======
def get_devices(devices: Optional[List[Union[str, torch.device]]]) -> List[torch.device]:
    """
    Convert a list of device names into a list of Torch devices,
    depending on the system's configuration and hardware.
    """
    if devices is not None:
        return [torch.device(device) for device in devices]
    elif torch.cuda.is_available():
        return [torch.device(device) for device in range(torch.cuda.device_count())]
    return [torch.device("cpu")]
>>>>>>> 3a2c8ae3
<|MERGE_RESOLUTION|>--- conflicted
+++ resolved
@@ -1,8 +1,4 @@
-<<<<<<< HEAD
-from typing import Union
-=======
 from typing import Optional, List, Union
->>>>>>> 3a2c8ae3
 
 import torch
 from torch.utils.data import Dataset
@@ -19,7 +15,6 @@
         return self.original_list[i]
 
 
-<<<<<<< HEAD
 def ensure_tensor_on_device(inputs: Union[dict, list, tuple, torch.Tensor], device: torch.device):
     """Utility function to check that all torch tensors present in `inputs` are sent to the correct device.
 
@@ -38,7 +33,8 @@
         return inputs.to(device)
     else:
         return inputs
-=======
+
+
 def get_devices(devices: Optional[List[Union[str, torch.device]]]) -> List[torch.device]:
     """
     Convert a list of device names into a list of Torch devices,
@@ -48,5 +44,4 @@
         return [torch.device(device) for device in devices]
     elif torch.cuda.is_available():
         return [torch.device(device) for device in range(torch.cuda.device_count())]
-    return [torch.device("cpu")]
->>>>>>> 3a2c8ae3
+    return [torch.device("cpu")]
--- conflicted
+++ resolved
@@ -97,18 +97,6 @@
     :param model_name: Name of the OpenAI model.
     """
     tokenizer_name = "gpt2"
-<<<<<<< HEAD
-    if "davinci" in model_name:
-        max_tokens_limit = 4000
-        if USE_TIKTOKEN:
-            tokenizer_name = MODEL_TO_ENCODING.get(model_name, "p50k_base")
-    elif "gpt-3.5-turbo" in model_name:
-        max_tokens_limit = 4096
-        if USE_TIKTOKEN:
-            tokenizer_name = MODEL_TO_ENCODING.get(model_name, "cl100k_base")
-    else:
-        max_tokens_limit = 2048
-=======
     max_tokens_limit = 2049  # Based on this ref: https://platform.openai.com/docs/models/gpt-3
     model_tokenizer = MODEL_TO_ENCODING.get(model_name) if USE_TIKTOKEN else None
 
@@ -133,7 +121,6 @@
         else:
             tokenizer_name = model_tokenizer
 
->>>>>>> f04b2f3c
     return tokenizer_name, max_tokens_limit
 
 

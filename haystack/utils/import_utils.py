--- conflicted
+++ resolved
@@ -1,13 +1,10 @@
 from typing import Optional
 
 import io
+import gzip
 import tarfile
 import zipfile
-<<<<<<< HEAD
-=======
-import gzip
 import requests
->>>>>>> 834f8c49
 import logging
 import importlib
 from pathlib import Path

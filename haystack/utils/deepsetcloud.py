from typing import Any, Dict, Generator, List, Optional, Tuple, Union
<<<<<<< HEAD
=======

from haystack.schema import Label, Document, Answer

>>>>>>> 3561037e
try:
    from typing import Literal
except ImportError:
    from typing_extensions import Literal  # type: ignore

import os
import time
import logging
from enum import Enum

import yaml
import requests


DEFAULT_API_ENDPOINT = f"DC_API_PLACEHOLDER/v1"  # TODO


class PipelineStatus(Enum):
    UNDEPLOYED: str = "UNDEPLOYED"
    DEPLOYED_UNHEALTHY: str = "DEPLOYED_UNHEALTHY"
    DEPLOYED: str = "DEPLOYED"
    DEPLOYMENT_IN_PROGRESS: str = "DEPLOYMENT_IN_PROGRESS"
    UNDEPLOYMENT_IN_PROGRESS: str = "UNDEPLOYMENT_IN_PROGRESS"
    DEPLOYMENT_SCHEDULED: str = "DEPLOYMENT_SCHEDULED"
    UNDEPLOYMENT_SCHEDULED: str = "UNDEPLOYMENT_SCHEDULED"
    UKNOWN: str = "UNKNOWN"

    @classmethod
    def from_str(cls, status_string: str) -> "PipelineStatus":
        return cls.__dict__.get(status_string, PipelineStatus.UKNOWN)


SATISFIED_STATES_KEY = "satisfied_states"
VALID_INITIAL_STATES_KEY = "valid_initial_states"
VALID_TRANSITIONING_STATES_KEY = "valid_transitioning_states"
PIPELINE_STATE_TRANSITION_INFOS: Dict[PipelineStatus, Dict[str, List[PipelineStatus]]] = {
    PipelineStatus.UNDEPLOYED: {
        SATISFIED_STATES_KEY: [PipelineStatus.UNDEPLOYED],
        VALID_INITIAL_STATES_KEY: [PipelineStatus.DEPLOYED, PipelineStatus.DEPLOYED_UNHEALTHY],
        VALID_TRANSITIONING_STATES_KEY: [
            PipelineStatus.UNDEPLOYMENT_SCHEDULED,
            PipelineStatus.UNDEPLOYMENT_IN_PROGRESS,
        ],
    },
    PipelineStatus.DEPLOYED: {
        SATISFIED_STATES_KEY: [PipelineStatus.DEPLOYED, PipelineStatus.DEPLOYED_UNHEALTHY],
        VALID_INITIAL_STATES_KEY: [PipelineStatus.UNDEPLOYED],
        VALID_TRANSITIONING_STATES_KEY: [PipelineStatus.DEPLOYMENT_SCHEDULED, PipelineStatus.DEPLOYMENT_IN_PROGRESS],
    },
}

logger = logging.getLogger(__name__)


class BearerAuth(requests.auth.AuthBase):
    def __init__(self, token):
        self.token = token

    def __call__(self, r):
        r.headers["authorization"] = "Bearer " + self.token
        return r


class DeepsetCloudError(Exception):
    """Raised when there is an error communicating with Deepset Cloud"""


class DeepsetCloudClient:
    def __init__(self, api_key: str = None, api_endpoint: Optional[str] = None):
        """
        A client to communicate with Deepset Cloud.

        :param api_key: Secret value of the API key.
                        If not specified, will be read from DEEPSET_CLOUD_API_KEY environment variable.
        :param api_endpoint: The URL of the Deepset Cloud API.
                             If not specified, will be read from DEEPSET_CLOUD_API_ENDPOINT environment variable.
        """
        self.api_key = api_key or os.getenv("DEEPSET_CLOUD_API_KEY")
        if self.api_key is None:
            raise DeepsetCloudError(
                "No api_key specified. Please set api_key param or DEEPSET_CLOUD_API_KEY environment variable."
            )

        self.api_endpoint = api_endpoint or os.getenv("DEEPSET_CLOUD_API_ENDPOINT", DEFAULT_API_ENDPOINT)

    def get(
        self,
        url: str,
        query_params: dict = None,
        headers: dict = None,
        stream: bool = False,
        raise_on_error: bool = True,
    ):
        return self._execute_request(
            method="GET",
            url=url,
            query_params=query_params,
            headers=headers,
            stream=stream,
            raise_on_error=raise_on_error,
        )

    def get_with_auto_paging(
        self,
        url: str,
        query_params: dict = None,
        headers: dict = None,
        stream: bool = False,
        raise_on_error: bool = True,
        auto_paging_page_size: Optional[int] = None,
    ) -> Generator:
        return self._execute_auto_paging_request(
            method="GET",
            url=url,
            query_params=query_params,
            headers=headers,
            stream=stream,
            raise_on_error=raise_on_error,
            auto_paging_page_size=auto_paging_page_size,
        )

    def post(
        self,
        url: str,
        json: dict = {},
        data: Any = None,
        query_params: dict = None,
        headers: dict = None,
        stream: bool = False,
        raise_on_error: bool = True,
    ):
        return self._execute_request(
            method="POST",
            url=url,
            query_params=query_params,
            json=json,
            data=data,
            stream=stream,
            headers=headers,
            raise_on_error=raise_on_error,
        )

    def post_with_auto_paging(
        self,
        url: str,
        json: dict = {},
        data: Any = None,
        query_params: dict = None,
        headers: dict = None,
        stream: bool = False,
        raise_on_error: bool = True,
        auto_paging_page_size: Optional[int] = None,
    ):
        return self._execute_auto_paging_request(
            method="POST",
            url=url,
            query_params=query_params,
            json=json,
            data=data,
            stream=stream,
            headers=headers,
            raise_on_error=raise_on_error,
            auto_paging_page_size=auto_paging_page_size,
        )

    def put(
        self,
        url: str,
        json: dict = None,
        data: Any = None,
        query_params: dict = None,
        stream: bool = False,
        headers: dict = None,
        raise_on_error: bool = True,
    ):
        return self._execute_request(
            method="PUT",
            url=url,
            query_params=query_params,
            json=json,
            data=data,
            stream=stream,
            headers=headers,
            raise_on_error=raise_on_error,
        )

    def put_with_auto_paging(
        self,
        url: str,
        json: dict = {},
        data: Any = None,
        query_params: dict = None,
        headers: dict = None,
        stream: bool = False,
        raise_on_error: bool = True,
        auto_paging_page_size: Optional[int] = None,
    ):
        return self._execute_auto_paging_request(
            method="PUT",
            url=url,
            query_params=query_params,
            json=json,
            data=data,
            stream=stream,
            headers=headers,
            raise_on_error=raise_on_error,
            auto_paging_page_size=auto_paging_page_size,
        )

    def _execute_auto_paging_request(
        self,
        method: Literal["GET", "POST", "PUT", "HEAD"],
        url: str,
        json: dict = None,
        data: Any = None,
        query_params: dict = None,
        headers: dict = None,
        stream: bool = False,
        raise_on_error: bool = True,
        auto_paging_page_size: Optional[int] = None,
    ) -> Generator:
        query_params = query_params.copy() if query_params is not None else {}
        if auto_paging_page_size:
            query_params["limit"] = auto_paging_page_size
        page_number = 1
        has_more = True
        while has_more:
            query_params["page_number"] = page_number
            payload = self._execute_request(
                method=method,
                url=url,
                json=json,
                data=data,
                query_params=query_params,
                headers=headers,
                stream=stream,
                raise_on_error=raise_on_error,
            ).json()
            yield from payload["data"]
            has_more = payload["has_more"]
            page_number += 1

    def _execute_request(
        self,
        method: Literal["GET", "POST", "PUT", "HEAD"],
        url: str,
        json: dict = None,
        data: Any = None,
        query_params: dict = None,
        headers: dict = None,
        stream: bool = False,
        raise_on_error: bool = True,
    ):
        if json is not None:
            json = self._remove_null_values(json)
        response = requests.request(
            method=method,
            url=url,
            json=json,
            data=data,
            params=query_params,
            headers=headers,
            auth=BearerAuth(self.api_key),
            stream=stream,
        )
        if raise_on_error and response.status_code > 299:
            raise DeepsetCloudError(
                f"{method} {url} failed: HTTP {response.status_code} - {response.reason}\n{response.content.decode()}"
            )
        return response

    def build_workspace_url(self, workspace: str = None):
        api_endpoint = f"{self.api_endpoint}".rstrip("/")
        url = f"{api_endpoint}/workspaces/{workspace}"
        return url

    def _remove_null_values(self, body: dict) -> dict:
        return {k: v for k, v in body.items() if v is not None}


class IndexClient:
    def __init__(self, client: DeepsetCloudClient, workspace: Optional[str] = None, index: Optional[str] = None):
        """
        A client to communicate with Deepset Cloud indexes.

        :param client: Deepset Cloud client
        :param workspace: workspace in Deepset Cloud
        :param index: index in Deepset Cloud workspace

        """
        self.client = client
        self.workspace = workspace
        self.index = index

    def info(self, workspace: Optional[str] = None, index: Optional[str] = None, headers: dict = None):
        index_url = self._build_index_url(workspace=workspace, index=index)
        try:
            response = self.client.get(url=index_url, headers=headers)
            return response.json()
        except Exception as ie:
            raise DeepsetCloudError(f"Could not connect to Deepset Cloud:\n{ie}") from ie

    def query(
        self,
        query: Optional[str] = None,
        filters: Optional[Dict[str, Union[Dict, List, str, int, float, bool]]] = None,
        top_k: int = 10,
        custom_query: Optional[str] = None,
        query_emb: Optional[List[float]] = None,
        return_embedding: Optional[bool] = None,
        similarity: Optional[str] = None,
        workspace: Optional[str] = None,
        index: Optional[str] = None,
        all_terms_must_match: Optional[bool] = None,
        headers: dict = None,
    ) -> List[dict]:
        index_url = self._build_index_url(workspace=workspace, index=index)
        query_url = f"{index_url}/documents-query"
        request = {
            "query": query,
            "filters": filters,
            "top_k": top_k,
            "custom_query": custom_query,
            "query_emb": query_emb,
            "similarity": similarity,
            "return_embedding": return_embedding,
            "all_terms_must_match": all_terms_must_match,
        }
        response = self.client.post(url=query_url, json=request, headers=headers)
        return response.json()

    def stream_documents(
        self,
        return_embedding: Optional[bool] = False,
        filters: Optional[dict] = None,
        workspace: Optional[str] = None,
        index: Optional[str] = None,
        headers: dict = None,
    ):
        index_url = self._build_index_url(workspace=workspace, index=index)
        query_url = f"{index_url}/documents-stream"
        request = {"return_embedding": return_embedding, "filters": filters}
        response = self.client.post(url=query_url, json=request, headers=headers, stream=True)
        return response.iter_lines()

    def get_document(
        self,
        id: str,
        return_embedding: Optional[bool] = False,
        workspace: Optional[str] = None,
        index: Optional[str] = None,
        headers: dict = None,
    ):
        index_url = self._build_index_url(workspace=workspace, index=index)
        document_url = f"{index_url}/documents/{id}"
        query_params = {"return_embedding": return_embedding}
        response = self.client.get(url=document_url, headers=headers, query_params=query_params, raise_on_error=False)
        doc: Optional[dict] = None
        if response.status_code == 200:
            doc = response.json()
        else:
            logger.warning(
                f"Document {id} could not be fetched from Deepset Cloud: HTTP {response.status_code} - {response.reason}\n{response.content.decode()}"
            )
        return doc

    def count_documents(
        self,
        filters: Optional[dict] = None,
        only_documents_without_embedding: Optional[bool] = False,
        workspace: Optional[str] = None,
        index: Optional[str] = None,
        headers: dict = None,
    ) -> dict:
        index_url = self._build_index_url(workspace=workspace, index=index)
        count_url = f"{index_url}/documents-count"
        request = {"filters": filters, "only_documents_without_embedding": only_documents_without_embedding}
        response = self.client.post(url=count_url, json=request, headers=headers)
        return response.json()

    def _build_index_url(self, workspace: Optional[str] = None, index: Optional[str] = None):
        if workspace is None:
            workspace = self.workspace
        if index is None:
            index = self.index
        workspace_url = self.client.build_workspace_url(workspace)
        return f"{workspace_url}/indexes/{index}"


class PipelineClient:
    def __init__(
        self, client: DeepsetCloudClient, workspace: Optional[str] = None, pipeline_config_name: Optional[str] = None
    ):
        """
        A client to communicate with Deepset Cloud pipelines.

        :param client: Deepset Cloud client
        :param workspace: workspace in Deepset Cloud
        :param pipeline_config_name: name of the pipeline_config in Deepset Cloud workspace

        """
        self.client = client
        self.workspace = workspace
        self.pipeline_config_name = pipeline_config_name

    def get_pipeline_config(
        self, workspace: Optional[str] = None, pipeline_config_name: Optional[str] = None, headers: dict = None
    ) -> dict:
        pipeline_url = self._build_pipeline_url(workspace=workspace, pipeline_config_name=pipeline_config_name)
        pipeline_config_url = f"{pipeline_url}/json"
        response = self.client.get(url=pipeline_config_url, headers=headers).json()
        return response

    def get_pipeline_config_info(
        self, workspace: Optional[str] = None, pipeline_config_name: Optional[str] = None, headers: dict = None
    ) -> Optional[dict]:
        pipeline_url = self._build_pipeline_url(workspace=workspace, pipeline_config_name=pipeline_config_name)
        response = self.client.get(url=pipeline_url, headers=headers, raise_on_error=False)
        if response.status_code == 200:
            return response.json()
        elif response.status_code == 404:
            return None
        else:
            raise DeepsetCloudError(
                f"GET {pipeline_url} failed: HTTP {response.status_code} - {response.reason}\n{response.content.decode()}"
            )

    def list_pipeline_configs(self, workspace: Optional[str] = None, headers: dict = None) -> Generator:
        workspace_url = self._build_workspace_url(workspace)
        pipelines_url = f"{workspace_url}/pipelines"
        generator = self.client.get_with_auto_paging(url=pipelines_url, headers=headers)
        return generator

    def save_pipeline_config(
        self,
        config: dict,
        pipeline_config_name: Optional[str] = None,
        workspace: Optional[str] = None,
        headers: dict = None,
    ):
        config["name"] = pipeline_config_name
        workspace_url = self._build_workspace_url(workspace=workspace)
        pipelines_url = f"{workspace_url}/pipelines"
        response = self.client.post(url=pipelines_url, data=yaml.dump(config), headers=headers).json()
        if "name" not in response or response["name"] != pipeline_config_name:
            logger.warning(f"Unexpected response from saving pipeline config: {response}")

    def update_pipeline_config(
        self,
        config: dict,
        pipeline_config_name: Optional[str] = None,
        workspace: Optional[str] = None,
        headers: dict = None,
    ):
        config["name"] = pipeline_config_name
        pipeline_url = self._build_pipeline_url(workspace=workspace, pipeline_config_name=pipeline_config_name)
        yaml_url = f"{pipeline_url}/yaml"
        response = self.client.put(url=yaml_url, data=yaml.dump(config), headers=headers).json()
        if "name" not in response or response["name"] != pipeline_config_name:
            logger.warning(f"Unexpected response from updating pipeline config: {response}")

    def deploy(
        self, pipeline_config_name: Optional[str] = None, workspace: str = None, headers: dict = None, timeout: int = 60
    ):
        """
        Deploys the pipelines of a pipeline config on Deepset Cloud.
        Blocks until pipelines are successfully deployed, deployment failed or timeout exceeds.
        If pipelines are already deployed no action will be taken and an info will be logged.
        If timeout exceeds a TimeoutError will be raised.
        If deployment fails a DeepsetCloudError will be raised.

        :param pipeline_config_name: name of the config file inside the Deepset Cloud workspace.
        :param workspace: workspace in Deepset Cloud
        :param headers: Headers to pass to API call
        :param timeout: The time in seconds to wait until deployment completes.
                        If the timeout is exceeded an error will be raised.
        """
        status, changed = self._transition_pipeline_state(
            target_state=PipelineStatus.DEPLOYED,
            timeout=timeout,
            pipeline_config_name=pipeline_config_name,
            workspace=workspace,
            headers=headers,
        )

        if status == PipelineStatus.DEPLOYED:
            if changed:
                logger.info(f"Pipeline config '{pipeline_config_name}' successfully deployed.")
            else:
                logger.info(f"Pipeline config '{pipeline_config_name}' is already deployed.")
        elif status == PipelineStatus.DEPLOYED_UNHEALTHY:
            logger.warning(
                f"Deployment of pipeline config '{pipeline_config_name}' succeeded. But '{pipeline_config_name}' is unhealthy."
            )
        elif status in [PipelineStatus.UNDEPLOYMENT_IN_PROGRESS, PipelineStatus.UNDEPLOYMENT_SCHEDULED]:
            raise DeepsetCloudError(
                f"Deployment of pipline config '{pipeline_config_name}' aborted. Undeployment was requested."
            )
        elif status == PipelineStatus.UNDEPLOYED:
            raise DeepsetCloudError(f"Deployment of pipeline config '{pipeline_config_name}' failed.")
        else:
            raise DeepsetCloudError(
                f"Deployment of pipeline config '{pipeline_config_name} ended in unexpected status: {status.value}"
            )

    def undeploy(
        self, pipeline_config_name: Optional[str] = None, workspace: str = None, headers: dict = None, timeout: int = 60
    ):
        """
        Undeploys the pipelines of a pipeline config on Deepset Cloud.
        Blocks until pipelines are successfully undeployed, undeployment failed or timeout exceeds.
        If pipelines are already undeployed no action will be taken and an info will be logged.
        If timeout exceeds a TimeoutError will be raised.
        If deployment fails a DeepsetCloudError will be raised.

        :param pipeline_config_name: name of the config file inside the Deepset Cloud workspace.
        :param workspace: workspace in Deepset Cloud
        :param headers: Headers to pass to API call
        :param timeout: The time in seconds to wait until undeployment completes.
                        If the timeout is exceeded an error will be raised.
        """
        status, changed = self._transition_pipeline_state(
            target_state=PipelineStatus.UNDEPLOYED,
            timeout=timeout,
            pipeline_config_name=pipeline_config_name,
            workspace=workspace,
            headers=headers,
        )

        if status == PipelineStatus.UNDEPLOYED:
            if changed:
                logger.info(f"Pipeline config '{pipeline_config_name}' successfully undeployed.")
            else:
                logger.info(f"Pipeline config '{pipeline_config_name}' is already undeployed.")
        elif status in [PipelineStatus.DEPLOYMENT_IN_PROGRESS, PipelineStatus.DEPLOYMENT_SCHEDULED]:
            raise DeepsetCloudError(
                f"Undeployment of pipline config '{pipeline_config_name}' aborted. Deployment was requested."
            )
        elif status in [PipelineStatus.DEPLOYED, PipelineStatus.DEPLOYED_UNHEALTHY]:
            raise DeepsetCloudError(f"Undeployment of pipeline config '{pipeline_config_name}' failed.")
        else:
            raise DeepsetCloudError(
                f"Undeployment of pipeline config '{pipeline_config_name} ended in unexpected status: {status.value}"
            )

    def _transition_pipeline_state(
        self,
        target_state: Literal[PipelineStatus.DEPLOYED, PipelineStatus.UNDEPLOYED],
        timeout: int = 60,
        pipeline_config_name: Optional[str] = None,
        workspace: str = None,
        headers: dict = None,
    ) -> Tuple[PipelineStatus, bool]:
        """
        Transitions the pipeline config state to desired target_state on Deepset Cloud.

        :param target_state: the target state of the Pipeline config.
        :param pipeline_config_name: name of the config file inside the Deepset Cloud workspace.
        :param workspace: workspace in Deepset Cloud
        :param headers: Headers to pass to API call
        :param timeout: The time in seconds to wait until undeployment completes.
                        If the timeout is exceeded an error will be raised.
        """
        pipeline_info = self.get_pipeline_config_info(
            pipeline_config_name=pipeline_config_name, workspace=workspace, headers=headers
        )
        if pipeline_info is None:
            raise DeepsetCloudError(f"Pipeline config '{pipeline_config_name}' does not exist.")

        transition_info = PIPELINE_STATE_TRANSITION_INFOS[target_state]
        satisfied_states = transition_info[SATISFIED_STATES_KEY]
        valid_transitioning_states = transition_info[VALID_TRANSITIONING_STATES_KEY]
        valid_initial_states = transition_info[VALID_INITIAL_STATES_KEY]

        status = PipelineStatus.from_str(pipeline_info["status"])
        if status in satisfied_states:
            return status, False

        if status not in valid_initial_states:
            raise DeepsetCloudError(
                f"Pipeline config '{pipeline_config_name}' is in invalid state '{status.value}' to be transitioned to '{target_state.value}'."
            )

        if target_state == PipelineStatus.DEPLOYED:
            res = self._deploy(pipeline_config_name=pipeline_config_name, workspace=workspace, headers=headers)
            status = PipelineStatus.from_str(res["status"])
        elif target_state == PipelineStatus.UNDEPLOYED:
            res = self._undeploy(pipeline_config_name=pipeline_config_name, workspace=workspace, headers=headers)
            status = PipelineStatus.from_str(res["status"])
        else:
            raise NotImplementedError(f"Transitioning to state '{target_state.value}' is not implemented.")

        start_time = time.time()
        while status in valid_transitioning_states:
            if time.time() - start_time > timeout:
                raise TimeoutError(
                    f"Transitioning of '{pipeline_config_name}' to state '{target_state.value}' timed out."
                )
            pipeline_info = self.get_pipeline_config_info(
                pipeline_config_name=pipeline_config_name, workspace=workspace, headers=headers
            )
            if pipeline_info is None:
                raise DeepsetCloudError(f"Pipeline config '{pipeline_config_name}' does not exist anymore.")
            status = PipelineStatus.from_str(pipeline_info["status"])
            if status in valid_transitioning_states:
                logger.info(f"Current status of '{pipeline_config_name}' is: '{status}'")
                time.sleep(5)

        return status, True

    def _deploy(
        self, pipeline_config_name: Optional[str] = None, workspace: Optional[str] = None, headers: dict = None
    ) -> dict:
        pipeline_url = self._build_pipeline_url(workspace=workspace, pipeline_config_name=pipeline_config_name)
        deploy_url = f"{pipeline_url}/deploy"
        response = self.client.post(url=deploy_url, headers=headers).json()
        return response

    def _undeploy(
        self, pipeline_config_name: Optional[str] = None, workspace: Optional[str] = None, headers: dict = None
    ) -> dict:
        pipeline_url = self._build_pipeline_url(workspace=workspace, pipeline_config_name=pipeline_config_name)
        undeploy_url = f"{pipeline_url}/undeploy"
        response = self.client.post(url=undeploy_url, headers=headers).json()
        return response

    def _build_pipeline_url(self, workspace: Optional[str] = None, pipeline_config_name: Optional[str] = None):
        if pipeline_config_name is None:
            pipeline_config_name = self.pipeline_config_name
        workspace_url = self._build_workspace_url(workspace)
        return f"{workspace_url}/pipelines/{pipeline_config_name}"

    def _build_workspace_url(self, workspace: Optional[str] = None):
        if workspace is None:
            workspace = self.workspace
        return self.client.build_workspace_url(workspace)


class EvaluationSetClient:
    def __init__(
        self, client: DeepsetCloudClient, workspace: Optional[str] = None, evaluation_set: Optional[str] = None
    ):
        """
        A client to communicate with Deepset Cloud evaluation sets and labels.

        :param client: Deepset Cloud client
        :param workspace: workspace in Deepset Cloud
        :param evaluation_set: name of the evaluation set to fall back to

        """
        self.client = client
        self.workspace = workspace
        self.evaluation_set = evaluation_set

    def get_labels(self, evaluation_set: Optional[str], workspace: Optional[str] = None) -> List[Label]:
        """
        Searches for labels for a given evaluation set in deepset cloud. Returns a list of all found labels.
        If no labels were found, raises DeepsetCloudError.

        :param evaluation_set: name of the evaluation set for which labels should be fetched
        :param workspace: Optional workspace in Deepset Cloud
                          If None, the EvaluationSetClient's default workspace (self.workspace) will be used.

        :return: list of Label
        """
        try:
            evaluation_sets_response = next(
                self._get_evaluation_set(evaluation_set=evaluation_set, workspace=workspace)
            )
        except StopIteration:
            raise DeepsetCloudError(f"No evaluation set found with the name {evaluation_set}")

        labels = self._get_labels_from_evaluation_set(
            workspace=workspace, evaluation_set_id=evaluation_sets_response["evaluation_set_id"]
        )

        return [
            Label(
                query=label_dict["query"],
                document=Document(content=label_dict["context"]),
                is_correct_answer=True,
                is_correct_document=True,
                origin="user-feedback",
                answer=Answer(label_dict["answer"]),
                id=label_dict["label_id"],
                no_answer=False if label_dict.get("answer", None) else True,
                pipeline_id=None,
                created_at=None,
                updated_at=None,
                meta=label_dict["meta"],
                filters={},
            )
            for label_dict in labels
        ]

    def get_labels_count(self, evaluation_set: Optional[str] = None, workspace: Optional[str] = None) -> int:
        """
        Counts labels for a given evaluation set in deepset cloud.

        :param evaluation_set: Optional evaluation set in deepset Cloud
                               If None, the EvaluationSetClient's default evaluation set (self.evaluation_set) will be used.
        :param workspace: Optional workspace in deepset Cloud
                          If None, the EvaluationSetClient's default workspace (self.workspace) will be used.

        :return: Number of labels for the given (or defaulting) index
        """
        try:
            evaluation_sets_response = next(
                self._get_evaluation_set(evaluation_set=evaluation_set, workspace=workspace)
            )
        except StopIteration:
            raise DeepsetCloudError(f"No evaluation set found with the name {evaluation_set}")

        return evaluation_sets_response["total_labels"]

    def get_evaluation_sets(self, workspace: Optional[str] = None) -> List[dict]:
        """
        Searches for all evaluation set names in the given workspace in Deepset Cloud.

        :param workspace: Optional workspace in Deepset Cloud
                          If None, the EvaluationSetClient's default workspace (self.workspace) will be used.

        :return: List of dictionaries that represent deepset Cloud evaluation sets.
                 These contain ("name", "evaluation_set_id", "created_at", "matched_labels", "total_labels") as fields.
        """
        evaluation_sets_response = self._get_evaluation_set(evaluation_set=None, workspace=workspace)

        return [eval_set for eval_set in evaluation_sets_response]

    def _get_evaluation_set(self, evaluation_set: Optional[str], workspace: Optional[str] = None) -> Generator:
        if not evaluation_set:
            evaluation_set = self.evaluation_set

        url = self._build_workspace_url(workspace=workspace)
        evaluation_set_url = f"{url}/evaluation_sets"

        for response in self.client.get_with_auto_paging(url=evaluation_set_url, query_params={"name": evaluation_set}):
            yield response

    def _get_labels_from_evaluation_set(
        self, workspace: Optional[str] = None, evaluation_set_id: Optional[str] = None
    ) -> Generator:
        url = f"{self._build_workspace_url(workspace=workspace)}/evaluation_sets/{evaluation_set_id}"
        labels = self.client.get(url=url).json()

        for label in labels:
            yield label

    def _build_workspace_url(self, workspace: Optional[str] = None):
        if workspace is None:
            workspace = self.workspace
        return self.client.build_workspace_url(workspace)


class DeepsetCloud:
    """
    A facade to communicate with Deepset Cloud.
    """

    @classmethod
    def get_index_client(
        cls,
        api_key: Optional[str] = None,
        api_endpoint: Optional[str] = None,
        workspace: str = "default",
        index: Optional[str] = None,
    ) -> IndexClient:
        """
        Creates a client to communicate with Deepset Cloud indexes.

        :param api_key: Secret value of the API key.
                        If not specified, will be read from DEEPSET_CLOUD_API_KEY environment variable.
        :param api_endpoint: The URL of the Deepset Cloud API.
                             If not specified, will be read from DEEPSET_CLOUD_API_ENDPOINT environment variable.
        :param workspace: workspace in Deepset Cloud
        :param index: index in Deepset Cloud workspace

        """
        client = DeepsetCloudClient(api_key=api_key, api_endpoint=api_endpoint)
        return IndexClient(client=client, workspace=workspace, index=index)

    @classmethod
    def get_pipeline_client(
        cls,
        api_key: Optional[str] = None,
        api_endpoint: Optional[str] = None,
        workspace: str = "default",
        pipeline_config_name: Optional[str] = None,
    ) -> PipelineClient:
        """
        Creates a client to communicate with Deepset Cloud pipelines.

        :param api_key: Secret value of the API key.
                        If not specified, will be read from DEEPSET_CLOUD_API_KEY environment variable.
        :param api_endpoint: The URL of the Deepset Cloud API.
                             If not specified, will be read from DEEPSET_CLOUD_API_ENDPOINT environment variable.
        :param workspace: workspace in Deepset Cloud
        :param pipeline_config_name: name of the pipeline_config in Deepset Cloud workspace

        """
        client = DeepsetCloudClient(api_key=api_key, api_endpoint=api_endpoint)
        return PipelineClient(client=client, workspace=workspace, pipeline_config_name=pipeline_config_name)

    @classmethod
    def get_evaluation_set_client(
        cls,
        api_key: Optional[str] = None,
        api_endpoint: Optional[str] = None,
        workspace: str = "default",
        evaluation_set: str = "default",
    ) -> EvaluationSetClient:
        """
        Creates a client to communicate with Deepset Cloud labels.

        :param api_key: Secret value of the API key.
                        If not specified, will be read from DEEPSET_CLOUD_API_KEY environment variable.
        :param api_endpoint: The URL of the Deepset Cloud API.
                             If not specified, will be read from DEEPSET_CLOUD_API_ENDPOINT environment variable.
        :param workspace: workspace in Deepset Cloud
        :param evaluation_set: name of the evaluation set in Deepset Cloud

        """
        client = DeepsetCloudClient(api_key=api_key, api_endpoint=api_endpoint)
        return EvaluationSetClient(client=client, workspace=workspace, evaluation_set=evaluation_set)<|MERGE_RESOLUTION|>--- conflicted
+++ resolved
@@ -1,10 +1,4 @@
 from typing import Any, Dict, Generator, List, Optional, Tuple, Union
-<<<<<<< HEAD
-=======
-
-from haystack.schema import Label, Document, Answer
-
->>>>>>> 3561037e
 try:
     from typing import Literal
 except ImportError:
@@ -17,6 +11,8 @@
 
 import yaml
 import requests
+
+from haystack.schema import Label, Document, Answer
 
 
 DEFAULT_API_ENDPOINT = f"DC_API_PLACEHOLDER/v1"  # TODO

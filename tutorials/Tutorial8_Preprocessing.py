"""
Preprocessing

Haystack includes a suite of tools to extract text from different file types, normalize white space
and split text into smaller pieces to optimize retrieval.
These data preprocessing steps can have a big impact on the systems performance and effective handling of data is key to getting the most out of Haystack.

Ultimately, Haystack pipelines expect data to be provided as a list documents in the following dictionary format:

docs = [
    {
        'text': DOCUMENT_TEXT_HERE,
        'meta': {'name': DOCUMENT_NAME, ...}
    }, ...
]

This tutorial will show you all the tools that Haystack provides to help you cast your data into the right format.
"""

# Here are the imports we need
from pathlib import Path

from haystack.nodes import TextConverter, PDFToTextConverter, DocxToTextConverter, PreProcessor
from haystack.utils import convert_files_to_docs, fetch_archive_from_http


def tutorial8_preprocessing():
    # This fetches some sample files to work with

    doc_dir = "data/tutorial8"
    s3_url = "https://s3.eu-central-1.amazonaws.com/deepset.ai-farm-qa/datasets/documents/preprocessing_tutorial8.zip"
    fetch_archive_from_http(url=s3_url, output_dir=doc_dir)

    """
    ## Converters
    
    Haystack's converter classes are designed to help you turn files on your computer into the documents
    that can be processed by the Haystack pipeline.
    There are file converters for txt, pdf, docx files as well as a converter that is powered by Apache Tika.
    The parameter `valid_langugages` does not convert files to the target language, but checks if the conversion worked as expected.
    For converting PDFs, try changing the encoding to UTF-8 if the conversion isn't great.
    """

    # Here are some examples of how you would use file converters

    converter = TextConverter(remove_numeric_tables=True, valid_languages=["en"])
<<<<<<< HEAD
    doc_txt = converter.convert(file_path="data/tutorial8/classics.txt", meta=None)[0]

    converter = PDFToTextConverter(remove_numeric_tables=True, valid_languages=["en"])
    doc_pdf = converter.convert(file_path="data/tutorial8/bert.pdf", meta=None)[0]

    converter = DocxToTextConverter(remove_numeric_tables=False, valid_languages=["en"])
    doc_docx = converter.convert(file_path="data/tutorial8/heavy_metal.docx", meta=None)[0]

    # Haystack also has a convenience function that will automatically apply the right converter to each file in a directory.

    all_docs = convert_files_to_docs(dir_path="data/preprocessing_tutorial")
=======
    doc_txt = converter.convert(file_path=Path(f"{doc_dir}/classics.txt"), meta=None)[0]

    converter = PDFToTextConverter(remove_numeric_tables=True, valid_languages=["en"])
    doc_pdf = converter.convert(file_path=Path(f"{doc_dir}/bert.pdf"), meta=None)[0]

    converter = DocxToTextConverter(remove_numeric_tables=False, valid_languages=["en"])
    doc_docx = converter.convert(file_path=Path(f"{doc_dir}/heavy_metal.docx"), meta=None)[0]

    # Haystack also has a convenience function that will automatically apply the right converter to each file in a directory.

    all_docs = convert_files_to_dicts(dir_path=doc_dir)
>>>>>>> a73717b2

    """
    
    ## PreProcessor
    
    The PreProcessor class is designed to help you clean text and split text into sensible units.
    File splitting can have a very significant impact on the system's performance.
    Have a look at the [Preprocessing](https://haystack.deepset.ai/docs/latest/preprocessingmd)
    and [Optimization](https://haystack.deepset.ai/docs/latest/optimizationmd) pages on our website for more details.
    """

    # This is a default usage of the PreProcessor.
    # Here, it performs cleaning of consecutive whitespaces
    # and splits a single large document into smaller documents.
    # Each document is up to 1000 words long and document breaks cannot fall in the middle of sentences
    # Note how the single document passed into the document gets split into 5 smaller documents

    preprocessor = PreProcessor(
        clean_empty_lines=True,
        clean_whitespace=True,
        clean_header_footer=False,
        split_by="word",
        split_length=1000,
        split_respect_sentence_boundary=True,
    )
    docs_default = preprocessor.process([doc_txt])
    print(f"\nn_docs_input: 1\nn_docs_output: {len(docs_default)}")

    """
    ## Cleaning
    
    - `clean_empty_lines` will normalize 3 or more consecutive empty lines to be just a two empty lines
    - `clean_whitespace` will remove any whitespace at the beginning or end of each line in the text
    - `clean_header_footer` will remove any long header or footer texts that are repeated on each page
    
    ## Splitting
    By default, the PreProcessor will respect sentence boundaries, meaning that documents will not start or end
    midway through a sentence.
    This will help reduce the possibility of answer phrases being split between two documents.
    This feature can be turned off by setting `split_respect_sentence_boundary=False`.
    """

    # Not respecting sentence boundary vs respecting sentence boundary

    preprocessor_nrsb = PreProcessor(split_respect_sentence_boundary=False)
    docs_nrsb = preprocessor_nrsb.process([doc_txt])

    print("\nRESPECTING SENTENCE BOUNDARY:")
    end_text = docs_default[0].content[-50:]
    print('End of document: "...' + end_text + '"')

    print("\nNOT RESPECTING SENTENCE BOUNDARY:")
    end_text_nrsb = docs_nrsb[0].content[-50:]
    print('End of document: "...' + end_text_nrsb + '"')
    print()

    """
    A commonly used strategy to split long documents, especially in the field of Question Answering,
    is the sliding window approach. If `split_length=10` and `split_overlap=3`, your documents will look like this:
    
    - doc1 = words[0:10]
    - doc2 = words[7:17]
    - doc3 = words[14:24]
    - ...
    
    You can use this strategy by following the code below.
    """

    # Sliding window approach

    preprocessor_sliding_window = PreProcessor(split_overlap=3, split_length=10, split_respect_sentence_boundary=False)
    docs_sliding_window = preprocessor_sliding_window.process([doc_txt])

    doc1 = docs_sliding_window[0].content[:200]
    doc2 = docs_sliding_window[1].content[:100]
    doc3 = docs_sliding_window[2].content[:100]

    print('Document 1: "' + doc1 + '..."')
    print('Document 2: "' + doc2 + '..."')
    print('Document 3: "' + doc3 + '..."')


if __name__ == "__main__":
    tutorial8_preprocessing()

# This Haystack script was made with love by deepset in Berlin, Germany
# Haystack: https://github.com/deepset-ai/haystack
# deepset: https://deepset.ai/<|MERGE_RESOLUTION|>--- conflicted
+++ resolved
@@ -44,19 +44,6 @@
     # Here are some examples of how you would use file converters
 
     converter = TextConverter(remove_numeric_tables=True, valid_languages=["en"])
-<<<<<<< HEAD
-    doc_txt = converter.convert(file_path="data/tutorial8/classics.txt", meta=None)[0]
-
-    converter = PDFToTextConverter(remove_numeric_tables=True, valid_languages=["en"])
-    doc_pdf = converter.convert(file_path="data/tutorial8/bert.pdf", meta=None)[0]
-
-    converter = DocxToTextConverter(remove_numeric_tables=False, valid_languages=["en"])
-    doc_docx = converter.convert(file_path="data/tutorial8/heavy_metal.docx", meta=None)[0]
-
-    # Haystack also has a convenience function that will automatically apply the right converter to each file in a directory.
-
-    all_docs = convert_files_to_docs(dir_path="data/preprocessing_tutorial")
-=======
     doc_txt = converter.convert(file_path=Path(f"{doc_dir}/classics.txt"), meta=None)[0]
 
     converter = PDFToTextConverter(remove_numeric_tables=True, valid_languages=["en"])
@@ -68,7 +55,6 @@
     # Haystack also has a convenience function that will automatically apply the right converter to each file in a directory.
 
     all_docs = convert_files_to_dicts(dir_path=doc_dir)
->>>>>>> a73717b2
 
     """
     

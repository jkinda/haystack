{
 "cells": [
  {
   "cell_type": "markdown",
   "metadata": {
    "colab_type": "text",
    "collapsed": true,
    "id": "MGSXn0USOhtu",
    "pycharm": {
     "name": "#%% md\n"
    }
   },
   "source": [
    "# Evaluation of a QA System\n",
    "\n",
    "[![Open In Colab](https://colab.research.google.com/assets/colab-badge.svg)](https://colab.research.google.com/github/deepset-ai/haystack/blob/master/tutorials/Tutorial5_Evaluation.ipynb)\n",
    "\n",
    "To be able to make a statement about the performance of a question-answering system, it is important to evalute it. Furthermore, evaluation allows to determine which parts of the system can be improved."
   ]
  },
  {
   "cell_type": "markdown",
   "source": [
    "### Prepare environment\n",
    "\n",
    "#### Colab: Enable the GPU runtime\n",
    "Make sure you enable the GPU runtime to experience decent speed in this tutorial.\n",
    "**Runtime -> Change Runtime type -> Hardware accelerator -> GPU**\n",
    "\n",
    "<img src=\"https://raw.githubusercontent.com/deepset-ai/haystack/master/docs/_src/img/colab_gpu_runtime.jpg\">"
   ],
   "metadata": {
    "collapsed": false
   }
  },
  {
   "cell_type": "code",
   "execution_count": null,
   "outputs": [],
   "source": [
    "# Make sure you have a GPU running\n",
    "!nvidia-smi"
   ],
   "metadata": {
    "collapsed": false,
    "pycharm": {
     "name": "#%%\n"
    }
   }
  },
  {
   "cell_type": "markdown",
   "metadata": {
    "colab_type": "text",
    "id": "E6H_7lAmOht8"
   },
   "source": [
    "## Start an Elasticsearch server\n",
    "You can start Elasticsearch on your local machine instance using Docker. If Docker is not readily available in your environment (eg., in Colab notebooks), then you can manually download and execute Elasticsearch from source."
   ]
  },
  {
   "cell_type": "code",
   "execution_count": null,
   "metadata": {
    "colab": {},
    "colab_type": "code",
    "id": "vgmFOp82Oht_",
    "pycharm": {
     "name": "#%%\n"
    }
   },
   "outputs": [],
   "source": [
    "# Install the latest release of Haystack in your own environment \n",
    "#! pip install farm-haystack\n",
    "\n",
    "# Install the latest master of Haystack\n",
    "!pip install grpcio-tools==1.34.1\n",
    "!pip install git+https://github.com/deepset-ai/haystack.git\n",
    "\n",
    "# If you run this notebook on Google Colab, you might need to\n",
    "# restart the runtime after installing haystack."
   ]
  },
  {
   "cell_type": "code",
   "execution_count": null,
   "metadata": {
    "colab": {},
    "colab_type": "code",
    "id": "tNoaWcDKOhuL",
    "pycharm": {
     "is_executing": true,
     "name": "#%%\n"
    }
   },
   "outputs": [],
   "source": [
    "# In Colab / No Docker environments: Start Elasticsearch from source\n",
    "! wget https://artifacts.elastic.co/downloads/elasticsearch/elasticsearch-7.9.2-linux-x86_64.tar.gz -q\n",
    "! tar -xzf elasticsearch-7.9.2-linux-x86_64.tar.gz\n",
    "! chown -R daemon:daemon elasticsearch-7.9.2\n",
    "\n",
    "import os\n",
    "from subprocess import Popen, PIPE, STDOUT\n",
    "es_server = Popen(['elasticsearch-7.9.2/bin/elasticsearch'],\n",
    "                   stdout=PIPE, stderr=STDOUT,\n",
    "                   preexec_fn=lambda: os.setuid(1)  # as daemon\n",
    "                  )\n",
    "# wait until ES has started\n",
    "! sleep 30"
   ]
  },
  {
   "cell_type": "code",
   "execution_count": null,
   "metadata": {
    "colab": {
     "base_uri": "https://localhost:8080/",
     "height": 54
    },
    "colab_type": "code",
    "id": "w0MHgxrYOhur",
    "outputId": "9e530bf3-44b1-4ea1-86e2-8be0bb9163ad",
    "pycharm": {
     "name": "#%%\n"
    }
   },
   "outputs": [],
   "source": [
    "from haystack.modeling.utils import initialize_device_settings\n",
    "\n",
    "device, n_gpu = initialize_device_settings(use_cuda=True)"
   ]
  },
  {
   "cell_type": "code",
   "execution_count": null,
   "metadata": {
    "colab": {
     "base_uri": "https://localhost:8080/",
     "height": 87
    },
    "colab_type": "code",
    "id": "tTXxr6TAOhuz",
    "outputId": "99a4e32b-e0ec-4c94-dab3-1a09c53d4dc1",
    "pycharm": {
     "name": "#%%\n"
    }
   },
   "outputs": [],
   "source": [
    "from haystack.preprocessor.utils import fetch_archive_from_http\n",
    "\n",
    "# Download evaluation data, which is a subset of Natural Questions development set containing 50 documents\n",
    "doc_dir = \"../data/nq\"\n",
    "s3_url = \"https://s3.eu-central-1.amazonaws.com/deepset.ai-farm-qa/datasets/nq_dev_subset_v2.json.zip\"\n",
    "fetch_archive_from_http(url=s3_url, output_dir=doc_dir)"
   ]
  },
  {
   "cell_type": "code",
   "execution_count": null,
   "metadata": {},
   "outputs": [],
   "source": [
    "# make sure these indices do not collide with existing ones, the indices will be wiped clean before data is inserted\n",
    "doc_index = \"tutorial5_docs\"\n",
    "label_index = \"tutorial5_labels\""
   ]
  },
  {
   "cell_type": "code",
   "execution_count": null,
   "metadata": {
    "colab": {},
    "colab_type": "code",
    "id": "B_NEtezLOhu5",
    "pycharm": {
     "name": "#%%\n"
    }
   },
   "outputs": [],
   "source": [
    "# Connect to Elasticsearch\n",
    "from haystack.document_store.elasticsearch import ElasticsearchDocumentStore\n",
    "\n",
    "# Connect to Elasticsearch\n",
    "document_store = ElasticsearchDocumentStore(host=\"localhost\", username=\"\", password=\"\", index=\"document\",\n",
    "                                            create_index=False, embedding_field=\"emb\",\n",
    "                                            embedding_dim=768, excluded_meta_data=[\"emb\"])"
   ]
  },
  {
   "cell_type": "code",
   "execution_count": null,
   "metadata": {
    "colab": {
     "base_uri": "https://localhost:8080/",
     "height": 71
    },
    "colab_type": "code",
    "id": "bRFsQUAJOhu_",
    "outputId": "56b84800-c524-4418-9664-e2720b66a1af",
    "pycharm": {
     "name": "#%%\n"
    }
   },
   "outputs": [],
   "source": [
    "from haystack.preprocessor import PreProcessor\n",
    "\n",
    "# Add evaluation data to Elasticsearch Document Store\n",
    "# We first delete the custom tutorial indices to not have duplicate elements\n",
    "# and also split our documents into shorter passages using the PreProcessor\n",
    "preprocessor = PreProcessor(\n",
    "    split_length=200,\n",
    "    split_overlap=0,\n",
    "    split_respect_sentence_boundary=False,\n",
    "    clean_empty_lines=False,\n",
    "    clean_whitespace=False\n",
    ")\n",
    "document_store.delete_documents(index=doc_index)\n",
    "document_store.delete_documents(index=label_index)\n",
    "document_store.add_eval_data(\n",
    "    filename=\"../data/nq/nq_dev_subset_v2.json\",\n",
    "    doc_index=doc_index,\n",
    "    label_index=label_index,\n",
    "    preprocessor=preprocessor\n",
    ")\n",
    "\n",
    "# Let's prepare the labels that we need for the retriever and the reader\n",
    "labels = document_store.get_all_labels_aggregated(index=label_index, drop_negative_labels=True, drop_no_answers=False)"
   ]
  },
  {
   "cell_type": "markdown",
   "metadata": {
    "colab_type": "text",
    "id": "gy8YwmSYOhvE",
    "pycharm": {
     "name": "#%% md\n"
    }
   },
   "source": [
    "## Initialize components of QA-System"
   ]
  },
  {
   "cell_type": "code",
   "execution_count": null,
   "metadata": {
    "colab": {},
    "colab_type": "code",
    "id": "JkhaPMIJOhvF",
    "pycharm": {
     "name": "#%%\n"
    }
   },
   "outputs": [],
   "source": [
    "# Initialize Retriever\n",
    "from haystack.retriever.sparse import ElasticsearchRetriever\n",
    "retriever = ElasticsearchRetriever(document_store=document_store)\n",
    "# Alternative: Evaluate dense Retrievers (DPR and SentenceTransformers)\n",
    "# Dense Passage Retrieval uses a separate transformer based encoder for query and document each\n",
    "# SentenceTransformers have a single encoder for both\n",
    "# Please make sure the \"embedding_dim\" parameter in the DocumentStore above matches the output dimension of you models!\n",
    "# Please also take care that the PreProcessor splits your files into chunks that can be completely converted with\n",
    "#        the max_seq_len limitations of Transformers\n",
    "# The SentenceTransformer model \"all-mpnet-base-v2\" generelly works well on any kind of english text.\n",
    "# For more information check out the documentation at: https://www.sbert.net/docs/pretrained_models.html\n",
    "# from haystack.retriever import DensePassageRetriever, EmbeddingRetriever\n",
    "# retriever = DensePassageRetriever(document_store=document_store,\n",
    "#                                   query_embedding_model=\"facebook/dpr-question_encoder-single-nq-base\",\n",
    "#                                   passage_embedding_model=\"facebook/dpr-ctx_encoder-single-nq-base\",\n",
    "#                                   use_gpu=True,\n",
    "#                                   max_seq_len_passage=256,\n",
    "#                                   embed_title=True)\n",
    "# retriever = EmbeddingRetriever(document_store=document_store, model_format=\"sentence_transformers\",\n",
    "#                                embedding_model=\"all-mpnet-base-v2\")\n",
    "# document_store.update_embeddings(retriever, index=doc_index)"
   ]
  },
  {
   "cell_type": "code",
   "execution_count": null,
   "metadata": {
    "colab": {
     "base_uri": "https://localhost:8080/",
     "height": 725,
     "referenced_widgets": [
      "398e8dc496594a5f8e65daecc3ddad4a",
      "ee436c1e0fb24802b5d0706299ce7e81",
      "9f5b31e32c5c4398a6eede32431ad55e",
      "479f015ad2e8412d96a34ddb59a054d1",
      "eb25be6e7fcc49cfbf9815d69f849637",
      "f7ebc8ee77094382a2b26f879cdf8613",
      "93e868a4b6384840b3d245391ee2915a",
      "e4a33236e1954bbf83e57ff15c40ff7f",
      "18250ec6840147658d1e038138f8aba0",
      "a8ba7f1398f2401b8d0139aabdf6ce1f",
      "49daa700f016433e88b492490b1a8d89",
      "08adb4accbe649fd9d21da2246c00d63",
      "c840113abcc44f84a88e6120fe198fba",
      "47e0a33131714f31bb8b4a456b54d060",
      "75ed8c01b4ed4c37a024a6c24036e35a",
      "7675cb36a32e49b1b14d301bf29fa668",
      "ec3c00e615164fb488ebfb51d8ac9d9e",
      "9da0f76f26294b27982e080b8af6e28b",
      "ef78454fe89347ea8f6f3148e23440db",
      "bbbeec7c73c24059bffd602af5dcbd62",
      "cb53b988f7df44d29ff7efcb0a236fce",
      "8b9a20a51500438c9d6e84d9f71e8cbd",
      "082e03f9f75c4546bd5b2326b33e8017",
      "9c78a3ef3d804f89b4102a5029415e35",
      "9597bad322c34d02a0c10dd66b21813e",
      "62661d74e0ea462cb6b8e574aa17dc2f",
      "71416028306340ee8987d703b506245b",
      "100352c2499749e48ed10f3dee4f569d",
      "dd518bb2a8d141f58118e2cf7e140ffb",
      "5957d73fcef34606ac8eac654b9584d4",
      "5c8d0662ec12422a83525292cc6a51ac",
      "45469f8ddb3b4df8aab3e7ca3fbe6921",
      "6c5fb91a498840a1a2cae914660f8684",
      "1314e2ff61264f81acaf0042efd0cf5a",
      "fce574414e154590a4a642362db98421",
      "7937f15a8f874591bb693ce1546c7c5b",
      "706c079c7d484975ad69a91b3f95e9f3",
      "4473fa7bf766425bb704bb9772c021fd",
      "ef088eda6fe04abe958059620da9b5d0",
      "e1819597e4d840b19cfa8aba00ef3ef1",
      "19173b1d00314580a4f40efa0df4b174",
      "d7ce404f2f784b0f93abf8f3ba592e18",
      "9da1585dcdd440fa8b2e8351ffeba348",
      "8880e647ca4a4796b571f5b983b541b4",
      "01d9cd6656494aef83a3947945c0acdd",
      "b01601a11a324141b2d88190a87ef950",
      "c7db7b055dbe4361965ca4ab8c028536",
      "c1852f69951e4d80aecb5a6c942b2ca6"
     ]
    },
    "colab_type": "code",
    "id": "cW3Ypn_gOhvK",
    "outputId": "89ad5598-1017-499f-c986-72bba2a3a6cb",
    "pycharm": {
     "name": "#%%\n"
    }
   },
   "outputs": [],
   "source": [
    "# Initialize Reader\n",
    "from haystack.reader.farm import FARMReader\n",
    "\n",
    "reader = FARMReader(\"deepset/roberta-base-squad2\", top_k=4, return_no_answer=True)\n"
   ]
  },
  {
   "cell_type": "code",
   "execution_count": null,
   "outputs": [],
   "source": [
    "from haystack.eval import EvalAnswers, EvalDocuments\n",
    "\n",
    "# Here we initialize the nodes that perform evaluation\n",
    "eval_retriever = EvalDocuments()\n",
    "eval_reader = EvalAnswers(sas_model=\"sentence-transformers/paraphrase-multilingual-mpnet-base-v2\")"
   ],
   "metadata": {
    "collapsed": false,
    "pycharm": {
     "name": "#%%\n"
    }
   }
  },
  {
   "cell_type": "markdown",
   "metadata": {
    "colab_type": "text",
    "id": "qwkBgzh5OhvR",
    "pycharm": {
     "name": "#%% md\n"
    }
   },
   "source": [
    "## Evaluation of Retriever\n",
    "Here we evaluate only the retriever, based on whether the gold_label document is retrieved."
   ]
  },
  {
   "cell_type": "code",
   "execution_count": null,
   "metadata": {
    "colab": {
     "base_uri": "https://localhost:8080/",
     "height": 1000
    },
    "colab_type": "code",
    "id": "YzvLhnx3OhvS",
    "outputId": "1d45f072-0ae0-4864-8ccc-aa12303a8d04",
    "pycharm": {
     "name": "#%%\n"
    }
   },
   "outputs": [],
   "source": [
    "## Evaluate Retriever on its own\n",
    "retriever_eval_results = retriever.eval(top_k=20, label_index=label_index, doc_index=doc_index)\n",
    "## Retriever Recall is the proportion of questions for which the correct document containing the answer is\n",
    "## among the correct documents\n",
    "print(\"Retriever Recall:\", retriever_eval_results[\"recall\"])\n",
    "## Retriever Mean Avg Precision rewards retrievers that give relevant documents a higher rank\n",
    "print(\"Retriever Mean Avg Precision:\", retriever_eval_results[\"map\"])"
   ]
  },
  {
   "cell_type": "markdown",
   "metadata": {
    "colab_type": "text",
    "id": "fjZRnB6bOhvW",
    "pycharm": {
     "name": "#%% md\n"
    }
   },
   "source": [
    "## Evaluation of Reader\n",
    "Here we evaluate only the reader in a closed domain fashion i.e. the reader is given one query\n",
    "and one document and metrics are calculated on whether the right position in this text is selected by\n",
    "the model as the answer span (i.e. SQuAD style)"
   ]
  },
  {
   "cell_type": "code",
   "execution_count": null,
   "metadata": {
    "colab": {
     "base_uri": "https://localhost:8080/",
     "height": 203
    },
    "colab_type": "code",
    "id": "Lgsgf4KaOhvY",
    "outputId": "24d3755e-bf2e-4396-f1a2-59c925cc54d3",
    "pycharm": {
     "name": "#%%\n"
    }
   },
   "outputs": [],
   "source": [
    "# Evaluate Reader on its own\n",
    "reader_eval_results = reader.eval(document_store=document_store, device=device, label_index=label_index, doc_index=doc_index)\n",
    "# Evaluation of Reader can also be done directly on a SQuAD-formatted file without passing the data to Elasticsearch\n",
    "#reader_eval_results = reader.eval_on_file(\"../data/nq\", \"nq_dev_subset_v2.json\", device=device)\n",
    "\n",
    "## Reader Top-N-Accuracy is the proportion of predicted answers that match with their corresponding correct answer\n",
    "print(\"Reader Top-N-Accuracy:\", reader_eval_results[\"top_n_accuracy\"])\n",
    "## Reader Exact Match is the proportion of questions where the predicted answer is exactly the same as the correct answer\n",
    "print(\"Reader Exact Match:\", reader_eval_results[\"EM\"])\n",
    "## Reader F1-Score is the average overlap between the predicted answers and the correct answers\n",
    "print(\"Reader F1-Score:\", reader_eval_results[\"f1\"])"
   ]
  },
  {
   "cell_type": "markdown",
   "metadata": {
    "colab_type": "text",
    "id": "7i84KXONOhvc",
    "pycharm": {
     "name": "#%% md\n"
    }
   },
   "source": [
    "## Evaluation of Retriever and Reader (Open Domain)\n",
    "Here we evaluate retriever and reader in open domain fashion i.e. a document is considered\n",
    "correctly retrieved if it contains the answer string within it. The reader is evaluated based purely on the\n",
    "predicted string, regardless of which document this came from and the position of the extracted span."
   ]
  },
  {
   "cell_type": "code",
   "execution_count": null,
   "metadata": {
    "colab": {
     "base_uri": "https://localhost:8080/",
     "height": 1000
    },
    "colab_type": "code",
    "id": "yLpMHAexOhvd",
    "outputId": "fd74be7d-5c8e-4eb9-a653-062427b74347",
    "pycharm": {
     "name": "#%%\n"
    }
   },
   "outputs": [],
   "source": [
    "from haystack import Pipeline\n",
    "\n",
    "# Here is the pipeline definition\n",
    "p = Pipeline()\n",
    "p.add_node(component=retriever, name=\"Retriever\", inputs=[\"Query\"])\n",
    "p.add_node(component=eval_retriever, name=\"EvalRetriever\", inputs=[\"Retriever\"])\n",
<<<<<<< HEAD
    "p.add_node(component=reader, name=\"Reader\", inputs=[\"EvalRetriever\"])\n",
    "p.add_node(component=eval_reader, name=\"EvalReader\", inputs=[\"Reader\"])\n",
=======
    "p.add_node(component=reader, name=\"QAReader\", inputs=[\"EvalRetriever\"])\n",
    "p.add_node(component=eval_reader, name=\"EvalReader\", inputs=[\"QAReader\"])\n",
>>>>>>> 6da2c736
    "results = []"
   ]
  },
  {
   "cell_type": "code",
   "execution_count": 1,
   "outputs": [
    {
     "ename": "SyntaxError",
     "evalue": "invalid syntax (<ipython-input-1-ae565b9a84f2>, line 10)",
     "output_type": "error",
     "traceback": [
      "\u001b[0;36m  File \u001b[0;32m\"<ipython-input-1-ae565b9a84f2>\"\u001b[0;36m, line \u001b[0;32m10\u001b[0m\n\u001b[0;31m    index=doc_index,\u001b[0m\n\u001b[0m        ^\u001b[0m\n\u001b[0;31mSyntaxError\u001b[0m\u001b[0;31m:\u001b[0m invalid syntax\n"
     ]
    }
   ],
   "source": [
    "# This is how to run the pipeline\n",
    "for l in labels:\n",
    "    res = p.run(\n",
    "        query=l.query,\n",
    "        labels=l,\n",
    "        params={\"index\": doc_index, \"Retriever\": {\"top_k\": 10}, \"QAReader\": {\"top_k\": 5}},\n",
    "    )\n",
    "    results.append(res)"
   ],
   "metadata": {
    "collapsed": false,
    "pycharm": {
     "name": "#%%\n"
    }
   }
  },
  {
   "cell_type": "code",
   "execution_count": null,
   "outputs": [],
   "source": [
    "# When we have run evaluation using the pipeline, we can print the results\n",
    "n_queries = len(labels)\n",
    "eval_retriever.print()\n",
    "print()\n",
    "retriever.print_time()\n",
    "print()\n",
    "eval_reader.print(mode=\"reader\")\n",
    "print()\n",
    "reader.print_time()\n",
    "print()\n",
    "eval_reader.print(mode=\"pipeline\")"
   ],
   "metadata": {
    "collapsed": false,
    "pycharm": {
     "name": "#%%\n"
    }
   }
  },
  {
   "cell_type": "markdown",
   "source": [
    "## About us\n",
    "\n",
    "This [Haystack](https://github.com/deepset-ai/haystack/) notebook was made with love by [deepset](https://deepset.ai/) in Berlin, Germany\n",
    "\n",
    "We bring NLP to the industry via open source!  \n",
    "Our focus: Industry specific language models & large scale QA systems.  \n",
    "  \n",
    "Some of our other work: \n",
    "- [German BERT](https://deepset.ai/german-bert)\n",
    "- [GermanQuAD and GermanDPR](https://deepset.ai/germanquad)\n",
    "- [FARM](https://github.com/deepset-ai/FARM)\n",
    "\n",
    "Get in touch:\n",
    "[Twitter](https://twitter.com/deepset_ai) | [LinkedIn](https://www.linkedin.com/company/deepset-ai/) | [Slack](https://haystack.deepset.ai/community/join) | [GitHub Discussions](https://github.com/deepset-ai/haystack/discussions) | [Website](https://deepset.ai)\n",
    "\n",
    "By the way: [we're hiring!](https://www.deepset.ai/jobs)"
   ],
   "metadata": {
    "collapsed": false
   }
  }
 ],
 "metadata": {
  "accelerator": "GPU",
  "colab": {
   "name": "Tutorial5_Evaluation.ipynb",
   "provenance": []
  },
  "kernelspec": {
   "display_name": "Python 3",
   "language": "python",
   "name": "python3"
  },
  "language_info": {
   "codemirror_mode": {
    "name": "ipython",
    "version": 3
   },
   "file_extension": ".py",
   "mimetype": "text/x-python",
   "name": "python",
   "nbconvert_exporter": "python",
   "pygments_lexer": "ipython3",
   "version": "3.6.9"
  },
  "widgets": {
   "application/vnd.jupyter.widget-state+json": {
    "01d9cd6656494aef83a3947945c0acdd": {
     "model_module": "@jupyter-widgets/controls",
     "model_name": "ProgressStyleModel",
     "state": {
      "_model_module": "@jupyter-widgets/controls",
      "_model_module_version": "1.5.0",
      "_model_name": "ProgressStyleModel",
      "_view_count": null,
      "_view_module": "@jupyter-widgets/base",
      "_view_module_version": "1.2.0",
      "_view_name": "StyleView",
      "bar_color": null,
      "description_width": "initial"
     }
    },
    "082e03f9f75c4546bd5b2326b33e8017": {
     "model_module": "@jupyter-widgets/controls",
     "model_name": "DescriptionStyleModel",
     "state": {
      "_model_module": "@jupyter-widgets/controls",
      "_model_module_version": "1.5.0",
      "_model_name": "DescriptionStyleModel",
      "_view_count": null,
      "_view_module": "@jupyter-widgets/base",
      "_view_module_version": "1.2.0",
      "_view_name": "StyleView",
      "description_width": ""
     }
    },
    "08adb4accbe649fd9d21da2246c00d63": {
     "model_module": "@jupyter-widgets/controls",
     "model_name": "HTMLModel",
     "state": {
      "_dom_classes": [],
      "_model_module": "@jupyter-widgets/controls",
      "_model_module_version": "1.5.0",
      "_model_name": "HTMLModel",
      "_view_count": null,
      "_view_module": "@jupyter-widgets/controls",
      "_view_module_version": "1.5.0",
      "_view_name": "HTMLView",
      "description": "",
      "description_tooltip": null,
      "layout": "IPY_MODEL_7675cb36a32e49b1b14d301bf29fa668",
      "placeholder": "​",
      "style": "IPY_MODEL_75ed8c01b4ed4c37a024a6c24036e35a",
      "value": " 499M/499M [00:41&lt;00:00, 11.9MB/s]"
     }
    },
    "100352c2499749e48ed10f3dee4f569d": {
     "model_module": "@jupyter-widgets/controls",
     "model_name": "HTMLModel",
     "state": {
      "_dom_classes": [],
      "_model_module": "@jupyter-widgets/controls",
      "_model_module_version": "1.5.0",
      "_model_name": "HTMLModel",
      "_view_count": null,
      "_view_module": "@jupyter-widgets/controls",
      "_view_module_version": "1.5.0",
      "_view_name": "HTMLView",
      "description": "",
      "description_tooltip": null,
      "layout": "IPY_MODEL_45469f8ddb3b4df8aab3e7ca3fbe6921",
      "placeholder": "​",
      "style": "IPY_MODEL_5c8d0662ec12422a83525292cc6a51ac",
      "value": " 456k/456k [00:04&lt;00:00, 92.6kB/s]"
     }
    },
    "1314e2ff61264f81acaf0042efd0cf5a": {
     "model_module": "@jupyter-widgets/base",
     "model_name": "LayoutModel",
     "state": {
      "_model_module": "@jupyter-widgets/base",
      "_model_module_version": "1.2.0",
      "_model_name": "LayoutModel",
      "_view_count": null,
      "_view_module": "@jupyter-widgets/base",
      "_view_module_version": "1.2.0",
      "_view_name": "LayoutView",
      "align_content": null,
      "align_items": null,
      "align_self": null,
      "border": null,
      "bottom": null,
      "display": null,
      "flex": null,
      "flex_flow": null,
      "grid_area": null,
      "grid_auto_columns": null,
      "grid_auto_flow": null,
      "grid_auto_rows": null,
      "grid_column": null,
      "grid_gap": null,
      "grid_row": null,
      "grid_template_areas": null,
      "grid_template_columns": null,
      "grid_template_rows": null,
      "height": null,
      "justify_content": null,
      "justify_items": null,
      "left": null,
      "margin": null,
      "max_height": null,
      "max_width": null,
      "min_height": null,
      "min_width": null,
      "object_fit": null,
      "object_position": null,
      "order": null,
      "overflow": null,
      "overflow_x": null,
      "overflow_y": null,
      "padding": null,
      "right": null,
      "top": null,
      "visibility": null,
      "width": null
     }
    },
    "18250ec6840147658d1e038138f8aba0": {
     "model_module": "@jupyter-widgets/controls",
     "model_name": "HBoxModel",
     "state": {
      "_dom_classes": [],
      "_model_module": "@jupyter-widgets/controls",
      "_model_module_version": "1.5.0",
      "_model_name": "HBoxModel",
      "_view_count": null,
      "_view_module": "@jupyter-widgets/controls",
      "_view_module_version": "1.5.0",
      "_view_name": "HBoxView",
      "box_style": "",
      "children": [
       "IPY_MODEL_49daa700f016433e88b492490b1a8d89",
       "IPY_MODEL_08adb4accbe649fd9d21da2246c00d63"
      ],
      "layout": "IPY_MODEL_a8ba7f1398f2401b8d0139aabdf6ce1f"
     }
    },
    "19173b1d00314580a4f40efa0df4b174": {
     "model_module": "@jupyter-widgets/controls",
     "model_name": "HBoxModel",
     "state": {
      "_dom_classes": [],
      "_model_module": "@jupyter-widgets/controls",
      "_model_module_version": "1.5.0",
      "_model_name": "HBoxModel",
      "_view_count": null,
      "_view_module": "@jupyter-widgets/controls",
      "_view_module_version": "1.5.0",
      "_view_name": "HBoxView",
      "box_style": "",
      "children": [
       "IPY_MODEL_9da1585dcdd440fa8b2e8351ffeba348",
       "IPY_MODEL_8880e647ca4a4796b571f5b983b541b4"
      ],
      "layout": "IPY_MODEL_d7ce404f2f784b0f93abf8f3ba592e18"
     }
    },
    "398e8dc496594a5f8e65daecc3ddad4a": {
     "model_module": "@jupyter-widgets/controls",
     "model_name": "HBoxModel",
     "state": {
      "_dom_classes": [],
      "_model_module": "@jupyter-widgets/controls",
      "_model_module_version": "1.5.0",
      "_model_name": "HBoxModel",
      "_view_count": null,
      "_view_module": "@jupyter-widgets/controls",
      "_view_module_version": "1.5.0",
      "_view_name": "HBoxView",
      "box_style": "",
      "children": [
       "IPY_MODEL_9f5b31e32c5c4398a6eede32431ad55e",
       "IPY_MODEL_479f015ad2e8412d96a34ddb59a054d1"
      ],
      "layout": "IPY_MODEL_ee436c1e0fb24802b5d0706299ce7e81"
     }
    },
    "4473fa7bf766425bb704bb9772c021fd": {
     "model_module": "@jupyter-widgets/base",
     "model_name": "LayoutModel",
     "state": {
      "_model_module": "@jupyter-widgets/base",
      "_model_module_version": "1.2.0",
      "_model_name": "LayoutModel",
      "_view_count": null,
      "_view_module": "@jupyter-widgets/base",
      "_view_module_version": "1.2.0",
      "_view_name": "LayoutView",
      "align_content": null,
      "align_items": null,
      "align_self": null,
      "border": null,
      "bottom": null,
      "display": null,
      "flex": null,
      "flex_flow": null,
      "grid_area": null,
      "grid_auto_columns": null,
      "grid_auto_flow": null,
      "grid_auto_rows": null,
      "grid_column": null,
      "grid_gap": null,
      "grid_row": null,
      "grid_template_areas": null,
      "grid_template_columns": null,
      "grid_template_rows": null,
      "height": null,
      "justify_content": null,
      "justify_items": null,
      "left": null,
      "margin": null,
      "max_height": null,
      "max_width": null,
      "min_height": null,
      "min_width": null,
      "object_fit": null,
      "object_position": null,
      "order": null,
      "overflow": null,
      "overflow_x": null,
      "overflow_y": null,
      "padding": null,
      "right": null,
      "top": null,
      "visibility": null,
      "width": null
     }
    },
    "45469f8ddb3b4df8aab3e7ca3fbe6921": {
     "model_module": "@jupyter-widgets/base",
     "model_name": "LayoutModel",
     "state": {
      "_model_module": "@jupyter-widgets/base",
      "_model_module_version": "1.2.0",
      "_model_name": "LayoutModel",
      "_view_count": null,
      "_view_module": "@jupyter-widgets/base",
      "_view_module_version": "1.2.0",
      "_view_name": "LayoutView",
      "align_content": null,
      "align_items": null,
      "align_self": null,
      "border": null,
      "bottom": null,
      "display": null,
      "flex": null,
      "flex_flow": null,
      "grid_area": null,
      "grid_auto_columns": null,
      "grid_auto_flow": null,
      "grid_auto_rows": null,
      "grid_column": null,
      "grid_gap": null,
      "grid_row": null,
      "grid_template_areas": null,
      "grid_template_columns": null,
      "grid_template_rows": null,
      "height": null,
      "justify_content": null,
      "justify_items": null,
      "left": null,
      "margin": null,
      "max_height": null,
      "max_width": null,
      "min_height": null,
      "min_width": null,
      "object_fit": null,
      "object_position": null,
      "order": null,
      "overflow": null,
      "overflow_x": null,
      "overflow_y": null,
      "padding": null,
      "right": null,
      "top": null,
      "visibility": null,
      "width": null
     }
    },
    "479f015ad2e8412d96a34ddb59a054d1": {
     "model_module": "@jupyter-widgets/controls",
     "model_name": "HTMLModel",
     "state": {
      "_dom_classes": [],
      "_model_module": "@jupyter-widgets/controls",
      "_model_module_version": "1.5.0",
      "_model_name": "HTMLModel",
      "_view_count": null,
      "_view_module": "@jupyter-widgets/controls",
      "_view_module_version": "1.5.0",
      "_view_name": "HTMLView",
      "description": "",
      "description_tooltip": null,
      "layout": "IPY_MODEL_e4a33236e1954bbf83e57ff15c40ff7f",
      "placeholder": "​",
      "style": "IPY_MODEL_93e868a4b6384840b3d245391ee2915a",
      "value": " 559/559 [00:54&lt;00:00, 10.3B/s]"
     }
    },
    "47e0a33131714f31bb8b4a456b54d060": {
     "model_module": "@jupyter-widgets/base",
     "model_name": "LayoutModel",
     "state": {
      "_model_module": "@jupyter-widgets/base",
      "_model_module_version": "1.2.0",
      "_model_name": "LayoutModel",
      "_view_count": null,
      "_view_module": "@jupyter-widgets/base",
      "_view_module_version": "1.2.0",
      "_view_name": "LayoutView",
      "align_content": null,
      "align_items": null,
      "align_self": null,
      "border": null,
      "bottom": null,
      "display": null,
      "flex": null,
      "flex_flow": null,
      "grid_area": null,
      "grid_auto_columns": null,
      "grid_auto_flow": null,
      "grid_auto_rows": null,
      "grid_column": null,
      "grid_gap": null,
      "grid_row": null,
      "grid_template_areas": null,
      "grid_template_columns": null,
      "grid_template_rows": null,
      "height": null,
      "justify_content": null,
      "justify_items": null,
      "left": null,
      "margin": null,
      "max_height": null,
      "max_width": null,
      "min_height": null,
      "min_width": null,
      "object_fit": null,
      "object_position": null,
      "order": null,
      "overflow": null,
      "overflow_x": null,
      "overflow_y": null,
      "padding": null,
      "right": null,
      "top": null,
      "visibility": null,
      "width": null
     }
    },
    "49daa700f016433e88b492490b1a8d89": {
     "model_module": "@jupyter-widgets/controls",
     "model_name": "FloatProgressModel",
     "state": {
      "_dom_classes": [],
      "_model_module": "@jupyter-widgets/controls",
      "_model_module_version": "1.5.0",
      "_model_name": "FloatProgressModel",
      "_view_count": null,
      "_view_module": "@jupyter-widgets/controls",
      "_view_module_version": "1.5.0",
      "_view_name": "ProgressView",
      "bar_style": "success",
      "description": "Downloading: 100%",
      "description_tooltip": null,
      "layout": "IPY_MODEL_47e0a33131714f31bb8b4a456b54d060",
      "max": 498637366,
      "min": 0,
      "orientation": "horizontal",
      "style": "IPY_MODEL_c840113abcc44f84a88e6120fe198fba",
      "value": 498637366
     }
    },
    "5957d73fcef34606ac8eac654b9584d4": {
     "model_module": "@jupyter-widgets/base",
     "model_name": "LayoutModel",
     "state": {
      "_model_module": "@jupyter-widgets/base",
      "_model_module_version": "1.2.0",
      "_model_name": "LayoutModel",
      "_view_count": null,
      "_view_module": "@jupyter-widgets/base",
      "_view_module_version": "1.2.0",
      "_view_name": "LayoutView",
      "align_content": null,
      "align_items": null,
      "align_self": null,
      "border": null,
      "bottom": null,
      "display": null,
      "flex": null,
      "flex_flow": null,
      "grid_area": null,
      "grid_auto_columns": null,
      "grid_auto_flow": null,
      "grid_auto_rows": null,
      "grid_column": null,
      "grid_gap": null,
      "grid_row": null,
      "grid_template_areas": null,
      "grid_template_columns": null,
      "grid_template_rows": null,
      "height": null,
      "justify_content": null,
      "justify_items": null,
      "left": null,
      "margin": null,
      "max_height": null,
      "max_width": null,
      "min_height": null,
      "min_width": null,
      "object_fit": null,
      "object_position": null,
      "order": null,
      "overflow": null,
      "overflow_x": null,
      "overflow_y": null,
      "padding": null,
      "right": null,
      "top": null,
      "visibility": null,
      "width": null
     }
    },
    "5c8d0662ec12422a83525292cc6a51ac": {
     "model_module": "@jupyter-widgets/controls",
     "model_name": "DescriptionStyleModel",
     "state": {
      "_model_module": "@jupyter-widgets/controls",
      "_model_module_version": "1.5.0",
      "_model_name": "DescriptionStyleModel",
      "_view_count": null,
      "_view_module": "@jupyter-widgets/base",
      "_view_module_version": "1.2.0",
      "_view_name": "StyleView",
      "description_width": ""
     }
    },
    "62661d74e0ea462cb6b8e574aa17dc2f": {
     "model_module": "@jupyter-widgets/base",
     "model_name": "LayoutModel",
     "state": {
      "_model_module": "@jupyter-widgets/base",
      "_model_module_version": "1.2.0",
      "_model_name": "LayoutModel",
      "_view_count": null,
      "_view_module": "@jupyter-widgets/base",
      "_view_module_version": "1.2.0",
      "_view_name": "LayoutView",
      "align_content": null,
      "align_items": null,
      "align_self": null,
      "border": null,
      "bottom": null,
      "display": null,
      "flex": null,
      "flex_flow": null,
      "grid_area": null,
      "grid_auto_columns": null,
      "grid_auto_flow": null,
      "grid_auto_rows": null,
      "grid_column": null,
      "grid_gap": null,
      "grid_row": null,
      "grid_template_areas": null,
      "grid_template_columns": null,
      "grid_template_rows": null,
      "height": null,
      "justify_content": null,
      "justify_items": null,
      "left": null,
      "margin": null,
      "max_height": null,
      "max_width": null,
      "min_height": null,
      "min_width": null,
      "object_fit": null,
      "object_position": null,
      "order": null,
      "overflow": null,
      "overflow_x": null,
      "overflow_y": null,
      "padding": null,
      "right": null,
      "top": null,
      "visibility": null,
      "width": null
     }
    },
    "6c5fb91a498840a1a2cae914660f8684": {
     "model_module": "@jupyter-widgets/controls",
     "model_name": "HBoxModel",
     "state": {
      "_dom_classes": [],
      "_model_module": "@jupyter-widgets/controls",
      "_model_module_version": "1.5.0",
      "_model_name": "HBoxModel",
      "_view_count": null,
      "_view_module": "@jupyter-widgets/controls",
      "_view_module_version": "1.5.0",
      "_view_name": "HBoxView",
      "box_style": "",
      "children": [
       "IPY_MODEL_fce574414e154590a4a642362db98421",
       "IPY_MODEL_7937f15a8f874591bb693ce1546c7c5b"
      ],
      "layout": "IPY_MODEL_1314e2ff61264f81acaf0042efd0cf5a"
     }
    },
    "706c079c7d484975ad69a91b3f95e9f3": {
     "model_module": "@jupyter-widgets/controls",
     "model_name": "ProgressStyleModel",
     "state": {
      "_model_module": "@jupyter-widgets/controls",
      "_model_module_version": "1.5.0",
      "_model_name": "ProgressStyleModel",
      "_view_count": null,
      "_view_module": "@jupyter-widgets/base",
      "_view_module_version": "1.2.0",
      "_view_name": "StyleView",
      "bar_color": null,
      "description_width": "initial"
     }
    },
    "71416028306340ee8987d703b506245b": {
     "model_module": "@jupyter-widgets/controls",
     "model_name": "FloatProgressModel",
     "state": {
      "_dom_classes": [],
      "_model_module": "@jupyter-widgets/controls",
      "_model_module_version": "1.5.0",
      "_model_name": "FloatProgressModel",
      "_view_count": null,
      "_view_module": "@jupyter-widgets/controls",
      "_view_module_version": "1.5.0",
      "_view_name": "ProgressView",
      "bar_style": "success",
      "description": "Downloading: 100%",
      "description_tooltip": null,
      "layout": "IPY_MODEL_5957d73fcef34606ac8eac654b9584d4",
      "max": 456318,
      "min": 0,
      "orientation": "horizontal",
      "style": "IPY_MODEL_dd518bb2a8d141f58118e2cf7e140ffb",
      "value": 456318
     }
    },
    "75ed8c01b4ed4c37a024a6c24036e35a": {
     "model_module": "@jupyter-widgets/controls",
     "model_name": "DescriptionStyleModel",
     "state": {
      "_model_module": "@jupyter-widgets/controls",
      "_model_module_version": "1.5.0",
      "_model_name": "DescriptionStyleModel",
      "_view_count": null,
      "_view_module": "@jupyter-widgets/base",
      "_view_module_version": "1.2.0",
      "_view_name": "StyleView",
      "description_width": ""
     }
    },
    "7675cb36a32e49b1b14d301bf29fa668": {
     "model_module": "@jupyter-widgets/base",
     "model_name": "LayoutModel",
     "state": {
      "_model_module": "@jupyter-widgets/base",
      "_model_module_version": "1.2.0",
      "_model_name": "LayoutModel",
      "_view_count": null,
      "_view_module": "@jupyter-widgets/base",
      "_view_module_version": "1.2.0",
      "_view_name": "LayoutView",
      "align_content": null,
      "align_items": null,
      "align_self": null,
      "border": null,
      "bottom": null,
      "display": null,
      "flex": null,
      "flex_flow": null,
      "grid_area": null,
      "grid_auto_columns": null,
      "grid_auto_flow": null,
      "grid_auto_rows": null,
      "grid_column": null,
      "grid_gap": null,
      "grid_row": null,
      "grid_template_areas": null,
      "grid_template_columns": null,
      "grid_template_rows": null,
      "height": null,
      "justify_content": null,
      "justify_items": null,
      "left": null,
      "margin": null,
      "max_height": null,
      "max_width": null,
      "min_height": null,
      "min_width": null,
      "object_fit": null,
      "object_position": null,
      "order": null,
      "overflow": null,
      "overflow_x": null,
      "overflow_y": null,
      "padding": null,
      "right": null,
      "top": null,
      "visibility": null,
      "width": null
     }
    },
    "7937f15a8f874591bb693ce1546c7c5b": {
     "model_module": "@jupyter-widgets/controls",
     "model_name": "HTMLModel",
     "state": {
      "_dom_classes": [],
      "_model_module": "@jupyter-widgets/controls",
      "_model_module_version": "1.5.0",
      "_model_name": "HTMLModel",
      "_view_count": null,
      "_view_module": "@jupyter-widgets/controls",
      "_view_module_version": "1.5.0",
      "_view_name": "HTMLView",
      "description": "",
      "description_tooltip": null,
      "layout": "IPY_MODEL_e1819597e4d840b19cfa8aba00ef3ef1",
      "placeholder": "​",
      "style": "IPY_MODEL_ef088eda6fe04abe958059620da9b5d0",
      "value": " 150/150 [00:01&lt;00:00, 89.2B/s]"
     }
    },
    "8880e647ca4a4796b571f5b983b541b4": {
     "model_module": "@jupyter-widgets/controls",
     "model_name": "HTMLModel",
     "state": {
      "_dom_classes": [],
      "_model_module": "@jupyter-widgets/controls",
      "_model_module_version": "1.5.0",
      "_model_name": "HTMLModel",
      "_view_count": null,
      "_view_module": "@jupyter-widgets/controls",
      "_view_module_version": "1.5.0",
      "_view_name": "HTMLView",
      "description": "",
      "description_tooltip": null,
      "layout": "IPY_MODEL_c1852f69951e4d80aecb5a6c942b2ca6",
      "placeholder": "​",
      "style": "IPY_MODEL_c7db7b055dbe4361965ca4ab8c028536",
      "value": " 189/189 [00:00&lt;00:00, 1.94kB/s]"
     }
    },
    "8b9a20a51500438c9d6e84d9f71e8cbd": {
     "model_module": "@jupyter-widgets/base",
     "model_name": "LayoutModel",
     "state": {
      "_model_module": "@jupyter-widgets/base",
      "_model_module_version": "1.2.0",
      "_model_name": "LayoutModel",
      "_view_count": null,
      "_view_module": "@jupyter-widgets/base",
      "_view_module_version": "1.2.0",
      "_view_name": "LayoutView",
      "align_content": null,
      "align_items": null,
      "align_self": null,
      "border": null,
      "bottom": null,
      "display": null,
      "flex": null,
      "flex_flow": null,
      "grid_area": null,
      "grid_auto_columns": null,
      "grid_auto_flow": null,
      "grid_auto_rows": null,
      "grid_column": null,
      "grid_gap": null,
      "grid_row": null,
      "grid_template_areas": null,
      "grid_template_columns": null,
      "grid_template_rows": null,
      "height": null,
      "justify_content": null,
      "justify_items": null,
      "left": null,
      "margin": null,
      "max_height": null,
      "max_width": null,
      "min_height": null,
      "min_width": null,
      "object_fit": null,
      "object_position": null,
      "order": null,
      "overflow": null,
      "overflow_x": null,
      "overflow_y": null,
      "padding": null,
      "right": null,
      "top": null,
      "visibility": null,
      "width": null
     }
    },
    "93e868a4b6384840b3d245391ee2915a": {
     "model_module": "@jupyter-widgets/controls",
     "model_name": "DescriptionStyleModel",
     "state": {
      "_model_module": "@jupyter-widgets/controls",
      "_model_module_version": "1.5.0",
      "_model_name": "DescriptionStyleModel",
      "_view_count": null,
      "_view_module": "@jupyter-widgets/base",
      "_view_module_version": "1.2.0",
      "_view_name": "StyleView",
      "description_width": ""
     }
    },
    "9597bad322c34d02a0c10dd66b21813e": {
     "model_module": "@jupyter-widgets/controls",
     "model_name": "HBoxModel",
     "state": {
      "_dom_classes": [],
      "_model_module": "@jupyter-widgets/controls",
      "_model_module_version": "1.5.0",
      "_model_name": "HBoxModel",
      "_view_count": null,
      "_view_module": "@jupyter-widgets/controls",
      "_view_module_version": "1.5.0",
      "_view_name": "HBoxView",
      "box_style": "",
      "children": [
       "IPY_MODEL_71416028306340ee8987d703b506245b",
       "IPY_MODEL_100352c2499749e48ed10f3dee4f569d"
      ],
      "layout": "IPY_MODEL_62661d74e0ea462cb6b8e574aa17dc2f"
     }
    },
    "9c78a3ef3d804f89b4102a5029415e35": {
     "model_module": "@jupyter-widgets/base",
     "model_name": "LayoutModel",
     "state": {
      "_model_module": "@jupyter-widgets/base",
      "_model_module_version": "1.2.0",
      "_model_name": "LayoutModel",
      "_view_count": null,
      "_view_module": "@jupyter-widgets/base",
      "_view_module_version": "1.2.0",
      "_view_name": "LayoutView",
      "align_content": null,
      "align_items": null,
      "align_self": null,
      "border": null,
      "bottom": null,
      "display": null,
      "flex": null,
      "flex_flow": null,
      "grid_area": null,
      "grid_auto_columns": null,
      "grid_auto_flow": null,
      "grid_auto_rows": null,
      "grid_column": null,
      "grid_gap": null,
      "grid_row": null,
      "grid_template_areas": null,
      "grid_template_columns": null,
      "grid_template_rows": null,
      "height": null,
      "justify_content": null,
      "justify_items": null,
      "left": null,
      "margin": null,
      "max_height": null,
      "max_width": null,
      "min_height": null,
      "min_width": null,
      "object_fit": null,
      "object_position": null,
      "order": null,
      "overflow": null,
      "overflow_x": null,
      "overflow_y": null,
      "padding": null,
      "right": null,
      "top": null,
      "visibility": null,
      "width": null
     }
    },
    "9da0f76f26294b27982e080b8af6e28b": {
     "model_module": "@jupyter-widgets/base",
     "model_name": "LayoutModel",
     "state": {
      "_model_module": "@jupyter-widgets/base",
      "_model_module_version": "1.2.0",
      "_model_name": "LayoutModel",
      "_view_count": null,
      "_view_module": "@jupyter-widgets/base",
      "_view_module_version": "1.2.0",
      "_view_name": "LayoutView",
      "align_content": null,
      "align_items": null,
      "align_self": null,
      "border": null,
      "bottom": null,
      "display": null,
      "flex": null,
      "flex_flow": null,
      "grid_area": null,
      "grid_auto_columns": null,
      "grid_auto_flow": null,
      "grid_auto_rows": null,
      "grid_column": null,
      "grid_gap": null,
      "grid_row": null,
      "grid_template_areas": null,
      "grid_template_columns": null,
      "grid_template_rows": null,
      "height": null,
      "justify_content": null,
      "justify_items": null,
      "left": null,
      "margin": null,
      "max_height": null,
      "max_width": null,
      "min_height": null,
      "min_width": null,
      "object_fit": null,
      "object_position": null,
      "order": null,
      "overflow": null,
      "overflow_x": null,
      "overflow_y": null,
      "padding": null,
      "right": null,
      "top": null,
      "visibility": null,
      "width": null
     }
    },
    "9da1585dcdd440fa8b2e8351ffeba348": {
     "model_module": "@jupyter-widgets/controls",
     "model_name": "FloatProgressModel",
     "state": {
      "_dom_classes": [],
      "_model_module": "@jupyter-widgets/controls",
      "_model_module_version": "1.5.0",
      "_model_name": "FloatProgressModel",
      "_view_count": null,
      "_view_module": "@jupyter-widgets/controls",
      "_view_module_version": "1.5.0",
      "_view_name": "ProgressView",
      "bar_style": "success",
      "description": "Downloading: 100%",
      "description_tooltip": null,
      "layout": "IPY_MODEL_b01601a11a324141b2d88190a87ef950",
      "max": 189,
      "min": 0,
      "orientation": "horizontal",
      "style": "IPY_MODEL_01d9cd6656494aef83a3947945c0acdd",
      "value": 189
     }
    },
    "9f5b31e32c5c4398a6eede32431ad55e": {
     "model_module": "@jupyter-widgets/controls",
     "model_name": "FloatProgressModel",
     "state": {
      "_dom_classes": [],
      "_model_module": "@jupyter-widgets/controls",
      "_model_module_version": "1.5.0",
      "_model_name": "FloatProgressModel",
      "_view_count": null,
      "_view_module": "@jupyter-widgets/controls",
      "_view_module_version": "1.5.0",
      "_view_name": "ProgressView",
      "bar_style": "success",
      "description": "Downloading: 100%",
      "description_tooltip": null,
      "layout": "IPY_MODEL_f7ebc8ee77094382a2b26f879cdf8613",
      "max": 559,
      "min": 0,
      "orientation": "horizontal",
      "style": "IPY_MODEL_eb25be6e7fcc49cfbf9815d69f849637",
      "value": 559
     }
    },
    "a8ba7f1398f2401b8d0139aabdf6ce1f": {
     "model_module": "@jupyter-widgets/base",
     "model_name": "LayoutModel",
     "state": {
      "_model_module": "@jupyter-widgets/base",
      "_model_module_version": "1.2.0",
      "_model_name": "LayoutModel",
      "_view_count": null,
      "_view_module": "@jupyter-widgets/base",
      "_view_module_version": "1.2.0",
      "_view_name": "LayoutView",
      "align_content": null,
      "align_items": null,
      "align_self": null,
      "border": null,
      "bottom": null,
      "display": null,
      "flex": null,
      "flex_flow": null,
      "grid_area": null,
      "grid_auto_columns": null,
      "grid_auto_flow": null,
      "grid_auto_rows": null,
      "grid_column": null,
      "grid_gap": null,
      "grid_row": null,
      "grid_template_areas": null,
      "grid_template_columns": null,
      "grid_template_rows": null,
      "height": null,
      "justify_content": null,
      "justify_items": null,
      "left": null,
      "margin": null,
      "max_height": null,
      "max_width": null,
      "min_height": null,
      "min_width": null,
      "object_fit": null,
      "object_position": null,
      "order": null,
      "overflow": null,
      "overflow_x": null,
      "overflow_y": null,
      "padding": null,
      "right": null,
      "top": null,
      "visibility": null,
      "width": null
     }
    },
    "b01601a11a324141b2d88190a87ef950": {
     "model_module": "@jupyter-widgets/base",
     "model_name": "LayoutModel",
     "state": {
      "_model_module": "@jupyter-widgets/base",
      "_model_module_version": "1.2.0",
      "_model_name": "LayoutModel",
      "_view_count": null,
      "_view_module": "@jupyter-widgets/base",
      "_view_module_version": "1.2.0",
      "_view_name": "LayoutView",
      "align_content": null,
      "align_items": null,
      "align_self": null,
      "border": null,
      "bottom": null,
      "display": null,
      "flex": null,
      "flex_flow": null,
      "grid_area": null,
      "grid_auto_columns": null,
      "grid_auto_flow": null,
      "grid_auto_rows": null,
      "grid_column": null,
      "grid_gap": null,
      "grid_row": null,
      "grid_template_areas": null,
      "grid_template_columns": null,
      "grid_template_rows": null,
      "height": null,
      "justify_content": null,
      "justify_items": null,
      "left": null,
      "margin": null,
      "max_height": null,
      "max_width": null,
      "min_height": null,
      "min_width": null,
      "object_fit": null,
      "object_position": null,
      "order": null,
      "overflow": null,
      "overflow_x": null,
      "overflow_y": null,
      "padding": null,
      "right": null,
      "top": null,
      "visibility": null,
      "width": null
     }
    },
    "bbbeec7c73c24059bffd602af5dcbd62": {
     "model_module": "@jupyter-widgets/controls",
     "model_name": "HTMLModel",
     "state": {
      "_dom_classes": [],
      "_model_module": "@jupyter-widgets/controls",
      "_model_module_version": "1.5.0",
      "_model_name": "HTMLModel",
      "_view_count": null,
      "_view_module": "@jupyter-widgets/controls",
      "_view_module_version": "1.5.0",
      "_view_name": "HTMLView",
      "description": "",
      "description_tooltip": null,
      "layout": "IPY_MODEL_9c78a3ef3d804f89b4102a5029415e35",
      "placeholder": "​",
      "style": "IPY_MODEL_082e03f9f75c4546bd5b2326b33e8017",
      "value": " 899k/899k [00:02&lt;00:00, 334kB/s]"
     }
    },
    "c1852f69951e4d80aecb5a6c942b2ca6": {
     "model_module": "@jupyter-widgets/base",
     "model_name": "LayoutModel",
     "state": {
      "_model_module": "@jupyter-widgets/base",
      "_model_module_version": "1.2.0",
      "_model_name": "LayoutModel",
      "_view_count": null,
      "_view_module": "@jupyter-widgets/base",
      "_view_module_version": "1.2.0",
      "_view_name": "LayoutView",
      "align_content": null,
      "align_items": null,
      "align_self": null,
      "border": null,
      "bottom": null,
      "display": null,
      "flex": null,
      "flex_flow": null,
      "grid_area": null,
      "grid_auto_columns": null,
      "grid_auto_flow": null,
      "grid_auto_rows": null,
      "grid_column": null,
      "grid_gap": null,
      "grid_row": null,
      "grid_template_areas": null,
      "grid_template_columns": null,
      "grid_template_rows": null,
      "height": null,
      "justify_content": null,
      "justify_items": null,
      "left": null,
      "margin": null,
      "max_height": null,
      "max_width": null,
      "min_height": null,
      "min_width": null,
      "object_fit": null,
      "object_position": null,
      "order": null,
      "overflow": null,
      "overflow_x": null,
      "overflow_y": null,
      "padding": null,
      "right": null,
      "top": null,
      "visibility": null,
      "width": null
     }
    },
    "c7db7b055dbe4361965ca4ab8c028536": {
     "model_module": "@jupyter-widgets/controls",
     "model_name": "DescriptionStyleModel",
     "state": {
      "_model_module": "@jupyter-widgets/controls",
      "_model_module_version": "1.5.0",
      "_model_name": "DescriptionStyleModel",
      "_view_count": null,
      "_view_module": "@jupyter-widgets/base",
      "_view_module_version": "1.2.0",
      "_view_name": "StyleView",
      "description_width": ""
     }
    },
    "c840113abcc44f84a88e6120fe198fba": {
     "model_module": "@jupyter-widgets/controls",
     "model_name": "ProgressStyleModel",
     "state": {
      "_model_module": "@jupyter-widgets/controls",
      "_model_module_version": "1.5.0",
      "_model_name": "ProgressStyleModel",
      "_view_count": null,
      "_view_module": "@jupyter-widgets/base",
      "_view_module_version": "1.2.0",
      "_view_name": "StyleView",
      "bar_color": null,
      "description_width": "initial"
     }
    },
    "cb53b988f7df44d29ff7efcb0a236fce": {
     "model_module": "@jupyter-widgets/controls",
     "model_name": "ProgressStyleModel",
     "state": {
      "_model_module": "@jupyter-widgets/controls",
      "_model_module_version": "1.5.0",
      "_model_name": "ProgressStyleModel",
      "_view_count": null,
      "_view_module": "@jupyter-widgets/base",
      "_view_module_version": "1.2.0",
      "_view_name": "StyleView",
      "bar_color": null,
      "description_width": "initial"
     }
    },
    "d7ce404f2f784b0f93abf8f3ba592e18": {
     "model_module": "@jupyter-widgets/base",
     "model_name": "LayoutModel",
     "state": {
      "_model_module": "@jupyter-widgets/base",
      "_model_module_version": "1.2.0",
      "_model_name": "LayoutModel",
      "_view_count": null,
      "_view_module": "@jupyter-widgets/base",
      "_view_module_version": "1.2.0",
      "_view_name": "LayoutView",
      "align_content": null,
      "align_items": null,
      "align_self": null,
      "border": null,
      "bottom": null,
      "display": null,
      "flex": null,
      "flex_flow": null,
      "grid_area": null,
      "grid_auto_columns": null,
      "grid_auto_flow": null,
      "grid_auto_rows": null,
      "grid_column": null,
      "grid_gap": null,
      "grid_row": null,
      "grid_template_areas": null,
      "grid_template_columns": null,
      "grid_template_rows": null,
      "height": null,
      "justify_content": null,
      "justify_items": null,
      "left": null,
      "margin": null,
      "max_height": null,
      "max_width": null,
      "min_height": null,
      "min_width": null,
      "object_fit": null,
      "object_position": null,
      "order": null,
      "overflow": null,
      "overflow_x": null,
      "overflow_y": null,
      "padding": null,
      "right": null,
      "top": null,
      "visibility": null,
      "width": null
     }
    },
    "dd518bb2a8d141f58118e2cf7e140ffb": {
     "model_module": "@jupyter-widgets/controls",
     "model_name": "ProgressStyleModel",
     "state": {
      "_model_module": "@jupyter-widgets/controls",
      "_model_module_version": "1.5.0",
      "_model_name": "ProgressStyleModel",
      "_view_count": null,
      "_view_module": "@jupyter-widgets/base",
      "_view_module_version": "1.2.0",
      "_view_name": "StyleView",
      "bar_color": null,
      "description_width": "initial"
     }
    },
    "e1819597e4d840b19cfa8aba00ef3ef1": {
     "model_module": "@jupyter-widgets/base",
     "model_name": "LayoutModel",
     "state": {
      "_model_module": "@jupyter-widgets/base",
      "_model_module_version": "1.2.0",
      "_model_name": "LayoutModel",
      "_view_count": null,
      "_view_module": "@jupyter-widgets/base",
      "_view_module_version": "1.2.0",
      "_view_name": "LayoutView",
      "align_content": null,
      "align_items": null,
      "align_self": null,
      "border": null,
      "bottom": null,
      "display": null,
      "flex": null,
      "flex_flow": null,
      "grid_area": null,
      "grid_auto_columns": null,
      "grid_auto_flow": null,
      "grid_auto_rows": null,
      "grid_column": null,
      "grid_gap": null,
      "grid_row": null,
      "grid_template_areas": null,
      "grid_template_columns": null,
      "grid_template_rows": null,
      "height": null,
      "justify_content": null,
      "justify_items": null,
      "left": null,
      "margin": null,
      "max_height": null,
      "max_width": null,
      "min_height": null,
      "min_width": null,
      "object_fit": null,
      "object_position": null,
      "order": null,
      "overflow": null,
      "overflow_x": null,
      "overflow_y": null,
      "padding": null,
      "right": null,
      "top": null,
      "visibility": null,
      "width": null
     }
    },
    "e4a33236e1954bbf83e57ff15c40ff7f": {
     "model_module": "@jupyter-widgets/base",
     "model_name": "LayoutModel",
     "state": {
      "_model_module": "@jupyter-widgets/base",
      "_model_module_version": "1.2.0",
      "_model_name": "LayoutModel",
      "_view_count": null,
      "_view_module": "@jupyter-widgets/base",
      "_view_module_version": "1.2.0",
      "_view_name": "LayoutView",
      "align_content": null,
      "align_items": null,
      "align_self": null,
      "border": null,
      "bottom": null,
      "display": null,
      "flex": null,
      "flex_flow": null,
      "grid_area": null,
      "grid_auto_columns": null,
      "grid_auto_flow": null,
      "grid_auto_rows": null,
      "grid_column": null,
      "grid_gap": null,
      "grid_row": null,
      "grid_template_areas": null,
      "grid_template_columns": null,
      "grid_template_rows": null,
      "height": null,
      "justify_content": null,
      "justify_items": null,
      "left": null,
      "margin": null,
      "max_height": null,
      "max_width": null,
      "min_height": null,
      "min_width": null,
      "object_fit": null,
      "object_position": null,
      "order": null,
      "overflow": null,
      "overflow_x": null,
      "overflow_y": null,
      "padding": null,
      "right": null,
      "top": null,
      "visibility": null,
      "width": null
     }
    },
    "eb25be6e7fcc49cfbf9815d69f849637": {
     "model_module": "@jupyter-widgets/controls",
     "model_name": "ProgressStyleModel",
     "state": {
      "_model_module": "@jupyter-widgets/controls",
      "_model_module_version": "1.5.0",
      "_model_name": "ProgressStyleModel",
      "_view_count": null,
      "_view_module": "@jupyter-widgets/base",
      "_view_module_version": "1.2.0",
      "_view_name": "StyleView",
      "bar_color": null,
      "description_width": "initial"
     }
    },
    "ec3c00e615164fb488ebfb51d8ac9d9e": {
     "model_module": "@jupyter-widgets/controls",
     "model_name": "HBoxModel",
     "state": {
      "_dom_classes": [],
      "_model_module": "@jupyter-widgets/controls",
      "_model_module_version": "1.5.0",
      "_model_name": "HBoxModel",
      "_view_count": null,
      "_view_module": "@jupyter-widgets/controls",
      "_view_module_version": "1.5.0",
      "_view_name": "HBoxView",
      "box_style": "",
      "children": [
       "IPY_MODEL_ef78454fe89347ea8f6f3148e23440db",
       "IPY_MODEL_bbbeec7c73c24059bffd602af5dcbd62"
      ],
      "layout": "IPY_MODEL_9da0f76f26294b27982e080b8af6e28b"
     }
    },
    "ee436c1e0fb24802b5d0706299ce7e81": {
     "model_module": "@jupyter-widgets/base",
     "model_name": "LayoutModel",
     "state": {
      "_model_module": "@jupyter-widgets/base",
      "_model_module_version": "1.2.0",
      "_model_name": "LayoutModel",
      "_view_count": null,
      "_view_module": "@jupyter-widgets/base",
      "_view_module_version": "1.2.0",
      "_view_name": "LayoutView",
      "align_content": null,
      "align_items": null,
      "align_self": null,
      "border": null,
      "bottom": null,
      "display": null,
      "flex": null,
      "flex_flow": null,
      "grid_area": null,
      "grid_auto_columns": null,
      "grid_auto_flow": null,
      "grid_auto_rows": null,
      "grid_column": null,
      "grid_gap": null,
      "grid_row": null,
      "grid_template_areas": null,
      "grid_template_columns": null,
      "grid_template_rows": null,
      "height": null,
      "justify_content": null,
      "justify_items": null,
      "left": null,
      "margin": null,
      "max_height": null,
      "max_width": null,
      "min_height": null,
      "min_width": null,
      "object_fit": null,
      "object_position": null,
      "order": null,
      "overflow": null,
      "overflow_x": null,
      "overflow_y": null,
      "padding": null,
      "right": null,
      "top": null,
      "visibility": null,
      "width": null
     }
    },
    "ef088eda6fe04abe958059620da9b5d0": {
     "model_module": "@jupyter-widgets/controls",
     "model_name": "DescriptionStyleModel",
     "state": {
      "_model_module": "@jupyter-widgets/controls",
      "_model_module_version": "1.5.0",
      "_model_name": "DescriptionStyleModel",
      "_view_count": null,
      "_view_module": "@jupyter-widgets/base",
      "_view_module_version": "1.2.0",
      "_view_name": "StyleView",
      "description_width": ""
     }
    },
    "ef78454fe89347ea8f6f3148e23440db": {
     "model_module": "@jupyter-widgets/controls",
     "model_name": "FloatProgressModel",
     "state": {
      "_dom_classes": [],
      "_model_module": "@jupyter-widgets/controls",
      "_model_module_version": "1.5.0",
      "_model_name": "FloatProgressModel",
      "_view_count": null,
      "_view_module": "@jupyter-widgets/controls",
      "_view_module_version": "1.5.0",
      "_view_name": "ProgressView",
      "bar_style": "success",
      "description": "Downloading: 100%",
      "description_tooltip": null,
      "layout": "IPY_MODEL_8b9a20a51500438c9d6e84d9f71e8cbd",
      "max": 898822,
      "min": 0,
      "orientation": "horizontal",
      "style": "IPY_MODEL_cb53b988f7df44d29ff7efcb0a236fce",
      "value": 898822
     }
    },
    "f7ebc8ee77094382a2b26f879cdf8613": {
     "model_module": "@jupyter-widgets/base",
     "model_name": "LayoutModel",
     "state": {
      "_model_module": "@jupyter-widgets/base",
      "_model_module_version": "1.2.0",
      "_model_name": "LayoutModel",
      "_view_count": null,
      "_view_module": "@jupyter-widgets/base",
      "_view_module_version": "1.2.0",
      "_view_name": "LayoutView",
      "align_content": null,
      "align_items": null,
      "align_self": null,
      "border": null,
      "bottom": null,
      "display": null,
      "flex": null,
      "flex_flow": null,
      "grid_area": null,
      "grid_auto_columns": null,
      "grid_auto_flow": null,
      "grid_auto_rows": null,
      "grid_column": null,
      "grid_gap": null,
      "grid_row": null,
      "grid_template_areas": null,
      "grid_template_columns": null,
      "grid_template_rows": null,
      "height": null,
      "justify_content": null,
      "justify_items": null,
      "left": null,
      "margin": null,
      "max_height": null,
      "max_width": null,
      "min_height": null,
      "min_width": null,
      "object_fit": null,
      "object_position": null,
      "order": null,
      "overflow": null,
      "overflow_x": null,
      "overflow_y": null,
      "padding": null,
      "right": null,
      "top": null,
      "visibility": null,
      "width": null
     }
    },
    "fce574414e154590a4a642362db98421": {
     "model_module": "@jupyter-widgets/controls",
     "model_name": "FloatProgressModel",
     "state": {
      "_dom_classes": [],
      "_model_module": "@jupyter-widgets/controls",
      "_model_module_version": "1.5.0",
      "_model_name": "FloatProgressModel",
      "_view_count": null,
      "_view_module": "@jupyter-widgets/controls",
      "_view_module_version": "1.5.0",
      "_view_name": "ProgressView",
      "bar_style": "success",
      "description": "Downloading: 100%",
      "description_tooltip": null,
      "layout": "IPY_MODEL_4473fa7bf766425bb704bb9772c021fd",
      "max": 150,
      "min": 0,
      "orientation": "horizontal",
      "style": "IPY_MODEL_706c079c7d484975ad69a91b3f95e9f3",
      "value": 150
     }
    }
   }
  },
  "pycharm": {
   "stem_cell": {
    "cell_type": "raw",
    "source": [],
    "metadata": {
     "collapsed": false
    }
   }
  }
 },
 "nbformat": 4,
 "nbformat_minor": 1
}<|MERGE_RESOLUTION|>--- conflicted
+++ resolved
@@ -499,13 +499,8 @@
     "p = Pipeline()\n",
     "p.add_node(component=retriever, name=\"Retriever\", inputs=[\"Query\"])\n",
     "p.add_node(component=eval_retriever, name=\"EvalRetriever\", inputs=[\"Retriever\"])\n",
-<<<<<<< HEAD
     "p.add_node(component=reader, name=\"Reader\", inputs=[\"EvalRetriever\"])\n",
     "p.add_node(component=eval_reader, name=\"EvalReader\", inputs=[\"Reader\"])\n",
-=======
-    "p.add_node(component=reader, name=\"QAReader\", inputs=[\"EvalRetriever\"])\n",
-    "p.add_node(component=eval_reader, name=\"EvalReader\", inputs=[\"QAReader\"])\n",
->>>>>>> 6da2c736
     "results = []"
    ]
   },
@@ -528,7 +523,7 @@
     "    res = p.run(\n",
     "        query=l.query,\n",
     "        labels=l,\n",
-    "        params={\"index\": doc_index, \"Retriever\": {\"top_k\": 10}, \"QAReader\": {\"top_k\": 5}},\n",
+    "        params={\"index\": doc_index, \"Retriever\": {\"top_k\": 10}, \"Reader\": {\"top_k\": 5}},\n",
     "    )\n",
     "    results.append(res)"
    ],

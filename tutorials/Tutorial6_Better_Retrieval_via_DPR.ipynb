{
 "cells": [
  {
   "cell_type": "markdown",
   "metadata": {
    "colab_type": "text",
    "id": "bEH-CRbeA6NU"
   },
   "source": [
    "## Better retrieval via \"Dense Passage Retrieval\"\n",
    "\n",
    "\n",
    "### Importance of Retrievers\n",
    "\n",
    "The Retriever has a huge impact on the performance of our overall search pipeline.\n",
    "\n",
    "\n",
    "### Different types of Retrievers\n",
    "#### Sparse\n",
    "Family of algorithms based on counting the occurences of words (bag-of-words) resulting in very sparse vectors with length = vocab size. \n",
    "\n",
    "Examples: BM25, TF-IDF  \n",
    "Pros: Simple, fast, well explainable  \n",
    "Cons: Relies on exact keyword matches between query and text  \n",
    " \n",
    "\n",
    "#### Dense\n",
    "These retrievers use neural network models to create \"dense\" embedding vectors. Within this family there are two different approaches: \n",
    "\n",
    "a) Single encoder: Use a **single model** to embed both query and passage.  \n",
    "b) Dual-encoder: Use **two models**, one to embed the query and one to embed the passage\n",
    "\n",
    "Recent work suggests that dual encoders work better, likely because they can deal better with the different nature of query and passage (length, style, syntax ...). \n",
    "\n",
    "Examples: REALM, DPR, Sentence-Transformers ...\n",
    "Pros: Captures semantinc similarity instead of \"word matches\" (e.g. synonyms, related topics ...) \n",
    "Cons: Computationally more heavy, initial training of model  \n",
    "\n",
    "\n",
    "### \"Dense Passage Retrieval\"\n",
    "\n",
    "In this Tutorial, we want to highlight one \"Dense Dual-Encoder\" called Dense Passage Retriever. \n",
    "It was introdoced by Karpukhin et al. (2020, https://arxiv.org/abs/2004.04906. \n",
    "\n",
    "Original Abstract: \n",
    "\n",
    "_\"Open-domain question answering relies on efficient passage retrieval to select candidate contexts, where traditional sparse vector space models, such as TF-IDF or BM25, are the de facto method. In this work, we show that retrieval can be practically implemented using dense representations alone, where embeddings are learned from a small number of questions and passages by a simple dual-encoder framework. When evaluated on a wide range of open-domain QA datasets, our dense retriever outperforms a strong Lucene-BM25 system largely by 9%-19% absolute in terms of top-20 passage retrieval accuracy, and helps our end-to-end QA system establish new state-of-the-art on multiple open-domain QA benchmarks.\"_\n",
    "\n",
    "Paper: https://arxiv.org/abs/2004.04906  \n",
    "Original Code: https://fburl.com/qa-dpr \n",
    "\n",
    "\n",
    "*Use this [link](https://colab.research.google.com/github/deepset-ai/haystack/blob/master/tutorials/Tutorial6_Better_Retrieval_via_DPR.ipynb) to open the notebook in Google Colab.*\n"
   ]
  },
  {
   "cell_type": "markdown",
   "metadata": {
    "colab_type": "text",
    "id": "3K27Y5FbA6NV"
   },
   "source": [
    "## Prepare environment\n",
    "\n",
    "### Colab: Enable the GPU runtime \n",
    "Make sure you enable the GPU runtime to experience decent speed in this tutorial.  \n",
    "**Runtime -> Change Runtime type -> Hardware accelerator -> GPU**\n",
    "\n",
    "<img src=\"https://raw.githubusercontent.com/deepset-ai/haystack/master/docs/img/colab_gpu_runtime.jpg\">"
   ]
  },
  {
   "cell_type": "code",
   "execution_count": 1,
   "metadata": {
    "colab": {
     "base_uri": "https://localhost:8080/",
     "height": 357
    },
    "colab_type": "code",
    "id": "JlZgP8q1A6NW",
    "outputId": "c893ac99-b7a0-4d49-a8eb-1a9951d364d9"
   },
   "outputs": [
    {
     "name": "stdout",
     "output_type": "stream",
     "text": [
      "Mon Aug 17 13:26:24 2020       \n",
      "+-----------------------------------------------------------------------------+\n",
      "| NVIDIA-SMI 450.57       Driver Version: 418.67       CUDA Version: 10.1     |\n",
      "|-------------------------------+----------------------+----------------------+\n",
      "| GPU  Name        Persistence-M| Bus-Id        Disp.A | Volatile Uncorr. ECC |\n",
      "| Fan  Temp  Perf  Pwr:Usage/Cap|         Memory-Usage | GPU-Util  Compute M. |\n",
      "|                               |                      |               MIG M. |\n",
      "|===============================+======================+======================|\n",
      "|   0  Tesla K80           Off  | 00000000:00:04.0 Off |                    0 |\n",
      "| N/A   34C    P8    29W / 149W |      0MiB / 11441MiB |      0%      Default |\n",
      "|                               |                      |                 ERR! |\n",
      "+-------------------------------+----------------------+----------------------+\n",
      "                                                                               \n",
      "+-----------------------------------------------------------------------------+\n",
      "| Processes:                                                                  |\n",
      "|  GPU   GI   CI        PID   Type   Process name                  GPU Memory |\n",
      "|        ID   ID                                                   Usage      |\n",
      "|=============================================================================|\n",
      "|  No running processes found                                                 |\n",
      "+-----------------------------------------------------------------------------+\n"
     ]
    }
   ],
   "source": [
    "# Make sure you have a GPU running\n",
    "!nvidia-smi"
   ]
  },
  {
   "cell_type": "code",
   "execution_count": 13,
   "metadata": {
    "colab": {
     "base_uri": "https://localhost:8080/",
     "height": 1000
    },
    "colab_type": "code",
    "id": "NM36kbRFA6Nc",
    "outputId": "af1a9d85-9557-4d68-ea87-a01f00c584f9"
   },
   "outputs": [
    {
     "name": "stdout",
     "output_type": "stream",
     "text": [
      "\u001B[33mWARNING: Skipping haystack as it is not installed.\u001B[0m\n",
      "Collecting git+https://github.com/deepset-ai/haystack.git\n",
      "  Cloning https://github.com/deepset-ai/haystack.git to /tmp/pip-req-build-a8wgahlf\n",
      "  Running command git clone -q https://github.com/deepset-ai/haystack.git /tmp/pip-req-build-a8wgahlf\n",
      "Requirement already satisfied, skipping upgrade: farm==0.4.6 in /usr/local/lib/python3.6/dist-packages (from farm-haystack==0.3.0) (0.4.6)\n",
      "Requirement already satisfied, skipping upgrade: fastapi in /usr/local/lib/python3.6/dist-packages (from farm-haystack==0.3.0) (0.61.0)\n",
      "Requirement already satisfied, skipping upgrade: uvicorn in /usr/local/lib/python3.6/dist-packages (from farm-haystack==0.3.0) (0.11.8)\n",
      "Requirement already satisfied, skipping upgrade: gunicorn in /usr/local/lib/python3.6/dist-packages (from farm-haystack==0.3.0) (20.0.4)\n",
      "Requirement already satisfied, skipping upgrade: pandas in /usr/local/lib/python3.6/dist-packages (from farm-haystack==0.3.0) (1.0.5)\n",
      "Requirement already satisfied, skipping upgrade: psycopg2-binary in /usr/local/lib/python3.6/dist-packages (from farm-haystack==0.3.0) (2.8.5)\n",
      "Requirement already satisfied, skipping upgrade: sklearn in /usr/local/lib/python3.6/dist-packages (from farm-haystack==0.3.0) (0.0)\n",
      "Requirement already satisfied, skipping upgrade: elasticsearch in /usr/local/lib/python3.6/dist-packages (from farm-haystack==0.3.0) (7.8.1)\n",
      "Requirement already satisfied, skipping upgrade: elastic-apm in /usr/local/lib/python3.6/dist-packages (from farm-haystack==0.3.0) (5.8.1)\n",
      "Requirement already satisfied, skipping upgrade: tox in /usr/local/lib/python3.6/dist-packages (from farm-haystack==0.3.0) (3.19.0)\n",
      "Requirement already satisfied, skipping upgrade: coverage in /usr/local/lib/python3.6/dist-packages (from farm-haystack==0.3.0) (3.7.1)\n",
      "Requirement already satisfied, skipping upgrade: langdetect in /usr/local/lib/python3.6/dist-packages (from farm-haystack==0.3.0) (1.0.8)\n",
      "Requirement already satisfied, skipping upgrade: wget in /usr/local/lib/python3.6/dist-packages (from farm-haystack==0.3.0) (3.2)\n",
      "Requirement already satisfied, skipping upgrade: python-multipart in /usr/local/lib/python3.6/dist-packages (from farm-haystack==0.3.0) (0.0.5)\n",
      "Requirement already satisfied, skipping upgrade: python-docx in /usr/local/lib/python3.6/dist-packages (from farm-haystack==0.3.0) (0.8.10)\n",
      "Requirement already satisfied, skipping upgrade: sqlalchemy_utils in /usr/local/lib/python3.6/dist-packages (from farm-haystack==0.3.0) (0.36.8)\n",
      "Requirement already satisfied, skipping upgrade: faiss-cpu in /usr/local/lib/python3.6/dist-packages (from farm-haystack==0.3.0) (1.6.3)\n",
      "Collecting tika\n",
      "  Downloading https://files.pythonhosted.org/packages/96/07/244fbb9c74c0de8a3745cc9f3f496077a29f6418c7cbd90d68fd799574cb/tika-1.24.tar.gz\n",
      "Requirement already satisfied, skipping upgrade: mlflow==1.0.0 in /usr/local/lib/python3.6/dist-packages (from farm==0.4.6->farm-haystack==0.3.0) (1.0.0)\n",
      "Requirement already satisfied, skipping upgrade: tqdm in /usr/local/lib/python3.6/dist-packages (from farm==0.4.6->farm-haystack==0.3.0) (4.41.1)\n",
      "Requirement already satisfied, skipping upgrade: wheel in /usr/local/lib/python3.6/dist-packages (from farm==0.4.6->farm-haystack==0.3.0) (0.34.2)\n",
      "Requirement already satisfied, skipping upgrade: torch==1.5.* in /usr/local/lib/python3.6/dist-packages (from farm==0.4.6->farm-haystack==0.3.0) (1.5.1)\n",
      "Requirement already satisfied, skipping upgrade: flask in /usr/local/lib/python3.6/dist-packages (from farm==0.4.6->farm-haystack==0.3.0) (1.1.2)\n",
      "Requirement already satisfied, skipping upgrade: boto3 in /usr/local/lib/python3.6/dist-packages (from farm==0.4.6->farm-haystack==0.3.0) (1.14.37)\n",
      "Requirement already satisfied, skipping upgrade: requests in /usr/local/lib/python3.6/dist-packages (from farm==0.4.6->farm-haystack==0.3.0) (2.23.0)\n",
      "Requirement already satisfied, skipping upgrade: setuptools in /usr/local/lib/python3.6/dist-packages (from farm==0.4.6->farm-haystack==0.3.0) (49.2.0)\n",
      "Requirement already satisfied, skipping upgrade: dotmap==1.3.0 in /usr/local/lib/python3.6/dist-packages (from farm==0.4.6->farm-haystack==0.3.0) (1.3.0)\n",
      "Requirement already satisfied, skipping upgrade: flask-restplus in /usr/local/lib/python3.6/dist-packages (from farm==0.4.6->farm-haystack==0.3.0) (0.13.0)\n",
      "Requirement already satisfied, skipping upgrade: psutil in /usr/local/lib/python3.6/dist-packages (from farm==0.4.6->farm-haystack==0.3.0) (5.4.8)\n",
      "Requirement already satisfied, skipping upgrade: dill in /usr/local/lib/python3.6/dist-packages (from farm==0.4.6->farm-haystack==0.3.0) (0.3.2)\n",
      "Requirement already satisfied, skipping upgrade: Werkzeug==0.16.1 in /usr/local/lib/python3.6/dist-packages (from farm==0.4.6->farm-haystack==0.3.0) (0.16.1)\n",
      "Requirement already satisfied, skipping upgrade: scipy>=1.3.2 in /usr/local/lib/python3.6/dist-packages (from farm==0.4.6->farm-haystack==0.3.0) (1.4.1)\n",
      "Requirement already satisfied, skipping upgrade: flask-cors in /usr/local/lib/python3.6/dist-packages (from farm==0.4.6->farm-haystack==0.3.0) (3.0.8)\n",
      "Requirement already satisfied, skipping upgrade: transformers==3.0.2 in /usr/local/lib/python3.6/dist-packages (from farm==0.4.6->farm-haystack==0.3.0) (3.0.2)\n",
      "Requirement already satisfied, skipping upgrade: seqeval in /usr/local/lib/python3.6/dist-packages (from farm==0.4.6->farm-haystack==0.3.0) (0.0.12)\n",
      "Requirement already satisfied, skipping upgrade: pydantic<2.0.0,>=1.0.0 in /usr/local/lib/python3.6/dist-packages (from fastapi->farm-haystack==0.3.0) (1.6.1)\n",
      "Requirement already satisfied, skipping upgrade: starlette==0.13.6 in /usr/local/lib/python3.6/dist-packages (from fastapi->farm-haystack==0.3.0) (0.13.6)\n",
      "Requirement already satisfied, skipping upgrade: uvloop>=0.14.0; sys_platform != \"win32\" and sys_platform != \"cygwin\" and platform_python_implementation != \"PyPy\" in /usr/local/lib/python3.6/dist-packages (from uvicorn->farm-haystack==0.3.0) (0.14.0)\n",
      "Requirement already satisfied, skipping upgrade: click==7.* in /usr/local/lib/python3.6/dist-packages (from uvicorn->farm-haystack==0.3.0) (7.1.2)\n",
      "Requirement already satisfied, skipping upgrade: httptools==0.1.*; sys_platform != \"win32\" and sys_platform != \"cygwin\" and platform_python_implementation != \"PyPy\" in /usr/local/lib/python3.6/dist-packages (from uvicorn->farm-haystack==0.3.0) (0.1.1)\n",
      "Requirement already satisfied, skipping upgrade: websockets==8.* in /usr/local/lib/python3.6/dist-packages (from uvicorn->farm-haystack==0.3.0) (8.1)\n",
      "Requirement already satisfied, skipping upgrade: h11<0.10,>=0.8 in /usr/local/lib/python3.6/dist-packages (from uvicorn->farm-haystack==0.3.0) (0.9.0)\n",
      "Requirement already satisfied, skipping upgrade: python-dateutil>=2.6.1 in /usr/local/lib/python3.6/dist-packages (from pandas->farm-haystack==0.3.0) (2.8.1)\n",
      "Requirement already satisfied, skipping upgrade: pytz>=2017.2 in /usr/local/lib/python3.6/dist-packages (from pandas->farm-haystack==0.3.0) (2018.9)\n",
      "Requirement already satisfied, skipping upgrade: numpy>=1.13.3 in /usr/local/lib/python3.6/dist-packages (from pandas->farm-haystack==0.3.0) (1.18.5)\n",
      "Requirement already satisfied, skipping upgrade: scikit-learn in /usr/local/lib/python3.6/dist-packages (from sklearn->farm-haystack==0.3.0) (0.22.2.post1)\n",
      "Requirement already satisfied, skipping upgrade: urllib3>=1.21.1 in /usr/local/lib/python3.6/dist-packages (from elasticsearch->farm-haystack==0.3.0) (1.24.3)\n",
      "Requirement already satisfied, skipping upgrade: certifi in /usr/local/lib/python3.6/dist-packages (from elasticsearch->farm-haystack==0.3.0) (2020.6.20)\n",
      "Requirement already satisfied, skipping upgrade: virtualenv!=20.0.0,!=20.0.1,!=20.0.2,!=20.0.3,!=20.0.4,!=20.0.5,!=20.0.6,!=20.0.7,>=16.0.0 in /usr/local/lib/python3.6/dist-packages (from tox->farm-haystack==0.3.0) (20.0.30)\n",
      "Requirement already satisfied, skipping upgrade: py>=1.4.17 in /usr/local/lib/python3.6/dist-packages (from tox->farm-haystack==0.3.0) (1.9.0)\n",
      "Requirement already satisfied, skipping upgrade: toml>=0.9.4 in /usr/local/lib/python3.6/dist-packages (from tox->farm-haystack==0.3.0) (0.10.1)\n",
      "Requirement already satisfied, skipping upgrade: importlib-metadata<2,>=0.12; python_version < \"3.8\" in /usr/local/lib/python3.6/dist-packages (from tox->farm-haystack==0.3.0) (1.7.0)\n",
      "Requirement already satisfied, skipping upgrade: pluggy>=0.12.0 in /usr/local/lib/python3.6/dist-packages (from tox->farm-haystack==0.3.0) (0.13.1)\n",
      "Requirement already satisfied, skipping upgrade: packaging>=14 in /usr/local/lib/python3.6/dist-packages (from tox->farm-haystack==0.3.0) (20.4)\n",
      "Requirement already satisfied, skipping upgrade: six>=1.14.0 in /usr/local/lib/python3.6/dist-packages (from tox->farm-haystack==0.3.0) (1.15.0)\n",
      "Requirement already satisfied, skipping upgrade: filelock>=3.0.0 in /usr/local/lib/python3.6/dist-packages (from tox->farm-haystack==0.3.0) (3.0.12)\n",
      "Requirement already satisfied, skipping upgrade: lxml>=2.3.2 in /usr/local/lib/python3.6/dist-packages (from python-docx->farm-haystack==0.3.0) (4.2.6)\n",
      "Requirement already satisfied, skipping upgrade: SQLAlchemy>=1.0 in /usr/local/lib/python3.6/dist-packages (from sqlalchemy_utils->farm-haystack==0.3.0) (1.3.18)\n",
      "Requirement already satisfied, skipping upgrade: alembic in /usr/local/lib/python3.6/dist-packages (from mlflow==1.0.0->farm==0.4.6->farm-haystack==0.3.0) (1.4.2)\n",
      "Requirement already satisfied, skipping upgrade: cloudpickle in /usr/local/lib/python3.6/dist-packages (from mlflow==1.0.0->farm==0.4.6->farm-haystack==0.3.0) (1.3.0)\n",
      "Requirement already satisfied, skipping upgrade: entrypoints in /usr/local/lib/python3.6/dist-packages (from mlflow==1.0.0->farm==0.4.6->farm-haystack==0.3.0) (0.3)\n",
      "Requirement already satisfied, skipping upgrade: docker>=3.6.0 in /usr/local/lib/python3.6/dist-packages (from mlflow==1.0.0->farm==0.4.6->farm-haystack==0.3.0) (4.3.0)\n",
      "Requirement already satisfied, skipping upgrade: pyyaml in /usr/local/lib/python3.6/dist-packages (from mlflow==1.0.0->farm==0.4.6->farm-haystack==0.3.0) (3.13)\n",
      "Requirement already satisfied, skipping upgrade: sqlparse in /usr/local/lib/python3.6/dist-packages (from mlflow==1.0.0->farm==0.4.6->farm-haystack==0.3.0) (0.3.1)\n",
      "Requirement already satisfied, skipping upgrade: gitpython>=2.1.0 in /usr/local/lib/python3.6/dist-packages (from mlflow==1.0.0->farm==0.4.6->farm-haystack==0.3.0) (3.1.7)\n",
      "Requirement already satisfied, skipping upgrade: querystring-parser in /usr/local/lib/python3.6/dist-packages (from mlflow==1.0.0->farm==0.4.6->farm-haystack==0.3.0) (1.2.4)\n",
      "Requirement already satisfied, skipping upgrade: protobuf>=3.6.0 in /usr/local/lib/python3.6/dist-packages (from mlflow==1.0.0->farm==0.4.6->farm-haystack==0.3.0) (3.12.4)\n",
      "Requirement already satisfied, skipping upgrade: databricks-cli>=0.8.0 in /usr/local/lib/python3.6/dist-packages (from mlflow==1.0.0->farm==0.4.6->farm-haystack==0.3.0) (0.11.0)\n",
      "Requirement already satisfied, skipping upgrade: simplejson in /usr/local/lib/python3.6/dist-packages (from mlflow==1.0.0->farm==0.4.6->farm-haystack==0.3.0) (3.17.2)\n",
      "Requirement already satisfied, skipping upgrade: future in /usr/local/lib/python3.6/dist-packages (from torch==1.5.*->farm==0.4.6->farm-haystack==0.3.0) (0.16.0)\n",
      "Requirement already satisfied, skipping upgrade: itsdangerous>=0.24 in /usr/local/lib/python3.6/dist-packages (from flask->farm==0.4.6->farm-haystack==0.3.0) (1.1.0)\n",
      "Requirement already satisfied, skipping upgrade: Jinja2>=2.10.1 in /usr/local/lib/python3.6/dist-packages (from flask->farm==0.4.6->farm-haystack==0.3.0) (2.11.2)\n",
      "Requirement already satisfied, skipping upgrade: botocore<1.18.0,>=1.17.37 in /usr/local/lib/python3.6/dist-packages (from boto3->farm==0.4.6->farm-haystack==0.3.0) (1.17.37)\n",
      "Requirement already satisfied, skipping upgrade: jmespath<1.0.0,>=0.7.1 in /usr/local/lib/python3.6/dist-packages (from boto3->farm==0.4.6->farm-haystack==0.3.0) (0.10.0)\n",
      "Requirement already satisfied, skipping upgrade: s3transfer<0.4.0,>=0.3.0 in /usr/local/lib/python3.6/dist-packages (from boto3->farm==0.4.6->farm-haystack==0.3.0) (0.3.3)\n",
      "Requirement already satisfied, skipping upgrade: chardet<4,>=3.0.2 in /usr/local/lib/python3.6/dist-packages (from requests->farm==0.4.6->farm-haystack==0.3.0) (3.0.4)\n",
      "Requirement already satisfied, skipping upgrade: idna<3,>=2.5 in /usr/local/lib/python3.6/dist-packages (from requests->farm==0.4.6->farm-haystack==0.3.0) (2.10)\n",
      "Requirement already satisfied, skipping upgrade: jsonschema in /usr/local/lib/python3.6/dist-packages (from flask-restplus->farm==0.4.6->farm-haystack==0.3.0) (2.6.0)\n",
      "Requirement already satisfied, skipping upgrade: aniso8601>=0.82 in /usr/local/lib/python3.6/dist-packages (from flask-restplus->farm==0.4.6->farm-haystack==0.3.0) (8.0.0)\n",
      "Requirement already satisfied, skipping upgrade: tokenizers==0.8.1.rc1 in /usr/local/lib/python3.6/dist-packages (from transformers==3.0.2->farm==0.4.6->farm-haystack==0.3.0) (0.8.1rc1)\n",
      "Requirement already satisfied, skipping upgrade: sacremoses in /usr/local/lib/python3.6/dist-packages (from transformers==3.0.2->farm==0.4.6->farm-haystack==0.3.0) (0.0.43)\n",
      "Requirement already satisfied, skipping upgrade: sentencepiece!=0.1.92 in /usr/local/lib/python3.6/dist-packages (from transformers==3.0.2->farm==0.4.6->farm-haystack==0.3.0) (0.1.91)\n",
      "Requirement already satisfied, skipping upgrade: regex!=2019.12.17 in /usr/local/lib/python3.6/dist-packages (from transformers==3.0.2->farm==0.4.6->farm-haystack==0.3.0) (2019.12.20)\n",
      "Requirement already satisfied, skipping upgrade: dataclasses; python_version < \"3.7\" in /usr/local/lib/python3.6/dist-packages (from transformers==3.0.2->farm==0.4.6->farm-haystack==0.3.0) (0.7)\n",
      "Requirement already satisfied, skipping upgrade: Keras>=2.2.4 in /usr/local/lib/python3.6/dist-packages (from seqeval->farm==0.4.6->farm-haystack==0.3.0) (2.4.3)\n",
      "Requirement already satisfied, skipping upgrade: joblib>=0.11 in /usr/local/lib/python3.6/dist-packages (from scikit-learn->sklearn->farm-haystack==0.3.0) (0.16.0)\n",
      "Requirement already satisfied, skipping upgrade: distlib<1,>=0.3.1 in /usr/local/lib/python3.6/dist-packages (from virtualenv!=20.0.0,!=20.0.1,!=20.0.2,!=20.0.3,!=20.0.4,!=20.0.5,!=20.0.6,!=20.0.7,>=16.0.0->tox->farm-haystack==0.3.0) (0.3.1)\n",
      "Requirement already satisfied, skipping upgrade: importlib-resources>=1.0; python_version < \"3.7\" in /usr/local/lib/python3.6/dist-packages (from virtualenv!=20.0.0,!=20.0.1,!=20.0.2,!=20.0.3,!=20.0.4,!=20.0.5,!=20.0.6,!=20.0.7,>=16.0.0->tox->farm-haystack==0.3.0) (3.0.0)\n",
      "Requirement already satisfied, skipping upgrade: appdirs<2,>=1.4.3 in /usr/local/lib/python3.6/dist-packages (from virtualenv!=20.0.0,!=20.0.1,!=20.0.2,!=20.0.3,!=20.0.4,!=20.0.5,!=20.0.6,!=20.0.7,>=16.0.0->tox->farm-haystack==0.3.0) (1.4.4)\n",
      "Requirement already satisfied, skipping upgrade: zipp>=0.5 in /usr/local/lib/python3.6/dist-packages (from importlib-metadata<2,>=0.12; python_version < \"3.8\"->tox->farm-haystack==0.3.0) (3.1.0)\n",
      "Requirement already satisfied, skipping upgrade: pyparsing>=2.0.2 in /usr/local/lib/python3.6/dist-packages (from packaging>=14->tox->farm-haystack==0.3.0) (2.4.7)\n",
      "Requirement already satisfied, skipping upgrade: Mako in /usr/local/lib/python3.6/dist-packages (from alembic->mlflow==1.0.0->farm==0.4.6->farm-haystack==0.3.0) (1.1.3)\n",
      "Requirement already satisfied, skipping upgrade: python-editor>=0.3 in /usr/local/lib/python3.6/dist-packages (from alembic->mlflow==1.0.0->farm==0.4.6->farm-haystack==0.3.0) (1.0.4)\n",
      "Requirement already satisfied, skipping upgrade: websocket-client>=0.32.0 in /usr/local/lib/python3.6/dist-packages (from docker>=3.6.0->mlflow==1.0.0->farm==0.4.6->farm-haystack==0.3.0) (0.57.0)\n",
      "Requirement already satisfied, skipping upgrade: gitdb<5,>=4.0.1 in /usr/local/lib/python3.6/dist-packages (from gitpython>=2.1.0->mlflow==1.0.0->farm==0.4.6->farm-haystack==0.3.0) (4.0.5)\n",
      "Requirement already satisfied, skipping upgrade: tabulate>=0.7.7 in /usr/local/lib/python3.6/dist-packages (from databricks-cli>=0.8.0->mlflow==1.0.0->farm==0.4.6->farm-haystack==0.3.0) (0.8.7)\n",
      "Requirement already satisfied, skipping upgrade: MarkupSafe>=0.23 in /usr/local/lib/python3.6/dist-packages (from Jinja2>=2.10.1->flask->farm==0.4.6->farm-haystack==0.3.0) (1.1.1)\n",
      "Requirement already satisfied, skipping upgrade: docutils<0.16,>=0.10 in /usr/local/lib/python3.6/dist-packages (from botocore<1.18.0,>=1.17.37->boto3->farm==0.4.6->farm-haystack==0.3.0) (0.15.2)\n",
      "Requirement already satisfied, skipping upgrade: h5py in /usr/local/lib/python3.6/dist-packages (from Keras>=2.2.4->seqeval->farm==0.4.6->farm-haystack==0.3.0) (2.10.0)\n",
      "Requirement already satisfied, skipping upgrade: smmap<4,>=3.0.1 in /usr/local/lib/python3.6/dist-packages (from gitdb<5,>=4.0.1->gitpython>=2.1.0->mlflow==1.0.0->farm==0.4.6->farm-haystack==0.3.0) (3.0.4)\n",
      "Building wheels for collected packages: farm-haystack, tika\n",
      "  Building wheel for farm-haystack (setup.py) ... \u001B[?25l\u001B[?25hdone\n",
      "  Created wheel for farm-haystack: filename=farm_haystack-0.3.0-cp36-none-any.whl size=98636 sha256=45ee583c751fe35159a3e3827f944c5d2ef1c84568693209f5e8f2259b61ca9c\n",
      "  Stored in directory: /tmp/pip-ephem-wheel-cache-oj9e4as1/wheels/ab/41/a4/4fbf362de283352078ecb6705c08b6525347aaea2eead2a60c\n",
      "  Building wheel for tika (setup.py) ... \u001B[?25l\u001B[?25hdone\n",
      "  Created wheel for tika: filename=tika-1.24-cp36-none-any.whl size=32885 sha256=dea91678b48bd7bd18b6070290f457fab3204cf8a6db50ff5168d8ae0de44765\n",
      "  Stored in directory: /root/.cache/pip/wheels/73/9c/f5/0b1b738442fc2a2862bef95b908b374f8e80215550fb2a8975\n",
      "Successfully built farm-haystack tika\n",
      "Installing collected packages: tika, farm-haystack\n",
      "  Found existing installation: farm-haystack 0.3.0\n",
      "    Uninstalling farm-haystack-0.3.0:\n",
      "      Successfully uninstalled farm-haystack-0.3.0\n",
      "Successfully installed farm-haystack-0.3.0 tika-1.24\n"
     ]
    },
    {
     "data": {
      "application/vnd.colab-display-data+json": {
       "pip_warning": {
        "packages": [
         "haystack"
        ]
       }
      }
     },
     "metadata": {
      "tags": []
     },
     "output_type": "display_data"
    }
   ],
   "source": [
<<<<<<< HEAD
    "! pip uninstall haystack\n",
    "! pip install git+https://github.com/deepset-ai/haystack.git"
=======
    "# Install the latest release of Haystack in your own environment \n",
    "#! pip install farm-haystack\n",
    "\n",
    "# Install the latest master of Haystack and install the version of torch that works with the colab GPUs\n",
    "!pip install git+https://github.com/deepset-ai/haystack.git\n",
    "!pip install torch==1.5.1+cu101 torchvision==0.6.1+cu101 -f https://download.pytorch.org/whl/torch_stable.html"
>>>>>>> a54d6a5b
   ]
  },
  {
   "cell_type": "code",
   "execution_count": 3,
   "metadata": {
    "colab": {},
    "colab_type": "code",
    "id": "xmRuhTQ7A6Nh"
   },
   "outputs": [],
   "source": [
    "from haystack import Finder\n",
    "from haystack.indexing.cleaning import clean_wiki_text\n",
    "from haystack.indexing.utils import convert_files_to_dicts, fetch_archive_from_http\n",
    "from haystack.reader.farm import FARMReader\n",
    "from haystack.reader.transformers import TransformersReader\n",
    "from haystack.utils import print_answers"
   ]
  },
  {
   "cell_type": "markdown",
   "metadata": {
    "colab_type": "text",
    "id": "q3dSo7ZtA6Nl"
   },
   "source": [
    "## Document Store\n",
    "\n",
    "FAISS is a library for efficient similarity search on a cluster of dense vectors.\n",
    "The `FAISSDocumentStore` uses a SQL(SQLite in-memory be default) database under-the-hood\n",
    "to store the document text and other meta data. The vector embeddings of the text are\n",
    "indexed on a FAISS Index that later is queried for searching answers."
   ]
  },
  {
   "cell_type": "code",
   "execution_count": 9,
   "outputs": [],
   "source": [
    "from haystack.database.faiss import FAISSDocumentStore\n",
    "\n",
    "document_store = FAISSDocumentStore()"
   ],
   "metadata": {
    "colab": {
     "base_uri": "https://localhost:8080/",
     "height": 51
    },
    "colab_type": "code",
    "id": "1cYgDJmrA6Nv",
    "outputId": "a8aa6da1-9acf-43b1-fa3c-200123e9bdce",
    "pycharm": {
     "name": "#%%\n"
    }
   }
  },
  {
   "cell_type": "markdown",
   "metadata": {
    "colab_type": "text",
    "id": "06LatTJBA6N0",
    "pycharm": {
     "name": "#%% md\n"
    }
   },
   "source": [
    "## Cleaning & indexing documents\n",
    "\n",
    "Similarly to the previous tutorials, we download, convert and index some Game of Thrones articles to our DocumentStore"
   ]
  },
  {
   "cell_type": "code",
   "execution_count": 6,
   "metadata": {
    "colab": {
     "base_uri": "https://localhost:8080/",
     "height": 156
    },
    "colab_type": "code",
    "id": "iqKnu6wxA6N1",
    "outputId": "bb5dcc7b-b65f-49ed-db0b-842981af213b",
    "pycharm": {
     "name": "#%%\n"
    }
   },
   "outputs": [
    {
     "name": "stderr",
     "output_type": "stream",
     "text": [
      "08/17/2020 13:37:07 - INFO - haystack.indexing.utils -   Fetching from https://s3.eu-central-1.amazonaws.com/deepset.ai-farm-qa/datasets/documents/wiki_gameofthrones_txt.zip to `data/article_txt_got`\n",
      "100%|██████████| 1095120/1095120 [00:00<00:00, 15326827.22B/s]\n",
      "08/17/2020 13:37:09 - INFO - elasticsearch -   POST http://localhost:9200/_bulk?refresh=wait_for [status:200 request:1.628s]\n",
      "08/17/2020 13:37:11 - INFO - elasticsearch -   POST http://localhost:9200/_bulk?refresh=wait_for [status:200 request:1.085s]\n",
      "08/17/2020 13:37:12 - INFO - elasticsearch -   POST http://localhost:9200/_bulk?refresh=wait_for [status:200 request:1.070s]\n",
      "08/17/2020 13:37:13 - INFO - elasticsearch -   POST http://localhost:9200/_bulk?refresh=wait_for [status:200 request:1.010s]\n",
      "08/17/2020 13:37:14 - INFO - elasticsearch -   POST http://localhost:9200/_bulk?refresh=wait_for [status:200 request:1.023s]\n"
     ]
    }
   ],
   "source": [
    "# Let's first get some files that we want to use\n",
    "doc_dir = \"data/article_txt_got\"\n",
    "s3_url = \"https://s3.eu-central-1.amazonaws.com/deepset.ai-farm-qa/datasets/documents/wiki_gameofthrones_txt.zip\"\n",
    "fetch_archive_from_http(url=s3_url, output_dir=doc_dir)\n",
    "\n",
    "# Convert files to dicts\n",
    "dicts = convert_files_to_dicts(dir_path=doc_dir, clean_func=clean_wiki_text, split_paragraphs=True)\n",
    "\n",
    "# Now, let's write the dicts containing documents to our DB.\n",
    "document_store.write_documents(dicts)"
   ]
  },
  {
   "cell_type": "markdown",
   "metadata": {
    "colab_type": "text",
    "id": "wgjedxx_A6N6"
   },
   "source": [
    "## Initalize Retriever, Reader,  & Finder\n",
    "\n",
    "### Retriever\n",
    "\n",
    "**Here:** We use a `DensePassageRetriever`\n",
    "\n",
    "**Alternatives:**\n",
    "\n",
    "- The `ElasticsearchRetriever`with custom queries (e.g. boosting) and filters\n",
    "- Use `EmbeddingRetriever` to find candidate documents based on the similarity of embeddings (e.g. created via Sentence-BERT)\n",
    "- Use `TfidfRetriever` in combination with a SQL or InMemory Document store for simple prototyping and debugging"
   ]
  },
  {
   "cell_type": "code",
   "execution_count": 7,
   "metadata": {
    "colab": {
     "base_uri": "https://localhost:8080/",
     "height": 1000,
     "referenced_widgets": [
      "20affb86c4574e3a9829136fdfe40470",
      "7f8c2c86bbb74a18ac8bd24046d99d34",
      "84311c037c6e44b5b621237f59f027a0",
      "05d793fc179746e9b74cbcbc1a3389eb",
      "ad2ce6a8b4f844ac93b425f1261c131f",
      "bb45d5e4c9944fcd87b408e2fbfea440",
      "248d02e01dea4a63a3296e28e4537eaf",
      "74a9c43eb61a43aa973194b0b70e18f5",
      "58fc3339f13644aea1d4c6d8e1d43a65",
      "460bef2bfa7d4aa480639095555577ac",
      "8553a48fb3144739b99fa04adf8b407c",
      "babe35bb292f4010b64104b2b5bc92af",
      "887412c45ce744efbcc875b563770c29",
      "b4b950d899df4e3fbed9255b281e988a",
      "89535c589aa64648b82a9794a2888e78",
      "f35430501bb14fba8dbd5fb797c2e509",
      "eb5d93a8416a437e9cb039650756ac74",
      "5b8d5975d2674e7e9ada64e77c463c0a",
      "4afa2be1c2c5483f932a42ea4a7897af",
      "0e7186eeb5fa47d89c8c111ebe43c5af",
      "fa946133dfcc4a6ebc6fef2ef9dd92f7",
      "518b6a993e42490297289f2328d0270a",
      "cea074a636d34a75b311569fc3f0b3ab",
      "2630fd2fa91d498796af6d7d8d73aba4"
     ]
    },
    "colab_type": "code",
    "id": "kFwiPP60A6N7",
    "outputId": "07249856-3222-4898-9246-68e9ecbf5a1b",
    "pycharm": {
     "is_executing": true
    }
   },
   "outputs": [
    {
     "name": "stderr",
     "output_type": "stream",
     "text": [
      "08/17/2020 13:37:29 - INFO - filelock -   Lock 140258232643032 acquired on /root/.cache/torch/transformers/26bc1ad6c0ac742e9b52263248f6d0f00068293b33709fae12320c0e35ccfbbb.542ce4285a40d23a559526243235df47c5f75c197f04f37d1a0c124c32c9a084.lock\n"
     ]
    },
    {
     "data": {
      "application/vnd.jupyter.widget-view+json": {
       "model_id": "20affb86c4574e3a9829136fdfe40470",
       "version_major": 2,
       "version_minor": 0
      },
      "text/plain": [
       "HBox(children=(FloatProgress(value=0.0, description='Downloading', max=231508.0, style=ProgressStyle(descripti…"
      ]
     },
     "metadata": {
      "tags": []
     },
     "output_type": "display_data"
    },
    {
     "name": "stderr",
     "output_type": "stream",
     "text": [
      "08/17/2020 13:37:29 - INFO - filelock -   Lock 140258232643032 released on /root/.cache/torch/transformers/26bc1ad6c0ac742e9b52263248f6d0f00068293b33709fae12320c0e35ccfbbb.542ce4285a40d23a559526243235df47c5f75c197f04f37d1a0c124c32c9a084.lock\n"
     ]
    },
    {
     "name": "stdout",
     "output_type": "stream",
     "text": [
      "\n"
     ]
    },
    {
     "name": "stderr",
     "output_type": "stream",
     "text": [
      "08/17/2020 13:37:30 - INFO - filelock -   Lock 140258232709248 acquired on /root/.cache/torch/transformers/8fdd0d2838c23f921379f2b0322aecf406cbdaa97ffecc544e3a1d49a7c302bd.6f90756c59007364d7842118056ad653f39f4d340fbe20bcc04037d2a45cb0f7.lock\n"
     ]
    },
    {
     "data": {
      "application/vnd.jupyter.widget-view+json": {
       "model_id": "58fc3339f13644aea1d4c6d8e1d43a65",
       "version_major": 2,
       "version_minor": 0
      },
      "text/plain": [
       "HBox(children=(FloatProgress(value=0.0, description='Downloading', max=437986065.0, style=ProgressStyle(descri…"
      ]
     },
     "metadata": {
      "tags": []
     },
     "output_type": "display_data"
    },
    {
     "name": "stderr",
     "output_type": "stream",
     "text": [
      "08/17/2020 13:37:43 - INFO - filelock -   Lock 140258232709248 released on /root/.cache/torch/transformers/8fdd0d2838c23f921379f2b0322aecf406cbdaa97ffecc544e3a1d49a7c302bd.6f90756c59007364d7842118056ad653f39f4d340fbe20bcc04037d2a45cb0f7.lock\n"
     ]
    },
    {
     "name": "stdout",
     "output_type": "stream",
     "text": [
      "\n"
     ]
    },
    {
     "name": "stderr",
     "output_type": "stream",
     "text": [
      "08/17/2020 13:37:50 - INFO - filelock -   Lock 140258226192336 acquired on /root/.cache/torch/transformers/d1c705617c02da7a616f4b5a8cb445a7f78e84bc4f9e26378c89901d97e16d78.232fed629becb590e5b2ac6c6124f9d1561ef7a1d17ad0394232dd46a0835002.lock\n"
     ]
    },
    {
     "data": {
      "application/vnd.jupyter.widget-view+json": {
       "model_id": "eb5d93a8416a437e9cb039650756ac74",
       "version_major": 2,
       "version_minor": 0
      },
      "text/plain": [
       "HBox(children=(FloatProgress(value=0.0, description='Downloading', max=437983985.0, style=ProgressStyle(descri…"
      ]
     },
     "metadata": {
      "tags": []
     },
     "output_type": "display_data"
    },
    {
     "name": "stderr",
     "output_type": "stream",
     "text": [
      "08/17/2020 13:38:04 - INFO - filelock -   Lock 140258226192336 released on /root/.cache/torch/transformers/d1c705617c02da7a616f4b5a8cb445a7f78e84bc4f9e26378c89901d97e16d78.232fed629becb590e5b2ac6c6124f9d1561ef7a1d17ad0394232dd46a0835002.lock\n"
     ]
    },
    {
     "name": "stdout",
     "output_type": "stream",
     "text": [
      "\n"
     ]
    },
    {
     "name": "stderr",
     "output_type": "stream",
     "text": [
      "08/17/2020 13:38:10 - INFO - elasticsearch -   POST http://localhost:9200/document/_search?scroll=5m&size=1000 [status:200 request:0.315s]\n",
      "08/17/2020 13:38:10 - INFO - elasticsearch -   POST http://localhost:9200/_search/scroll [status:200 request:0.177s]\n",
      "08/17/2020 13:38:10 - INFO - elasticsearch -   POST http://localhost:9200/_search/scroll [status:200 request:0.098s]\n",
      "08/17/2020 13:38:10 - INFO - elasticsearch -   POST http://localhost:9200/_search/scroll [status:200 request:0.004s]\n",
      "08/17/2020 13:38:10 - INFO - elasticsearch -   DELETE http://localhost:9200/_search/scroll [status:200 request:0.006s]\n",
      "08/17/2020 13:38:10 - INFO - haystack.database.elasticsearch -   Updating embeddings for 2497 docs ...\n",
      "08/17/2020 13:39:16 - INFO - haystack.retriever.dense -   Embedded 80 / 2497 texts\n",
      "08/17/2020 13:40:21 - INFO - haystack.retriever.dense -   Embedded 160 / 2497 texts\n",
      "08/17/2020 13:41:27 - INFO - haystack.retriever.dense -   Embedded 240 / 2497 texts\n",
      "08/17/2020 13:42:32 - INFO - haystack.retriever.dense -   Embedded 320 / 2497 texts\n",
      "08/17/2020 13:43:37 - INFO - haystack.retriever.dense -   Embedded 400 / 2497 texts\n",
      "08/17/2020 13:44:41 - INFO - haystack.retriever.dense -   Embedded 480 / 2497 texts\n",
      "08/17/2020 13:45:46 - INFO - haystack.retriever.dense -   Embedded 560 / 2497 texts\n",
      "08/17/2020 13:46:51 - INFO - haystack.retriever.dense -   Embedded 640 / 2497 texts\n",
      "08/17/2020 13:47:56 - INFO - haystack.retriever.dense -   Embedded 720 / 2497 texts\n",
      "08/17/2020 13:49:01 - INFO - haystack.retriever.dense -   Embedded 800 / 2497 texts\n",
      "08/17/2020 13:50:05 - INFO - haystack.retriever.dense -   Embedded 880 / 2497 texts\n",
      "08/17/2020 13:51:10 - INFO - haystack.retriever.dense -   Embedded 960 / 2497 texts\n",
      "08/17/2020 13:52:15 - INFO - haystack.retriever.dense -   Embedded 1040 / 2497 texts\n",
      "08/17/2020 13:53:19 - INFO - haystack.retriever.dense -   Embedded 1120 / 2497 texts\n",
      "08/17/2020 13:54:23 - INFO - haystack.retriever.dense -   Embedded 1200 / 2497 texts\n",
      "08/17/2020 13:55:27 - INFO - haystack.retriever.dense -   Embedded 1280 / 2497 texts\n",
      "08/17/2020 13:56:32 - INFO - haystack.retriever.dense -   Embedded 1360 / 2497 texts\n",
      "08/17/2020 13:57:37 - INFO - haystack.retriever.dense -   Embedded 1440 / 2497 texts\n",
      "08/17/2020 13:58:42 - INFO - haystack.retriever.dense -   Embedded 1520 / 2497 texts\n",
      "08/17/2020 13:59:47 - INFO - haystack.retriever.dense -   Embedded 1600 / 2497 texts\n",
      "08/17/2020 14:00:53 - INFO - haystack.retriever.dense -   Embedded 1680 / 2497 texts\n",
      "08/17/2020 14:01:58 - INFO - haystack.retriever.dense -   Embedded 1760 / 2497 texts\n",
      "08/17/2020 14:03:03 - INFO - haystack.retriever.dense -   Embedded 1840 / 2497 texts\n",
      "08/17/2020 14:04:08 - INFO - haystack.retriever.dense -   Embedded 1920 / 2497 texts\n",
      "08/17/2020 14:05:13 - INFO - haystack.retriever.dense -   Embedded 2000 / 2497 texts\n",
      "08/17/2020 14:06:18 - INFO - haystack.retriever.dense -   Embedded 2080 / 2497 texts\n",
      "08/17/2020 14:07:22 - INFO - haystack.retriever.dense -   Embedded 2160 / 2497 texts\n",
      "08/17/2020 14:08:27 - INFO - haystack.retriever.dense -   Embedded 2240 / 2497 texts\n",
      "08/17/2020 14:09:32 - INFO - haystack.retriever.dense -   Embedded 2320 / 2497 texts\n",
      "08/17/2020 14:10:37 - INFO - haystack.retriever.dense -   Embedded 2400 / 2497 texts\n",
      "08/17/2020 14:11:42 - INFO - haystack.retriever.dense -   Embedded 2480 / 2497 texts\n",
      "08/17/2020 14:12:00 - INFO - elasticsearch -   POST http://localhost:9200/_bulk [status:200 request:3.975s]\n",
      "08/17/2020 14:12:03 - INFO - elasticsearch -   POST http://localhost:9200/_bulk [status:200 request:2.549s]\n",
      "08/17/2020 14:12:06 - INFO - elasticsearch -   POST http://localhost:9200/_bulk [status:200 request:2.606s]\n",
      "08/17/2020 14:12:09 - INFO - elasticsearch -   POST http://localhost:9200/_bulk [status:200 request:2.265s]\n",
      "08/17/2020 14:12:12 - INFO - elasticsearch -   POST http://localhost:9200/_bulk [status:200 request:2.025s]\n"
     ]
    }
   ],
   "source": [
    "from haystack.retriever.dense import DensePassageRetriever\n",
    "retriever = DensePassageRetriever(document_store=document_store, embedding_model=\"dpr-bert-base-nq\",\n",
    "                                  do_lower_case=True, use_gpu=True, embed_title=True)\n",
    "\n",
    "# Important: \n",
    "# Now that after we have the DPR initialized, we need to call update_embeddings() to iterate over all\n",
    "# previously indexed documents and update their embedding representation. \n",
    "# While this can be a time consuming operation (depending on corpus size), it only needs to be done once. \n",
    "# At query time, we only need to embed the query and compare it the existing doc embeddings which is very fast.\n",
    "document_store.update_embeddings(retriever)"
   ]
  },
  {
   "cell_type": "markdown",
   "metadata": {
    "colab_type": "text",
    "id": "rnVR28OXA6OA"
   },
   "source": [
    "### Reader\n",
    "\n",
    "Similar to previous Tutorials we now initalize our reader.\n",
    "\n",
    "Here we use a FARMReader with the *deepset/roberta-base-squad2* model (see: https://huggingface.co/deepset/roberta-base-squad2)\n",
    "\n",
    "\n",
    "\n",
    "#### FARMReader"
   ]
  },
  {
   "cell_type": "code",
   "execution_count": 8,
   "metadata": {
    "colab": {
     "base_uri": "https://localhost:8080/",
     "height": 739,
     "referenced_widgets": [
      "3d273d2d3b25435ba4eb4ffd8e812b6f",
      "5104b7cddf6d4d0f92d3dd142b9f4c42",
      "e0510255a31d448497af3ca0f4915cb4",
      "670270fd06274932adad4d42c8a1912e",
      "6ca292cd3f46417ea296684e48863af9",
      "75578e0466cd4b84ba7dfee1028ae4cd",
      "cbe09b984b804402b1fe82739cbc375c",
      "4fd0caca56bd415b8c31860ba542145a",
      "9960be4cc1c64905917b5fd7ea6bb294",
      "2f3d901b3acb4841a4b03b2c5cd4393b",
      "04644b74bb2a45a7a6fcf86151b5bf8c",
      "5efa895c53284b72adec629a6fc59fa9",
      "182e5db14fac427b90380b5213f57825",
      "243600e420f449089c1b5ed0d2715339",
      "466222c8b2e1403ca69c8130423f0a8b",
      "a458be4cc49240e4b9bc1c95c05551e8",
      "d9ee08fa621d4b558bd1a415e3ee6f62",
      "1b905c5551b940ed9bc5320e1e5a9213",
      "64fc7775a84e425c8082a545f7c2a0c1",
      "66cd72dae82d434a87b638236784fd4b",
      "36b1b48aea02494a8bc94020a15d7417",
      "5934bc4db2a94c20b5c55f1c017024ab",
      "f9289caeac404087ad4973a646e3a117",
      "7e121f0fdb1746c094bff218a4f623ab",
      "98781635b86244aca5d22be4280c32de",
      "e148b28d946549a9b5eb09294ebe124e",
      "4b8b29c1b1a243808de4cc1cae3f6bd6",
      "bbef597f804e4ca580aee665399a3bc1",
      "345f49b2b42c40278478d30e8a691768",
      "e3724385769d443cb4ea39b92e0b2abd",
      "d05fbb94014840cab4584c4781a590c1",
      "b8d52b604dad43c18ba00c935b961422",
      "e625a32fc81b42fb9e0fff7ce766fcdc",
      "885390f24e08495db6a1febd661531e0",
      "c2a614f48e974fb8b13a3c5d7cafaed6",
      "ada8fa1c88954ef8b839f29090de9e79",
      "427b07b356e44c68b47178b277aaa16f",
      "1b4166bda5ae48aa8539e0fa5521007a",
      "fd30d43909874239b2183c5fb61241fe",
      "09a647660cf94131a1c140d06eb293ab",
      "3e482e9ef4d34d93b4ba4f7f07b0e44f",
      "66450cab654d40ae8ed1c32fa733397a",
      "aa4becf2e33d4f1e9fdac70236d48f6e",
      "78d087ed952e429b97eb3d8fcdc7c8ec",
      "5020846874ae473bbfa7038fe98de474",
      "08c736f4ad424330a82df1b5dc047b2c",
      "9169ca606bf64d41aa08fb42876bd2ab",
      "c8f1f7e8462d4d14a507816f67953eae"
     ]
    },
    "colab_type": "code",
    "id": "fyIuWVwhA6OB",
    "outputId": "33113253-8b95-4604-f9e5-1aa28ee66a91"
   },
   "outputs": [
    {
     "name": "stderr",
     "output_type": "stream",
     "text": [
      "08/17/2020 14:12:14 - INFO - farm.utils -   device: cpu n_gpu: 0, distributed training: False, automatic mixed precision training: None\n",
      "08/17/2020 14:12:14 - INFO - farm.infer -   Could not find `deepset/roberta-base-squad2` locally. Try to download from model hub ...\n",
      "08/17/2020 14:12:14 - INFO - filelock -   Lock 140258249886688 acquired on /root/.cache/torch/transformers/f7d4b9379a9c487fa03ccf3d8e00058faa9d664cf01fc03409138246f48760da.c6288e0f84ec797ba5c525c923a5bbc479b47c761aded9734a5f6a473b044c8d.lock\n"
     ]
    },
    {
     "data": {
      "application/vnd.jupyter.widget-view+json": {
       "model_id": "3d273d2d3b25435ba4eb4ffd8e812b6f",
       "version_major": 2,
       "version_minor": 0
      },
      "text/plain": [
       "HBox(children=(FloatProgress(value=0.0, description='Downloading', max=559.0, style=ProgressStyle(description_…"
      ]
     },
     "metadata": {
      "tags": []
     },
     "output_type": "display_data"
    },
    {
     "name": "stderr",
     "output_type": "stream",
     "text": [
      "08/17/2020 14:12:15 - INFO - filelock -   Lock 140258249886688 released on /root/.cache/torch/transformers/f7d4b9379a9c487fa03ccf3d8e00058faa9d664cf01fc03409138246f48760da.c6288e0f84ec797ba5c525c923a5bbc479b47c761aded9734a5f6a473b044c8d.lock\n",
      "08/17/2020 14:12:15 - INFO - filelock -   Lock 140258249883776 acquired on /root/.cache/torch/transformers/8c0c8b6371111ac5fbc176aefcf9dbe129db7be654c569b8375dd3712fc4dc67.d045adc91e17ecdf7dc3eeff4c875df94bdf2eb749d72b3ae47ae93f8e85213c.lock\n"
     ]
    },
    {
     "name": "stdout",
     "output_type": "stream",
     "text": [
      "\n"
     ]
    },
    {
     "data": {
      "application/vnd.jupyter.widget-view+json": {
       "model_id": "9960be4cc1c64905917b5fd7ea6bb294",
       "version_major": 2,
       "version_minor": 0
      },
      "text/plain": [
       "HBox(children=(FloatProgress(value=0.0, description='Downloading', max=498637366.0, style=ProgressStyle(descri…"
      ]
     },
     "metadata": {
      "tags": []
     },
     "output_type": "display_data"
    },
    {
     "name": "stderr",
     "output_type": "stream",
     "text": [
      "08/17/2020 14:12:25 - INFO - filelock -   Lock 140258249883776 released on /root/.cache/torch/transformers/8c0c8b6371111ac5fbc176aefcf9dbe129db7be654c569b8375dd3712fc4dc67.d045adc91e17ecdf7dc3eeff4c875df94bdf2eb749d72b3ae47ae93f8e85213c.lock\n"
     ]
    },
    {
     "name": "stdout",
     "output_type": "stream",
     "text": [
      "\n"
     ]
    },
    {
     "name": "stderr",
     "output_type": "stream",
     "text": [
      "08/17/2020 14:12:31 - WARNING - farm.modeling.language_model -   Could not automatically detect from language model name what language it is. \n",
      "\t We guess it's an *ENGLISH* model ... \n",
      "\t If not: Init the language model by supplying the 'language' param.\n",
      "08/17/2020 14:12:39 - WARNING - farm.modeling.prediction_head -   Some unused parameters are passed to the QuestionAnsweringHead. Might not be a problem. Params: {\"loss_ignore_index\": -1}\n",
      "08/17/2020 14:12:40 - INFO - filelock -   Lock 140258225266640 acquired on /root/.cache/torch/transformers/1e3af82648d7190d959a9d76d727ef629b1ca51b3da6ad04039122453cb56307.6a4061e8fc00057d21d80413635a86fdcf55b6e7594ad9e25257d2f99a02f4be.lock\n"
     ]
    },
    {
     "data": {
      "application/vnd.jupyter.widget-view+json": {
       "model_id": "d9ee08fa621d4b558bd1a415e3ee6f62",
       "version_major": 2,
       "version_minor": 0
      },
      "text/plain": [
       "HBox(children=(FloatProgress(value=0.0, description='Downloading', max=898822.0, style=ProgressStyle(descripti…"
      ]
     },
     "metadata": {
      "tags": []
     },
     "output_type": "display_data"
    },
    {
     "name": "stderr",
     "output_type": "stream",
     "text": [
      "08/17/2020 14:12:41 - INFO - filelock -   Lock 140258225266640 released on /root/.cache/torch/transformers/1e3af82648d7190d959a9d76d727ef629b1ca51b3da6ad04039122453cb56307.6a4061e8fc00057d21d80413635a86fdcf55b6e7594ad9e25257d2f99a02f4be.lock\n"
     ]
    },
    {
     "name": "stdout",
     "output_type": "stream",
     "text": [
      "\n"
     ]
    },
    {
     "name": "stderr",
     "output_type": "stream",
     "text": [
      "08/17/2020 14:12:41 - INFO - filelock -   Lock 140258235496320 acquired on /root/.cache/torch/transformers/b901c69e8e7da4a24c635ad81d016d274f174261f4f5c144e43f4b00e242c3b0.70bec105b4158ed9a1747fea67a43f5dee97855c64d62b6ec3742f4cfdb5feda.lock\n"
     ]
    },
    {
     "data": {
      "application/vnd.jupyter.widget-view+json": {
       "model_id": "98781635b86244aca5d22be4280c32de",
       "version_major": 2,
       "version_minor": 0
      },
      "text/plain": [
       "HBox(children=(FloatProgress(value=0.0, description='Downloading', max=456318.0, style=ProgressStyle(descripti…"
      ]
     },
     "metadata": {
      "tags": []
     },
     "output_type": "display_data"
    },
    {
     "name": "stderr",
     "output_type": "stream",
     "text": [
      "08/17/2020 14:12:42 - INFO - filelock -   Lock 140258235496320 released on /root/.cache/torch/transformers/b901c69e8e7da4a24c635ad81d016d274f174261f4f5c144e43f4b00e242c3b0.70bec105b4158ed9a1747fea67a43f5dee97855c64d62b6ec3742f4cfdb5feda.lock\n"
     ]
    },
    {
     "name": "stdout",
     "output_type": "stream",
     "text": [
      "\n"
     ]
    },
    {
     "name": "stderr",
     "output_type": "stream",
     "text": [
      "08/17/2020 14:12:43 - INFO - filelock -   Lock 140258225266640 acquired on /root/.cache/torch/transformers/2d9b03b59a8af464bf4238025a3cf0e5a340b9d0ba77400011e23c130b452510.16f949018cf247a2ea7465a74ca9a292212875e5fd72f969e0807011e7f192e4.lock\n"
     ]
    },
    {
     "data": {
      "application/vnd.jupyter.widget-view+json": {
       "model_id": "e625a32fc81b42fb9e0fff7ce766fcdc",
       "version_major": 2,
       "version_minor": 0
      },
      "text/plain": [
       "HBox(children=(FloatProgress(value=0.0, description='Downloading', max=150.0, style=ProgressStyle(description_…"
      ]
     },
     "metadata": {
      "tags": []
     },
     "output_type": "display_data"
    },
    {
     "name": "stderr",
     "output_type": "stream",
     "text": [
      "08/17/2020 14:12:43 - INFO - filelock -   Lock 140258225266640 released on /root/.cache/torch/transformers/2d9b03b59a8af464bf4238025a3cf0e5a340b9d0ba77400011e23c130b452510.16f949018cf247a2ea7465a74ca9a292212875e5fd72f969e0807011e7f192e4.lock\n"
     ]
    },
    {
     "name": "stdout",
     "output_type": "stream",
     "text": [
      "\n"
     ]
    },
    {
     "name": "stderr",
     "output_type": "stream",
     "text": [
      "08/17/2020 14:12:44 - INFO - filelock -   Lock 140258235495424 acquired on /root/.cache/torch/transformers/507984f2e28c7dfed5db9a20acd68beb969c7f2833abc9e582e967fa0291f3dc.100c88dbe27dbd73822c575274ade4eb2427596ac56e96769249b7512341654d.lock\n"
     ]
    },
    {
     "data": {
      "application/vnd.jupyter.widget-view+json": {
       "model_id": "3e482e9ef4d34d93b4ba4f7f07b0e44f",
       "version_major": 2,
       "version_minor": 0
      },
      "text/plain": [
       "HBox(children=(FloatProgress(value=0.0, description='Downloading', max=189.0, style=ProgressStyle(description_…"
      ]
     },
     "metadata": {
      "tags": []
     },
     "output_type": "display_data"
    },
    {
     "name": "stderr",
     "output_type": "stream",
     "text": [
      "08/17/2020 14:12:44 - INFO - filelock -   Lock 140258235495424 released on /root/.cache/torch/transformers/507984f2e28c7dfed5db9a20acd68beb969c7f2833abc9e582e967fa0291f3dc.100c88dbe27dbd73822c575274ade4eb2427596ac56e96769249b7512341654d.lock\n"
     ]
    },
    {
     "name": "stdout",
     "output_type": "stream",
     "text": [
      "\n"
     ]
    },
    {
     "name": "stderr",
     "output_type": "stream",
     "text": [
      "08/17/2020 14:12:45 - INFO - farm.utils -   device: cpu n_gpu: 0, distributed training: False, automatic mixed precision training: None\n",
      "08/17/2020 14:12:45 - INFO - farm.infer -   Got ya 1 parallel workers to do inference ...\n",
      "08/17/2020 14:12:45 - INFO - farm.infer -    0 \n",
      "08/17/2020 14:12:45 - INFO - farm.infer -   /w\\\n",
      "08/17/2020 14:12:45 - INFO - farm.infer -   /'\\\n",
      "08/17/2020 14:12:45 - INFO - farm.infer -   \n"
     ]
    }
   ],
   "source": [
    "# Load a  local model or any of the QA models on\n",
    "# Hugging Face's model hub (https://huggingface.co/models)\n",
    "\n",
    "reader = FARMReader(model_name_or_path=\"deepset/roberta-base-squad2\", use_gpu=True)"
   ]
  },
  {
   "cell_type": "markdown",
   "metadata": {
    "colab_type": "text",
    "id": "unhLD18yA6OF"
   },
   "source": [
    "### Finder\n",
    "\n",
    "The Finder sticks together reader and retriever in a pipeline to answer our actual questions. "
   ]
  },
  {
   "cell_type": "code",
   "execution_count": 9,
   "metadata": {
    "colab": {},
    "colab_type": "code",
    "id": "TssPQyzWA6OG"
   },
   "outputs": [],
   "source": [
    "finder = Finder(reader, retriever)"
   ]
  },
  {
   "cell_type": "markdown",
   "metadata": {
    "colab_type": "text",
    "id": "bXlBBxKXA6OL"
   },
   "source": [
    "## Voilà! Ask a question!"
   ]
  },
  {
   "cell_type": "code",
   "execution_count": 10,
   "metadata": {
    "colab": {
     "base_uri": "https://localhost:8080/",
     "height": 275
    },
    "colab_type": "code",
    "id": "Zi97Hif2A6OM",
    "outputId": "5eb9363d-ba92-45d5-c4d0-63ada3073f02"
   },
   "outputs": [
    {
     "name": "stderr",
     "output_type": "stream",
     "text": [
      "/usr/local/lib/python3.6/dist-packages/elasticsearch/connection/base.py:177: ElasticsearchDeprecationWarning: The vector functions of the form function(query, doc['field']) are deprecated, and the form function(query, 'field') should be used instead. For example, cosineSimilarity(query, doc['field']) is replaced by cosineSimilarity(query, 'field').\n",
      "  warnings.warn(message, category=ElasticsearchDeprecationWarning)\n",
      "08/17/2020 14:12:46 - INFO - elasticsearch -   POST http://localhost:9200/document/_search [status:200 request:0.159s]\n",
      "08/17/2020 14:12:46 - INFO - haystack.finder -   Reader is looking for detailed answer in 11154 chars ...\n",
      "Inferencing Samples: 100%|██████████| 1/1 [00:01<00:00,  1.88s/ Batches]\n",
      "Inferencing Samples: 100%|██████████| 1/1 [00:00<00:00,  1.11 Batches/s]\n",
      "Inferencing Samples: 100%|██████████| 1/1 [00:00<00:00,  1.11 Batches/s]\n",
      "Inferencing Samples: 100%|██████████| 1/1 [00:00<00:00,  1.04 Batches/s]\n",
      "Inferencing Samples: 100%|██████████| 1/1 [00:02<00:00,  2.58s/ Batches]\n",
      "Inferencing Samples: 100%|██████████| 1/1 [00:04<00:00,  4.92s/ Batches]\n",
      "Inferencing Samples: 100%|██████████| 1/1 [00:01<00:00,  1.66s/ Batches]\n",
      "Inferencing Samples: 100%|██████████| 1/1 [00:01<00:00,  1.66s/ Batches]\n",
      "Inferencing Samples: 100%|██████████| 1/1 [00:00<00:00,  1.17 Batches/s]\n",
      "Inferencing Samples: 100%|██████████| 1/1 [00:00<00:00,  1.16 Batches/s]\n"
     ]
    }
   ],
   "source": [
    "# You can configure how many candidates the reader and retriever shall return\n",
    "# The higher top_k_retriever, the better (but also the slower) your answers. \n",
    "prediction = finder.get_answers(question=\"Who created the Dothraki vocabulary?\", top_k_retriever=10, top_k_reader=5)\n",
    "\n",
    "#prediction = finder.get_answers(question=\"Who is the father of Arya Stark?\", top_k_retriever=10, top_k_reader=5)\n",
    "#prediction = finder.get_answers(question=\"Who is the sister of Sansa?\", top_k_retriever=10, top_k_reader=5)"
   ]
  },
  {
   "cell_type": "code",
   "execution_count": 12,
   "metadata": {
    "colab": {
     "base_uri": "https://localhost:8080/",
     "height": 561
    },
    "colab_type": "code",
    "id": "N70FgfkwA6OQ",
    "outputId": "9419c75d-181c-4ef6-cea8-b328a503f19a",
    "pycharm": {
     "name": "#%%\n"
    }
   },
   "outputs": [
    {
     "name": "stdout",
     "output_type": "stream",
     "text": [
      "[   {   'answer': 'David J. Peterson',\n",
      "        'context': \"age for ''Game of Thrones''\\n\"\n",
      "                   'The Dothraki vocabulary was created by David J. Peterson '\n",
      "                   'well in advance of the adaptation. HBO hired the Language '\n",
      "                   'Creatio'},\n",
      "    {   'answer': 'David J. Peterson',\n",
      "        'context': 'orld. The language was developed for the TV series by the '\n",
      "                   'linguist David J. Peterson, working off the Dothraki words '\n",
      "                   \"and phrases in Martin's novels.\\n\"\n",
      "                   ','},\n",
      "    {   'answer': 'David J. Peterson',\n",
      "        'context': '\\n'\n",
      "                   '===Valyrian===\\n'\n",
      "                   'David J. Peterson, who created the Dothraki language for '\n",
      "                   'the first season of the show, was entrusted by the '\n",
      "                   'producers to design a new '},\n",
      "    {   'answer': 'Showrunners D. B. Weiss and David Benioff',\n",
      "        'context': '\\n'\n",
      "                   '===Conception and development===\\n'\n",
      "                   'Showrunners D. B. Weiss and David Benioff created the '\n",
      "                   'series, wrote most of its episodes and directed several.\\n'\n",
      "                   'In Ja'},\n",
      "    {   'answer': 'George R. R. Martin.\\n'\n",
      "                  'The title of the episode refers to the Great Sept of '\n",
      "                  \"Baelor, the main religious building in King's Landing, \"\n",
      "                  \"where the episode's pivotal scene takes place. In the world \"\n",
      "                  'created by George R. R. Martin',\n",
      "        'context': ' George R. R. Martin.\\n'\n",
      "                   'The title of the episode refers to the Great Sept of '\n",
      "                   \"Baelor, the main religious building in King's Landing, \"\n",
      "                   \"where the episode's pivotal scene takes place. In the \"\n",
      "                   'world created by George R. R. Martin'}]\n"
     ]
    }
   ],
   "source": [
    "print_answers(prediction, details=\"minimal\")"
   ]
  }
 ],
 "metadata": {
  "accelerator": "GPU",
  "colab": {
   "collapsed_sections": [],
   "name": "Tutorial6_Better_Retrieval_via_DPR.ipynb",
   "provenance": []
  },
  "kernelspec": {
   "display_name": "Python 3",
   "language": "python",
   "name": "python3"
  },
  "language_info": {
   "codemirror_mode": {
    "name": "ipython",
    "version": 3
   },
   "file_extension": ".py",
   "mimetype": "text/x-python",
   "name": "python",
   "nbconvert_exporter": "python",
   "pygments_lexer": "ipython3",
   "version": "3.6.9"
  },
  "widgets": {
   "application/vnd.jupyter.widget-state+json": {
    "04644b74bb2a45a7a6fcf86151b5bf8c": {
     "model_module": "@jupyter-widgets/controls",
     "model_name": "FloatProgressModel",
     "state": {
      "_dom_classes": [],
      "_model_module": "@jupyter-widgets/controls",
      "_model_module_version": "1.5.0",
      "_model_name": "FloatProgressModel",
      "_view_count": null,
      "_view_module": "@jupyter-widgets/controls",
      "_view_module_version": "1.5.0",
      "_view_name": "ProgressView",
      "bar_style": "success",
      "description": "Downloading: 100%",
      "description_tooltip": null,
      "layout": "IPY_MODEL_243600e420f449089c1b5ed0d2715339",
      "max": 498637366,
      "min": 0,
      "orientation": "horizontal",
      "style": "IPY_MODEL_182e5db14fac427b90380b5213f57825",
      "value": 498637366
     }
    },
    "05d793fc179746e9b74cbcbc1a3389eb": {
     "model_module": "@jupyter-widgets/controls",
     "model_name": "HTMLModel",
     "state": {
      "_dom_classes": [],
      "_model_module": "@jupyter-widgets/controls",
      "_model_module_version": "1.5.0",
      "_model_name": "HTMLModel",
      "_view_count": null,
      "_view_module": "@jupyter-widgets/controls",
      "_view_module_version": "1.5.0",
      "_view_name": "HTMLView",
      "description": "",
      "description_tooltip": null,
      "layout": "IPY_MODEL_74a9c43eb61a43aa973194b0b70e18f5",
      "placeholder": "​",
      "style": "IPY_MODEL_248d02e01dea4a63a3296e28e4537eaf",
      "value": " 232k/232k [00:00&lt;00:00, 628kB/s]"
     }
    },
    "08c736f4ad424330a82df1b5dc047b2c": {
     "model_module": "@jupyter-widgets/base",
     "model_name": "LayoutModel",
     "state": {
      "_model_module": "@jupyter-widgets/base",
      "_model_module_version": "1.2.0",
      "_model_name": "LayoutModel",
      "_view_count": null,
      "_view_module": "@jupyter-widgets/base",
      "_view_module_version": "1.2.0",
      "_view_name": "LayoutView",
      "align_content": null,
      "align_items": null,
      "align_self": null,
      "border": null,
      "bottom": null,
      "display": null,
      "flex": null,
      "flex_flow": null,
      "grid_area": null,
      "grid_auto_columns": null,
      "grid_auto_flow": null,
      "grid_auto_rows": null,
      "grid_column": null,
      "grid_gap": null,
      "grid_row": null,
      "grid_template_areas": null,
      "grid_template_columns": null,
      "grid_template_rows": null,
      "height": null,
      "justify_content": null,
      "justify_items": null,
      "left": null,
      "margin": null,
      "max_height": null,
      "max_width": null,
      "min_height": null,
      "min_width": null,
      "object_fit": null,
      "object_position": null,
      "order": null,
      "overflow": null,
      "overflow_x": null,
      "overflow_y": null,
      "padding": null,
      "right": null,
      "top": null,
      "visibility": null,
      "width": null
     }
    },
    "09a647660cf94131a1c140d06eb293ab": {
     "model_module": "@jupyter-widgets/base",
     "model_name": "LayoutModel",
     "state": {
      "_model_module": "@jupyter-widgets/base",
      "_model_module_version": "1.2.0",
      "_model_name": "LayoutModel",
      "_view_count": null,
      "_view_module": "@jupyter-widgets/base",
      "_view_module_version": "1.2.0",
      "_view_name": "LayoutView",
      "align_content": null,
      "align_items": null,
      "align_self": null,
      "border": null,
      "bottom": null,
      "display": null,
      "flex": null,
      "flex_flow": null,
      "grid_area": null,
      "grid_auto_columns": null,
      "grid_auto_flow": null,
      "grid_auto_rows": null,
      "grid_column": null,
      "grid_gap": null,
      "grid_row": null,
      "grid_template_areas": null,
      "grid_template_columns": null,
      "grid_template_rows": null,
      "height": null,
      "justify_content": null,
      "justify_items": null,
      "left": null,
      "margin": null,
      "max_height": null,
      "max_width": null,
      "min_height": null,
      "min_width": null,
      "object_fit": null,
      "object_position": null,
      "order": null,
      "overflow": null,
      "overflow_x": null,
      "overflow_y": null,
      "padding": null,
      "right": null,
      "top": null,
      "visibility": null,
      "width": null
     }
    },
    "0e7186eeb5fa47d89c8c111ebe43c5af": {
     "model_module": "@jupyter-widgets/controls",
     "model_name": "HTMLModel",
     "state": {
      "_dom_classes": [],
      "_model_module": "@jupyter-widgets/controls",
      "_model_module_version": "1.5.0",
      "_model_name": "HTMLModel",
      "_view_count": null,
      "_view_module": "@jupyter-widgets/controls",
      "_view_module_version": "1.5.0",
      "_view_name": "HTMLView",
      "description": "",
      "description_tooltip": null,
      "layout": "IPY_MODEL_2630fd2fa91d498796af6d7d8d73aba4",
      "placeholder": "​",
      "style": "IPY_MODEL_cea074a636d34a75b311569fc3f0b3ab",
      "value": " 438M/438M [00:13&lt;00:00, 31.7MB/s]"
     }
    },
    "182e5db14fac427b90380b5213f57825": {
     "model_module": "@jupyter-widgets/controls",
     "model_name": "ProgressStyleModel",
     "state": {
      "_model_module": "@jupyter-widgets/controls",
      "_model_module_version": "1.5.0",
      "_model_name": "ProgressStyleModel",
      "_view_count": null,
      "_view_module": "@jupyter-widgets/base",
      "_view_module_version": "1.2.0",
      "_view_name": "StyleView",
      "bar_color": null,
      "description_width": "initial"
     }
    },
    "1b4166bda5ae48aa8539e0fa5521007a": {
     "model_module": "@jupyter-widgets/base",
     "model_name": "LayoutModel",
     "state": {
      "_model_module": "@jupyter-widgets/base",
      "_model_module_version": "1.2.0",
      "_model_name": "LayoutModel",
      "_view_count": null,
      "_view_module": "@jupyter-widgets/base",
      "_view_module_version": "1.2.0",
      "_view_name": "LayoutView",
      "align_content": null,
      "align_items": null,
      "align_self": null,
      "border": null,
      "bottom": null,
      "display": null,
      "flex": null,
      "flex_flow": null,
      "grid_area": null,
      "grid_auto_columns": null,
      "grid_auto_flow": null,
      "grid_auto_rows": null,
      "grid_column": null,
      "grid_gap": null,
      "grid_row": null,
      "grid_template_areas": null,
      "grid_template_columns": null,
      "grid_template_rows": null,
      "height": null,
      "justify_content": null,
      "justify_items": null,
      "left": null,
      "margin": null,
      "max_height": null,
      "max_width": null,
      "min_height": null,
      "min_width": null,
      "object_fit": null,
      "object_position": null,
      "order": null,
      "overflow": null,
      "overflow_x": null,
      "overflow_y": null,
      "padding": null,
      "right": null,
      "top": null,
      "visibility": null,
      "width": null
     }
    },
    "1b905c5551b940ed9bc5320e1e5a9213": {
     "model_module": "@jupyter-widgets/base",
     "model_name": "LayoutModel",
     "state": {
      "_model_module": "@jupyter-widgets/base",
      "_model_module_version": "1.2.0",
      "_model_name": "LayoutModel",
      "_view_count": null,
      "_view_module": "@jupyter-widgets/base",
      "_view_module_version": "1.2.0",
      "_view_name": "LayoutView",
      "align_content": null,
      "align_items": null,
      "align_self": null,
      "border": null,
      "bottom": null,
      "display": null,
      "flex": null,
      "flex_flow": null,
      "grid_area": null,
      "grid_auto_columns": null,
      "grid_auto_flow": null,
      "grid_auto_rows": null,
      "grid_column": null,
      "grid_gap": null,
      "grid_row": null,
      "grid_template_areas": null,
      "grid_template_columns": null,
      "grid_template_rows": null,
      "height": null,
      "justify_content": null,
      "justify_items": null,
      "left": null,
      "margin": null,
      "max_height": null,
      "max_width": null,
      "min_height": null,
      "min_width": null,
      "object_fit": null,
      "object_position": null,
      "order": null,
      "overflow": null,
      "overflow_x": null,
      "overflow_y": null,
      "padding": null,
      "right": null,
      "top": null,
      "visibility": null,
      "width": null
     }
    },
    "20affb86c4574e3a9829136fdfe40470": {
     "model_module": "@jupyter-widgets/controls",
     "model_name": "HBoxModel",
     "state": {
      "_dom_classes": [],
      "_model_module": "@jupyter-widgets/controls",
      "_model_module_version": "1.5.0",
      "_model_name": "HBoxModel",
      "_view_count": null,
      "_view_module": "@jupyter-widgets/controls",
      "_view_module_version": "1.5.0",
      "_view_name": "HBoxView",
      "box_style": "",
      "children": [
       "IPY_MODEL_84311c037c6e44b5b621237f59f027a0",
       "IPY_MODEL_05d793fc179746e9b74cbcbc1a3389eb"
      ],
      "layout": "IPY_MODEL_7f8c2c86bbb74a18ac8bd24046d99d34"
     }
    },
    "243600e420f449089c1b5ed0d2715339": {
     "model_module": "@jupyter-widgets/base",
     "model_name": "LayoutModel",
     "state": {
      "_model_module": "@jupyter-widgets/base",
      "_model_module_version": "1.2.0",
      "_model_name": "LayoutModel",
      "_view_count": null,
      "_view_module": "@jupyter-widgets/base",
      "_view_module_version": "1.2.0",
      "_view_name": "LayoutView",
      "align_content": null,
      "align_items": null,
      "align_self": null,
      "border": null,
      "bottom": null,
      "display": null,
      "flex": null,
      "flex_flow": null,
      "grid_area": null,
      "grid_auto_columns": null,
      "grid_auto_flow": null,
      "grid_auto_rows": null,
      "grid_column": null,
      "grid_gap": null,
      "grid_row": null,
      "grid_template_areas": null,
      "grid_template_columns": null,
      "grid_template_rows": null,
      "height": null,
      "justify_content": null,
      "justify_items": null,
      "left": null,
      "margin": null,
      "max_height": null,
      "max_width": null,
      "min_height": null,
      "min_width": null,
      "object_fit": null,
      "object_position": null,
      "order": null,
      "overflow": null,
      "overflow_x": null,
      "overflow_y": null,
      "padding": null,
      "right": null,
      "top": null,
      "visibility": null,
      "width": null
     }
    },
    "248d02e01dea4a63a3296e28e4537eaf": {
     "model_module": "@jupyter-widgets/controls",
     "model_name": "DescriptionStyleModel",
     "state": {
      "_model_module": "@jupyter-widgets/controls",
      "_model_module_version": "1.5.0",
      "_model_name": "DescriptionStyleModel",
      "_view_count": null,
      "_view_module": "@jupyter-widgets/base",
      "_view_module_version": "1.2.0",
      "_view_name": "StyleView",
      "description_width": ""
     }
    },
    "2630fd2fa91d498796af6d7d8d73aba4": {
     "model_module": "@jupyter-widgets/base",
     "model_name": "LayoutModel",
     "state": {
      "_model_module": "@jupyter-widgets/base",
      "_model_module_version": "1.2.0",
      "_model_name": "LayoutModel",
      "_view_count": null,
      "_view_module": "@jupyter-widgets/base",
      "_view_module_version": "1.2.0",
      "_view_name": "LayoutView",
      "align_content": null,
      "align_items": null,
      "align_self": null,
      "border": null,
      "bottom": null,
      "display": null,
      "flex": null,
      "flex_flow": null,
      "grid_area": null,
      "grid_auto_columns": null,
      "grid_auto_flow": null,
      "grid_auto_rows": null,
      "grid_column": null,
      "grid_gap": null,
      "grid_row": null,
      "grid_template_areas": null,
      "grid_template_columns": null,
      "grid_template_rows": null,
      "height": null,
      "justify_content": null,
      "justify_items": null,
      "left": null,
      "margin": null,
      "max_height": null,
      "max_width": null,
      "min_height": null,
      "min_width": null,
      "object_fit": null,
      "object_position": null,
      "order": null,
      "overflow": null,
      "overflow_x": null,
      "overflow_y": null,
      "padding": null,
      "right": null,
      "top": null,
      "visibility": null,
      "width": null
     }
    },
    "2f3d901b3acb4841a4b03b2c5cd4393b": {
     "model_module": "@jupyter-widgets/base",
     "model_name": "LayoutModel",
     "state": {
      "_model_module": "@jupyter-widgets/base",
      "_model_module_version": "1.2.0",
      "_model_name": "LayoutModel",
      "_view_count": null,
      "_view_module": "@jupyter-widgets/base",
      "_view_module_version": "1.2.0",
      "_view_name": "LayoutView",
      "align_content": null,
      "align_items": null,
      "align_self": null,
      "border": null,
      "bottom": null,
      "display": null,
      "flex": null,
      "flex_flow": null,
      "grid_area": null,
      "grid_auto_columns": null,
      "grid_auto_flow": null,
      "grid_auto_rows": null,
      "grid_column": null,
      "grid_gap": null,
      "grid_row": null,
      "grid_template_areas": null,
      "grid_template_columns": null,
      "grid_template_rows": null,
      "height": null,
      "justify_content": null,
      "justify_items": null,
      "left": null,
      "margin": null,
      "max_height": null,
      "max_width": null,
      "min_height": null,
      "min_width": null,
      "object_fit": null,
      "object_position": null,
      "order": null,
      "overflow": null,
      "overflow_x": null,
      "overflow_y": null,
      "padding": null,
      "right": null,
      "top": null,
      "visibility": null,
      "width": null
     }
    },
    "345f49b2b42c40278478d30e8a691768": {
     "model_module": "@jupyter-widgets/controls",
     "model_name": "ProgressStyleModel",
     "state": {
      "_model_module": "@jupyter-widgets/controls",
      "_model_module_version": "1.5.0",
      "_model_name": "ProgressStyleModel",
      "_view_count": null,
      "_view_module": "@jupyter-widgets/base",
      "_view_module_version": "1.2.0",
      "_view_name": "StyleView",
      "bar_color": null,
      "description_width": "initial"
     }
    },
    "36b1b48aea02494a8bc94020a15d7417": {
     "model_module": "@jupyter-widgets/controls",
     "model_name": "ProgressStyleModel",
     "state": {
      "_model_module": "@jupyter-widgets/controls",
      "_model_module_version": "1.5.0",
      "_model_name": "ProgressStyleModel",
      "_view_count": null,
      "_view_module": "@jupyter-widgets/base",
      "_view_module_version": "1.2.0",
      "_view_name": "StyleView",
      "bar_color": null,
      "description_width": "initial"
     }
    },
    "3d273d2d3b25435ba4eb4ffd8e812b6f": {
     "model_module": "@jupyter-widgets/controls",
     "model_name": "HBoxModel",
     "state": {
      "_dom_classes": [],
      "_model_module": "@jupyter-widgets/controls",
      "_model_module_version": "1.5.0",
      "_model_name": "HBoxModel",
      "_view_count": null,
      "_view_module": "@jupyter-widgets/controls",
      "_view_module_version": "1.5.0",
      "_view_name": "HBoxView",
      "box_style": "",
      "children": [
       "IPY_MODEL_e0510255a31d448497af3ca0f4915cb4",
       "IPY_MODEL_670270fd06274932adad4d42c8a1912e"
      ],
      "layout": "IPY_MODEL_5104b7cddf6d4d0f92d3dd142b9f4c42"
     }
    },
    "3e482e9ef4d34d93b4ba4f7f07b0e44f": {
     "model_module": "@jupyter-widgets/controls",
     "model_name": "HBoxModel",
     "state": {
      "_dom_classes": [],
      "_model_module": "@jupyter-widgets/controls",
      "_model_module_version": "1.5.0",
      "_model_name": "HBoxModel",
      "_view_count": null,
      "_view_module": "@jupyter-widgets/controls",
      "_view_module_version": "1.5.0",
      "_view_name": "HBoxView",
      "box_style": "",
      "children": [
       "IPY_MODEL_aa4becf2e33d4f1e9fdac70236d48f6e",
       "IPY_MODEL_78d087ed952e429b97eb3d8fcdc7c8ec"
      ],
      "layout": "IPY_MODEL_66450cab654d40ae8ed1c32fa733397a"
     }
    },
    "427b07b356e44c68b47178b277aaa16f": {
     "model_module": "@jupyter-widgets/controls",
     "model_name": "ProgressStyleModel",
     "state": {
      "_model_module": "@jupyter-widgets/controls",
      "_model_module_version": "1.5.0",
      "_model_name": "ProgressStyleModel",
      "_view_count": null,
      "_view_module": "@jupyter-widgets/base",
      "_view_module_version": "1.2.0",
      "_view_name": "StyleView",
      "bar_color": null,
      "description_width": "initial"
     }
    },
    "460bef2bfa7d4aa480639095555577ac": {
     "model_module": "@jupyter-widgets/base",
     "model_name": "LayoutModel",
     "state": {
      "_model_module": "@jupyter-widgets/base",
      "_model_module_version": "1.2.0",
      "_model_name": "LayoutModel",
      "_view_count": null,
      "_view_module": "@jupyter-widgets/base",
      "_view_module_version": "1.2.0",
      "_view_name": "LayoutView",
      "align_content": null,
      "align_items": null,
      "align_self": null,
      "border": null,
      "bottom": null,
      "display": null,
      "flex": null,
      "flex_flow": null,
      "grid_area": null,
      "grid_auto_columns": null,
      "grid_auto_flow": null,
      "grid_auto_rows": null,
      "grid_column": null,
      "grid_gap": null,
      "grid_row": null,
      "grid_template_areas": null,
      "grid_template_columns": null,
      "grid_template_rows": null,
      "height": null,
      "justify_content": null,
      "justify_items": null,
      "left": null,
      "margin": null,
      "max_height": null,
      "max_width": null,
      "min_height": null,
      "min_width": null,
      "object_fit": null,
      "object_position": null,
      "order": null,
      "overflow": null,
      "overflow_x": null,
      "overflow_y": null,
      "padding": null,
      "right": null,
      "top": null,
      "visibility": null,
      "width": null
     }
    },
    "466222c8b2e1403ca69c8130423f0a8b": {
     "model_module": "@jupyter-widgets/controls",
     "model_name": "DescriptionStyleModel",
     "state": {
      "_model_module": "@jupyter-widgets/controls",
      "_model_module_version": "1.5.0",
      "_model_name": "DescriptionStyleModel",
      "_view_count": null,
      "_view_module": "@jupyter-widgets/base",
      "_view_module_version": "1.2.0",
      "_view_name": "StyleView",
      "description_width": ""
     }
    },
    "4afa2be1c2c5483f932a42ea4a7897af": {
     "model_module": "@jupyter-widgets/controls",
     "model_name": "FloatProgressModel",
     "state": {
      "_dom_classes": [],
      "_model_module": "@jupyter-widgets/controls",
      "_model_module_version": "1.5.0",
      "_model_name": "FloatProgressModel",
      "_view_count": null,
      "_view_module": "@jupyter-widgets/controls",
      "_view_module_version": "1.5.0",
      "_view_name": "ProgressView",
      "bar_style": "success",
      "description": "Downloading: 100%",
      "description_tooltip": null,
      "layout": "IPY_MODEL_518b6a993e42490297289f2328d0270a",
      "max": 437983985,
      "min": 0,
      "orientation": "horizontal",
      "style": "IPY_MODEL_fa946133dfcc4a6ebc6fef2ef9dd92f7",
      "value": 437983985
     }
    },
    "4b8b29c1b1a243808de4cc1cae3f6bd6": {
     "model_module": "@jupyter-widgets/controls",
     "model_name": "FloatProgressModel",
     "state": {
      "_dom_classes": [],
      "_model_module": "@jupyter-widgets/controls",
      "_model_module_version": "1.5.0",
      "_model_name": "FloatProgressModel",
      "_view_count": null,
      "_view_module": "@jupyter-widgets/controls",
      "_view_module_version": "1.5.0",
      "_view_name": "ProgressView",
      "bar_style": "success",
      "description": "Downloading: 100%",
      "description_tooltip": null,
      "layout": "IPY_MODEL_e3724385769d443cb4ea39b92e0b2abd",
      "max": 456318,
      "min": 0,
      "orientation": "horizontal",
      "style": "IPY_MODEL_345f49b2b42c40278478d30e8a691768",
      "value": 456318
     }
    },
    "4fd0caca56bd415b8c31860ba542145a": {
     "model_module": "@jupyter-widgets/base",
     "model_name": "LayoutModel",
     "state": {
      "_model_module": "@jupyter-widgets/base",
      "_model_module_version": "1.2.0",
      "_model_name": "LayoutModel",
      "_view_count": null,
      "_view_module": "@jupyter-widgets/base",
      "_view_module_version": "1.2.0",
      "_view_name": "LayoutView",
      "align_content": null,
      "align_items": null,
      "align_self": null,
      "border": null,
      "bottom": null,
      "display": null,
      "flex": null,
      "flex_flow": null,
      "grid_area": null,
      "grid_auto_columns": null,
      "grid_auto_flow": null,
      "grid_auto_rows": null,
      "grid_column": null,
      "grid_gap": null,
      "grid_row": null,
      "grid_template_areas": null,
      "grid_template_columns": null,
      "grid_template_rows": null,
      "height": null,
      "justify_content": null,
      "justify_items": null,
      "left": null,
      "margin": null,
      "max_height": null,
      "max_width": null,
      "min_height": null,
      "min_width": null,
      "object_fit": null,
      "object_position": null,
      "order": null,
      "overflow": null,
      "overflow_x": null,
      "overflow_y": null,
      "padding": null,
      "right": null,
      "top": null,
      "visibility": null,
      "width": null
     }
    },
    "5020846874ae473bbfa7038fe98de474": {
     "model_module": "@jupyter-widgets/controls",
     "model_name": "ProgressStyleModel",
     "state": {
      "_model_module": "@jupyter-widgets/controls",
      "_model_module_version": "1.5.0",
      "_model_name": "ProgressStyleModel",
      "_view_count": null,
      "_view_module": "@jupyter-widgets/base",
      "_view_module_version": "1.2.0",
      "_view_name": "StyleView",
      "bar_color": null,
      "description_width": "initial"
     }
    },
    "5104b7cddf6d4d0f92d3dd142b9f4c42": {
     "model_module": "@jupyter-widgets/base",
     "model_name": "LayoutModel",
     "state": {
      "_model_module": "@jupyter-widgets/base",
      "_model_module_version": "1.2.0",
      "_model_name": "LayoutModel",
      "_view_count": null,
      "_view_module": "@jupyter-widgets/base",
      "_view_module_version": "1.2.0",
      "_view_name": "LayoutView",
      "align_content": null,
      "align_items": null,
      "align_self": null,
      "border": null,
      "bottom": null,
      "display": null,
      "flex": null,
      "flex_flow": null,
      "grid_area": null,
      "grid_auto_columns": null,
      "grid_auto_flow": null,
      "grid_auto_rows": null,
      "grid_column": null,
      "grid_gap": null,
      "grid_row": null,
      "grid_template_areas": null,
      "grid_template_columns": null,
      "grid_template_rows": null,
      "height": null,
      "justify_content": null,
      "justify_items": null,
      "left": null,
      "margin": null,
      "max_height": null,
      "max_width": null,
      "min_height": null,
      "min_width": null,
      "object_fit": null,
      "object_position": null,
      "order": null,
      "overflow": null,
      "overflow_x": null,
      "overflow_y": null,
      "padding": null,
      "right": null,
      "top": null,
      "visibility": null,
      "width": null
     }
    },
    "518b6a993e42490297289f2328d0270a": {
     "model_module": "@jupyter-widgets/base",
     "model_name": "LayoutModel",
     "state": {
      "_model_module": "@jupyter-widgets/base",
      "_model_module_version": "1.2.0",
      "_model_name": "LayoutModel",
      "_view_count": null,
      "_view_module": "@jupyter-widgets/base",
      "_view_module_version": "1.2.0",
      "_view_name": "LayoutView",
      "align_content": null,
      "align_items": null,
      "align_self": null,
      "border": null,
      "bottom": null,
      "display": null,
      "flex": null,
      "flex_flow": null,
      "grid_area": null,
      "grid_auto_columns": null,
      "grid_auto_flow": null,
      "grid_auto_rows": null,
      "grid_column": null,
      "grid_gap": null,
      "grid_row": null,
      "grid_template_areas": null,
      "grid_template_columns": null,
      "grid_template_rows": null,
      "height": null,
      "justify_content": null,
      "justify_items": null,
      "left": null,
      "margin": null,
      "max_height": null,
      "max_width": null,
      "min_height": null,
      "min_width": null,
      "object_fit": null,
      "object_position": null,
      "order": null,
      "overflow": null,
      "overflow_x": null,
      "overflow_y": null,
      "padding": null,
      "right": null,
      "top": null,
      "visibility": null,
      "width": null
     }
    },
    "58fc3339f13644aea1d4c6d8e1d43a65": {
     "model_module": "@jupyter-widgets/controls",
     "model_name": "HBoxModel",
     "state": {
      "_dom_classes": [],
      "_model_module": "@jupyter-widgets/controls",
      "_model_module_version": "1.5.0",
      "_model_name": "HBoxModel",
      "_view_count": null,
      "_view_module": "@jupyter-widgets/controls",
      "_view_module_version": "1.5.0",
      "_view_name": "HBoxView",
      "box_style": "",
      "children": [
       "IPY_MODEL_8553a48fb3144739b99fa04adf8b407c",
       "IPY_MODEL_babe35bb292f4010b64104b2b5bc92af"
      ],
      "layout": "IPY_MODEL_460bef2bfa7d4aa480639095555577ac"
     }
    },
    "5934bc4db2a94c20b5c55f1c017024ab": {
     "model_module": "@jupyter-widgets/base",
     "model_name": "LayoutModel",
     "state": {
      "_model_module": "@jupyter-widgets/base",
      "_model_module_version": "1.2.0",
      "_model_name": "LayoutModel",
      "_view_count": null,
      "_view_module": "@jupyter-widgets/base",
      "_view_module_version": "1.2.0",
      "_view_name": "LayoutView",
      "align_content": null,
      "align_items": null,
      "align_self": null,
      "border": null,
      "bottom": null,
      "display": null,
      "flex": null,
      "flex_flow": null,
      "grid_area": null,
      "grid_auto_columns": null,
      "grid_auto_flow": null,
      "grid_auto_rows": null,
      "grid_column": null,
      "grid_gap": null,
      "grid_row": null,
      "grid_template_areas": null,
      "grid_template_columns": null,
      "grid_template_rows": null,
      "height": null,
      "justify_content": null,
      "justify_items": null,
      "left": null,
      "margin": null,
      "max_height": null,
      "max_width": null,
      "min_height": null,
      "min_width": null,
      "object_fit": null,
      "object_position": null,
      "order": null,
      "overflow": null,
      "overflow_x": null,
      "overflow_y": null,
      "padding": null,
      "right": null,
      "top": null,
      "visibility": null,
      "width": null
     }
    },
    "5b8d5975d2674e7e9ada64e77c463c0a": {
     "model_module": "@jupyter-widgets/base",
     "model_name": "LayoutModel",
     "state": {
      "_model_module": "@jupyter-widgets/base",
      "_model_module_version": "1.2.0",
      "_model_name": "LayoutModel",
      "_view_count": null,
      "_view_module": "@jupyter-widgets/base",
      "_view_module_version": "1.2.0",
      "_view_name": "LayoutView",
      "align_content": null,
      "align_items": null,
      "align_self": null,
      "border": null,
      "bottom": null,
      "display": null,
      "flex": null,
      "flex_flow": null,
      "grid_area": null,
      "grid_auto_columns": null,
      "grid_auto_flow": null,
      "grid_auto_rows": null,
      "grid_column": null,
      "grid_gap": null,
      "grid_row": null,
      "grid_template_areas": null,
      "grid_template_columns": null,
      "grid_template_rows": null,
      "height": null,
      "justify_content": null,
      "justify_items": null,
      "left": null,
      "margin": null,
      "max_height": null,
      "max_width": null,
      "min_height": null,
      "min_width": null,
      "object_fit": null,
      "object_position": null,
      "order": null,
      "overflow": null,
      "overflow_x": null,
      "overflow_y": null,
      "padding": null,
      "right": null,
      "top": null,
      "visibility": null,
      "width": null
     }
    },
    "5efa895c53284b72adec629a6fc59fa9": {
     "model_module": "@jupyter-widgets/controls",
     "model_name": "HTMLModel",
     "state": {
      "_dom_classes": [],
      "_model_module": "@jupyter-widgets/controls",
      "_model_module_version": "1.5.0",
      "_model_name": "HTMLModel",
      "_view_count": null,
      "_view_module": "@jupyter-widgets/controls",
      "_view_module_version": "1.5.0",
      "_view_name": "HTMLView",
      "description": "",
      "description_tooltip": null,
      "layout": "IPY_MODEL_a458be4cc49240e4b9bc1c95c05551e8",
      "placeholder": "​",
      "style": "IPY_MODEL_466222c8b2e1403ca69c8130423f0a8b",
      "value": " 499M/499M [00:23&lt;00:00, 21.1MB/s]"
     }
    },
    "64fc7775a84e425c8082a545f7c2a0c1": {
     "model_module": "@jupyter-widgets/controls",
     "model_name": "FloatProgressModel",
     "state": {
      "_dom_classes": [],
      "_model_module": "@jupyter-widgets/controls",
      "_model_module_version": "1.5.0",
      "_model_name": "FloatProgressModel",
      "_view_count": null,
      "_view_module": "@jupyter-widgets/controls",
      "_view_module_version": "1.5.0",
      "_view_name": "ProgressView",
      "bar_style": "success",
      "description": "Downloading: 100%",
      "description_tooltip": null,
      "layout": "IPY_MODEL_5934bc4db2a94c20b5c55f1c017024ab",
      "max": 898822,
      "min": 0,
      "orientation": "horizontal",
      "style": "IPY_MODEL_36b1b48aea02494a8bc94020a15d7417",
      "value": 898822
     }
    },
    "66450cab654d40ae8ed1c32fa733397a": {
     "model_module": "@jupyter-widgets/base",
     "model_name": "LayoutModel",
     "state": {
      "_model_module": "@jupyter-widgets/base",
      "_model_module_version": "1.2.0",
      "_model_name": "LayoutModel",
      "_view_count": null,
      "_view_module": "@jupyter-widgets/base",
      "_view_module_version": "1.2.0",
      "_view_name": "LayoutView",
      "align_content": null,
      "align_items": null,
      "align_self": null,
      "border": null,
      "bottom": null,
      "display": null,
      "flex": null,
      "flex_flow": null,
      "grid_area": null,
      "grid_auto_columns": null,
      "grid_auto_flow": null,
      "grid_auto_rows": null,
      "grid_column": null,
      "grid_gap": null,
      "grid_row": null,
      "grid_template_areas": null,
      "grid_template_columns": null,
      "grid_template_rows": null,
      "height": null,
      "justify_content": null,
      "justify_items": null,
      "left": null,
      "margin": null,
      "max_height": null,
      "max_width": null,
      "min_height": null,
      "min_width": null,
      "object_fit": null,
      "object_position": null,
      "order": null,
      "overflow": null,
      "overflow_x": null,
      "overflow_y": null,
      "padding": null,
      "right": null,
      "top": null,
      "visibility": null,
      "width": null
     }
    },
    "66cd72dae82d434a87b638236784fd4b": {
     "model_module": "@jupyter-widgets/controls",
     "model_name": "HTMLModel",
     "state": {
      "_dom_classes": [],
      "_model_module": "@jupyter-widgets/controls",
      "_model_module_version": "1.5.0",
      "_model_name": "HTMLModel",
      "_view_count": null,
      "_view_module": "@jupyter-widgets/controls",
      "_view_module_version": "1.5.0",
      "_view_name": "HTMLView",
      "description": "",
      "description_tooltip": null,
      "layout": "IPY_MODEL_7e121f0fdb1746c094bff218a4f623ab",
      "placeholder": "​",
      "style": "IPY_MODEL_f9289caeac404087ad4973a646e3a117",
      "value": " 899k/899k [00:01&lt;00:00, 684kB/s]"
     }
    },
    "670270fd06274932adad4d42c8a1912e": {
     "model_module": "@jupyter-widgets/controls",
     "model_name": "HTMLModel",
     "state": {
      "_dom_classes": [],
      "_model_module": "@jupyter-widgets/controls",
      "_model_module_version": "1.5.0",
      "_model_name": "HTMLModel",
      "_view_count": null,
      "_view_module": "@jupyter-widgets/controls",
      "_view_module_version": "1.5.0",
      "_view_name": "HTMLView",
      "description": "",
      "description_tooltip": null,
      "layout": "IPY_MODEL_4fd0caca56bd415b8c31860ba542145a",
      "placeholder": "​",
      "style": "IPY_MODEL_cbe09b984b804402b1fe82739cbc375c",
      "value": " 559/559 [00:00&lt;00:00, 2.78kB/s]"
     }
    },
    "6ca292cd3f46417ea296684e48863af9": {
     "model_module": "@jupyter-widgets/controls",
     "model_name": "ProgressStyleModel",
     "state": {
      "_model_module": "@jupyter-widgets/controls",
      "_model_module_version": "1.5.0",
      "_model_name": "ProgressStyleModel",
      "_view_count": null,
      "_view_module": "@jupyter-widgets/base",
      "_view_module_version": "1.2.0",
      "_view_name": "StyleView",
      "bar_color": null,
      "description_width": "initial"
     }
    },
    "74a9c43eb61a43aa973194b0b70e18f5": {
     "model_module": "@jupyter-widgets/base",
     "model_name": "LayoutModel",
     "state": {
      "_model_module": "@jupyter-widgets/base",
      "_model_module_version": "1.2.0",
      "_model_name": "LayoutModel",
      "_view_count": null,
      "_view_module": "@jupyter-widgets/base",
      "_view_module_version": "1.2.0",
      "_view_name": "LayoutView",
      "align_content": null,
      "align_items": null,
      "align_self": null,
      "border": null,
      "bottom": null,
      "display": null,
      "flex": null,
      "flex_flow": null,
      "grid_area": null,
      "grid_auto_columns": null,
      "grid_auto_flow": null,
      "grid_auto_rows": null,
      "grid_column": null,
      "grid_gap": null,
      "grid_row": null,
      "grid_template_areas": null,
      "grid_template_columns": null,
      "grid_template_rows": null,
      "height": null,
      "justify_content": null,
      "justify_items": null,
      "left": null,
      "margin": null,
      "max_height": null,
      "max_width": null,
      "min_height": null,
      "min_width": null,
      "object_fit": null,
      "object_position": null,
      "order": null,
      "overflow": null,
      "overflow_x": null,
      "overflow_y": null,
      "padding": null,
      "right": null,
      "top": null,
      "visibility": null,
      "width": null
     }
    },
    "75578e0466cd4b84ba7dfee1028ae4cd": {
     "model_module": "@jupyter-widgets/base",
     "model_name": "LayoutModel",
     "state": {
      "_model_module": "@jupyter-widgets/base",
      "_model_module_version": "1.2.0",
      "_model_name": "LayoutModel",
      "_view_count": null,
      "_view_module": "@jupyter-widgets/base",
      "_view_module_version": "1.2.0",
      "_view_name": "LayoutView",
      "align_content": null,
      "align_items": null,
      "align_self": null,
      "border": null,
      "bottom": null,
      "display": null,
      "flex": null,
      "flex_flow": null,
      "grid_area": null,
      "grid_auto_columns": null,
      "grid_auto_flow": null,
      "grid_auto_rows": null,
      "grid_column": null,
      "grid_gap": null,
      "grid_row": null,
      "grid_template_areas": null,
      "grid_template_columns": null,
      "grid_template_rows": null,
      "height": null,
      "justify_content": null,
      "justify_items": null,
      "left": null,
      "margin": null,
      "max_height": null,
      "max_width": null,
      "min_height": null,
      "min_width": null,
      "object_fit": null,
      "object_position": null,
      "order": null,
      "overflow": null,
      "overflow_x": null,
      "overflow_y": null,
      "padding": null,
      "right": null,
      "top": null,
      "visibility": null,
      "width": null
     }
    },
    "78d087ed952e429b97eb3d8fcdc7c8ec": {
     "model_module": "@jupyter-widgets/controls",
     "model_name": "HTMLModel",
     "state": {
      "_dom_classes": [],
      "_model_module": "@jupyter-widgets/controls",
      "_model_module_version": "1.5.0",
      "_model_name": "HTMLModel",
      "_view_count": null,
      "_view_module": "@jupyter-widgets/controls",
      "_view_module_version": "1.5.0",
      "_view_name": "HTMLView",
      "description": "",
      "description_tooltip": null,
      "layout": "IPY_MODEL_c8f1f7e8462d4d14a507816f67953eae",
      "placeholder": "​",
      "style": "IPY_MODEL_9169ca606bf64d41aa08fb42876bd2ab",
      "value": " 189/189 [00:00&lt;00:00, 409B/s]"
     }
    },
    "7e121f0fdb1746c094bff218a4f623ab": {
     "model_module": "@jupyter-widgets/base",
     "model_name": "LayoutModel",
     "state": {
      "_model_module": "@jupyter-widgets/base",
      "_model_module_version": "1.2.0",
      "_model_name": "LayoutModel",
      "_view_count": null,
      "_view_module": "@jupyter-widgets/base",
      "_view_module_version": "1.2.0",
      "_view_name": "LayoutView",
      "align_content": null,
      "align_items": null,
      "align_self": null,
      "border": null,
      "bottom": null,
      "display": null,
      "flex": null,
      "flex_flow": null,
      "grid_area": null,
      "grid_auto_columns": null,
      "grid_auto_flow": null,
      "grid_auto_rows": null,
      "grid_column": null,
      "grid_gap": null,
      "grid_row": null,
      "grid_template_areas": null,
      "grid_template_columns": null,
      "grid_template_rows": null,
      "height": null,
      "justify_content": null,
      "justify_items": null,
      "left": null,
      "margin": null,
      "max_height": null,
      "max_width": null,
      "min_height": null,
      "min_width": null,
      "object_fit": null,
      "object_position": null,
      "order": null,
      "overflow": null,
      "overflow_x": null,
      "overflow_y": null,
      "padding": null,
      "right": null,
      "top": null,
      "visibility": null,
      "width": null
     }
    },
    "7f8c2c86bbb74a18ac8bd24046d99d34": {
     "model_module": "@jupyter-widgets/base",
     "model_name": "LayoutModel",
     "state": {
      "_model_module": "@jupyter-widgets/base",
      "_model_module_version": "1.2.0",
      "_model_name": "LayoutModel",
      "_view_count": null,
      "_view_module": "@jupyter-widgets/base",
      "_view_module_version": "1.2.0",
      "_view_name": "LayoutView",
      "align_content": null,
      "align_items": null,
      "align_self": null,
      "border": null,
      "bottom": null,
      "display": null,
      "flex": null,
      "flex_flow": null,
      "grid_area": null,
      "grid_auto_columns": null,
      "grid_auto_flow": null,
      "grid_auto_rows": null,
      "grid_column": null,
      "grid_gap": null,
      "grid_row": null,
      "grid_template_areas": null,
      "grid_template_columns": null,
      "grid_template_rows": null,
      "height": null,
      "justify_content": null,
      "justify_items": null,
      "left": null,
      "margin": null,
      "max_height": null,
      "max_width": null,
      "min_height": null,
      "min_width": null,
      "object_fit": null,
      "object_position": null,
      "order": null,
      "overflow": null,
      "overflow_x": null,
      "overflow_y": null,
      "padding": null,
      "right": null,
      "top": null,
      "visibility": null,
      "width": null
     }
    },
    "84311c037c6e44b5b621237f59f027a0": {
     "model_module": "@jupyter-widgets/controls",
     "model_name": "FloatProgressModel",
     "state": {
      "_dom_classes": [],
      "_model_module": "@jupyter-widgets/controls",
      "_model_module_version": "1.5.0",
      "_model_name": "FloatProgressModel",
      "_view_count": null,
      "_view_module": "@jupyter-widgets/controls",
      "_view_module_version": "1.5.0",
      "_view_name": "ProgressView",
      "bar_style": "success",
      "description": "Downloading: 100%",
      "description_tooltip": null,
      "layout": "IPY_MODEL_bb45d5e4c9944fcd87b408e2fbfea440",
      "max": 231508,
      "min": 0,
      "orientation": "horizontal",
      "style": "IPY_MODEL_ad2ce6a8b4f844ac93b425f1261c131f",
      "value": 231508
     }
    },
    "8553a48fb3144739b99fa04adf8b407c": {
     "model_module": "@jupyter-widgets/controls",
     "model_name": "FloatProgressModel",
     "state": {
      "_dom_classes": [],
      "_model_module": "@jupyter-widgets/controls",
      "_model_module_version": "1.5.0",
      "_model_name": "FloatProgressModel",
      "_view_count": null,
      "_view_module": "@jupyter-widgets/controls",
      "_view_module_version": "1.5.0",
      "_view_name": "ProgressView",
      "bar_style": "success",
      "description": "Downloading: 100%",
      "description_tooltip": null,
      "layout": "IPY_MODEL_b4b950d899df4e3fbed9255b281e988a",
      "max": 437986065,
      "min": 0,
      "orientation": "horizontal",
      "style": "IPY_MODEL_887412c45ce744efbcc875b563770c29",
      "value": 437986065
     }
    },
    "885390f24e08495db6a1febd661531e0": {
     "model_module": "@jupyter-widgets/base",
     "model_name": "LayoutModel",
     "state": {
      "_model_module": "@jupyter-widgets/base",
      "_model_module_version": "1.2.0",
      "_model_name": "LayoutModel",
      "_view_count": null,
      "_view_module": "@jupyter-widgets/base",
      "_view_module_version": "1.2.0",
      "_view_name": "LayoutView",
      "align_content": null,
      "align_items": null,
      "align_self": null,
      "border": null,
      "bottom": null,
      "display": null,
      "flex": null,
      "flex_flow": null,
      "grid_area": null,
      "grid_auto_columns": null,
      "grid_auto_flow": null,
      "grid_auto_rows": null,
      "grid_column": null,
      "grid_gap": null,
      "grid_row": null,
      "grid_template_areas": null,
      "grid_template_columns": null,
      "grid_template_rows": null,
      "height": null,
      "justify_content": null,
      "justify_items": null,
      "left": null,
      "margin": null,
      "max_height": null,
      "max_width": null,
      "min_height": null,
      "min_width": null,
      "object_fit": null,
      "object_position": null,
      "order": null,
      "overflow": null,
      "overflow_x": null,
      "overflow_y": null,
      "padding": null,
      "right": null,
      "top": null,
      "visibility": null,
      "width": null
     }
    },
    "887412c45ce744efbcc875b563770c29": {
     "model_module": "@jupyter-widgets/controls",
     "model_name": "ProgressStyleModel",
     "state": {
      "_model_module": "@jupyter-widgets/controls",
      "_model_module_version": "1.5.0",
      "_model_name": "ProgressStyleModel",
      "_view_count": null,
      "_view_module": "@jupyter-widgets/base",
      "_view_module_version": "1.2.0",
      "_view_name": "StyleView",
      "bar_color": null,
      "description_width": "initial"
     }
    },
    "89535c589aa64648b82a9794a2888e78": {
     "model_module": "@jupyter-widgets/controls",
     "model_name": "DescriptionStyleModel",
     "state": {
      "_model_module": "@jupyter-widgets/controls",
      "_model_module_version": "1.5.0",
      "_model_name": "DescriptionStyleModel",
      "_view_count": null,
      "_view_module": "@jupyter-widgets/base",
      "_view_module_version": "1.2.0",
      "_view_name": "StyleView",
      "description_width": ""
     }
    },
    "9169ca606bf64d41aa08fb42876bd2ab": {
     "model_module": "@jupyter-widgets/controls",
     "model_name": "DescriptionStyleModel",
     "state": {
      "_model_module": "@jupyter-widgets/controls",
      "_model_module_version": "1.5.0",
      "_model_name": "DescriptionStyleModel",
      "_view_count": null,
      "_view_module": "@jupyter-widgets/base",
      "_view_module_version": "1.2.0",
      "_view_name": "StyleView",
      "description_width": ""
     }
    },
    "98781635b86244aca5d22be4280c32de": {
     "model_module": "@jupyter-widgets/controls",
     "model_name": "HBoxModel",
     "state": {
      "_dom_classes": [],
      "_model_module": "@jupyter-widgets/controls",
      "_model_module_version": "1.5.0",
      "_model_name": "HBoxModel",
      "_view_count": null,
      "_view_module": "@jupyter-widgets/controls",
      "_view_module_version": "1.5.0",
      "_view_name": "HBoxView",
      "box_style": "",
      "children": [
       "IPY_MODEL_4b8b29c1b1a243808de4cc1cae3f6bd6",
       "IPY_MODEL_bbef597f804e4ca580aee665399a3bc1"
      ],
      "layout": "IPY_MODEL_e148b28d946549a9b5eb09294ebe124e"
     }
    },
    "9960be4cc1c64905917b5fd7ea6bb294": {
     "model_module": "@jupyter-widgets/controls",
     "model_name": "HBoxModel",
     "state": {
      "_dom_classes": [],
      "_model_module": "@jupyter-widgets/controls",
      "_model_module_version": "1.5.0",
      "_model_name": "HBoxModel",
      "_view_count": null,
      "_view_module": "@jupyter-widgets/controls",
      "_view_module_version": "1.5.0",
      "_view_name": "HBoxView",
      "box_style": "",
      "children": [
       "IPY_MODEL_04644b74bb2a45a7a6fcf86151b5bf8c",
       "IPY_MODEL_5efa895c53284b72adec629a6fc59fa9"
      ],
      "layout": "IPY_MODEL_2f3d901b3acb4841a4b03b2c5cd4393b"
     }
    },
    "a458be4cc49240e4b9bc1c95c05551e8": {
     "model_module": "@jupyter-widgets/base",
     "model_name": "LayoutModel",
     "state": {
      "_model_module": "@jupyter-widgets/base",
      "_model_module_version": "1.2.0",
      "_model_name": "LayoutModel",
      "_view_count": null,
      "_view_module": "@jupyter-widgets/base",
      "_view_module_version": "1.2.0",
      "_view_name": "LayoutView",
      "align_content": null,
      "align_items": null,
      "align_self": null,
      "border": null,
      "bottom": null,
      "display": null,
      "flex": null,
      "flex_flow": null,
      "grid_area": null,
      "grid_auto_columns": null,
      "grid_auto_flow": null,
      "grid_auto_rows": null,
      "grid_column": null,
      "grid_gap": null,
      "grid_row": null,
      "grid_template_areas": null,
      "grid_template_columns": null,
      "grid_template_rows": null,
      "height": null,
      "justify_content": null,
      "justify_items": null,
      "left": null,
      "margin": null,
      "max_height": null,
      "max_width": null,
      "min_height": null,
      "min_width": null,
      "object_fit": null,
      "object_position": null,
      "order": null,
      "overflow": null,
      "overflow_x": null,
      "overflow_y": null,
      "padding": null,
      "right": null,
      "top": null,
      "visibility": null,
      "width": null
     }
    },
    "aa4becf2e33d4f1e9fdac70236d48f6e": {
     "model_module": "@jupyter-widgets/controls",
     "model_name": "FloatProgressModel",
     "state": {
      "_dom_classes": [],
      "_model_module": "@jupyter-widgets/controls",
      "_model_module_version": "1.5.0",
      "_model_name": "FloatProgressModel",
      "_view_count": null,
      "_view_module": "@jupyter-widgets/controls",
      "_view_module_version": "1.5.0",
      "_view_name": "ProgressView",
      "bar_style": "success",
      "description": "Downloading: 100%",
      "description_tooltip": null,
      "layout": "IPY_MODEL_08c736f4ad424330a82df1b5dc047b2c",
      "max": 189,
      "min": 0,
      "orientation": "horizontal",
      "style": "IPY_MODEL_5020846874ae473bbfa7038fe98de474",
      "value": 189
     }
    },
    "ad2ce6a8b4f844ac93b425f1261c131f": {
     "model_module": "@jupyter-widgets/controls",
     "model_name": "ProgressStyleModel",
     "state": {
      "_model_module": "@jupyter-widgets/controls",
      "_model_module_version": "1.5.0",
      "_model_name": "ProgressStyleModel",
      "_view_count": null,
      "_view_module": "@jupyter-widgets/base",
      "_view_module_version": "1.2.0",
      "_view_name": "StyleView",
      "bar_color": null,
      "description_width": "initial"
     }
    },
    "ada8fa1c88954ef8b839f29090de9e79": {
     "model_module": "@jupyter-widgets/controls",
     "model_name": "HTMLModel",
     "state": {
      "_dom_classes": [],
      "_model_module": "@jupyter-widgets/controls",
      "_model_module_version": "1.5.0",
      "_model_name": "HTMLModel",
      "_view_count": null,
      "_view_module": "@jupyter-widgets/controls",
      "_view_module_version": "1.5.0",
      "_view_name": "HTMLView",
      "description": "",
      "description_tooltip": null,
      "layout": "IPY_MODEL_09a647660cf94131a1c140d06eb293ab",
      "placeholder": "​",
      "style": "IPY_MODEL_fd30d43909874239b2183c5fb61241fe",
      "value": " 150/150 [00:01&lt;00:00, 119B/s]"
     }
    },
    "b4b950d899df4e3fbed9255b281e988a": {
     "model_module": "@jupyter-widgets/base",
     "model_name": "LayoutModel",
     "state": {
      "_model_module": "@jupyter-widgets/base",
      "_model_module_version": "1.2.0",
      "_model_name": "LayoutModel",
      "_view_count": null,
      "_view_module": "@jupyter-widgets/base",
      "_view_module_version": "1.2.0",
      "_view_name": "LayoutView",
      "align_content": null,
      "align_items": null,
      "align_self": null,
      "border": null,
      "bottom": null,
      "display": null,
      "flex": null,
      "flex_flow": null,
      "grid_area": null,
      "grid_auto_columns": null,
      "grid_auto_flow": null,
      "grid_auto_rows": null,
      "grid_column": null,
      "grid_gap": null,
      "grid_row": null,
      "grid_template_areas": null,
      "grid_template_columns": null,
      "grid_template_rows": null,
      "height": null,
      "justify_content": null,
      "justify_items": null,
      "left": null,
      "margin": null,
      "max_height": null,
      "max_width": null,
      "min_height": null,
      "min_width": null,
      "object_fit": null,
      "object_position": null,
      "order": null,
      "overflow": null,
      "overflow_x": null,
      "overflow_y": null,
      "padding": null,
      "right": null,
      "top": null,
      "visibility": null,
      "width": null
     }
    },
    "b8d52b604dad43c18ba00c935b961422": {
     "model_module": "@jupyter-widgets/base",
     "model_name": "LayoutModel",
     "state": {
      "_model_module": "@jupyter-widgets/base",
      "_model_module_version": "1.2.0",
      "_model_name": "LayoutModel",
      "_view_count": null,
      "_view_module": "@jupyter-widgets/base",
      "_view_module_version": "1.2.0",
      "_view_name": "LayoutView",
      "align_content": null,
      "align_items": null,
      "align_self": null,
      "border": null,
      "bottom": null,
      "display": null,
      "flex": null,
      "flex_flow": null,
      "grid_area": null,
      "grid_auto_columns": null,
      "grid_auto_flow": null,
      "grid_auto_rows": null,
      "grid_column": null,
      "grid_gap": null,
      "grid_row": null,
      "grid_template_areas": null,
      "grid_template_columns": null,
      "grid_template_rows": null,
      "height": null,
      "justify_content": null,
      "justify_items": null,
      "left": null,
      "margin": null,
      "max_height": null,
      "max_width": null,
      "min_height": null,
      "min_width": null,
      "object_fit": null,
      "object_position": null,
      "order": null,
      "overflow": null,
      "overflow_x": null,
      "overflow_y": null,
      "padding": null,
      "right": null,
      "top": null,
      "visibility": null,
      "width": null
     }
    },
    "babe35bb292f4010b64104b2b5bc92af": {
     "model_module": "@jupyter-widgets/controls",
     "model_name": "HTMLModel",
     "state": {
      "_dom_classes": [],
      "_model_module": "@jupyter-widgets/controls",
      "_model_module_version": "1.5.0",
      "_model_name": "HTMLModel",
      "_view_count": null,
      "_view_module": "@jupyter-widgets/controls",
      "_view_module_version": "1.5.0",
      "_view_name": "HTMLView",
      "description": "",
      "description_tooltip": null,
      "layout": "IPY_MODEL_f35430501bb14fba8dbd5fb797c2e509",
      "placeholder": "​",
      "style": "IPY_MODEL_89535c589aa64648b82a9794a2888e78",
      "value": " 438M/438M [00:13&lt;00:00, 32.3MB/s]"
     }
    },
    "bb45d5e4c9944fcd87b408e2fbfea440": {
     "model_module": "@jupyter-widgets/base",
     "model_name": "LayoutModel",
     "state": {
      "_model_module": "@jupyter-widgets/base",
      "_model_module_version": "1.2.0",
      "_model_name": "LayoutModel",
      "_view_count": null,
      "_view_module": "@jupyter-widgets/base",
      "_view_module_version": "1.2.0",
      "_view_name": "LayoutView",
      "align_content": null,
      "align_items": null,
      "align_self": null,
      "border": null,
      "bottom": null,
      "display": null,
      "flex": null,
      "flex_flow": null,
      "grid_area": null,
      "grid_auto_columns": null,
      "grid_auto_flow": null,
      "grid_auto_rows": null,
      "grid_column": null,
      "grid_gap": null,
      "grid_row": null,
      "grid_template_areas": null,
      "grid_template_columns": null,
      "grid_template_rows": null,
      "height": null,
      "justify_content": null,
      "justify_items": null,
      "left": null,
      "margin": null,
      "max_height": null,
      "max_width": null,
      "min_height": null,
      "min_width": null,
      "object_fit": null,
      "object_position": null,
      "order": null,
      "overflow": null,
      "overflow_x": null,
      "overflow_y": null,
      "padding": null,
      "right": null,
      "top": null,
      "visibility": null,
      "width": null
     }
    },
    "bbef597f804e4ca580aee665399a3bc1": {
     "model_module": "@jupyter-widgets/controls",
     "model_name": "HTMLModel",
     "state": {
      "_dom_classes": [],
      "_model_module": "@jupyter-widgets/controls",
      "_model_module_version": "1.5.0",
      "_model_name": "HTMLModel",
      "_view_count": null,
      "_view_module": "@jupyter-widgets/controls",
      "_view_module_version": "1.5.0",
      "_view_name": "HTMLView",
      "description": "",
      "description_tooltip": null,
      "layout": "IPY_MODEL_b8d52b604dad43c18ba00c935b961422",
      "placeholder": "​",
      "style": "IPY_MODEL_d05fbb94014840cab4584c4781a590c1",
      "value": " 456k/456k [00:02&lt;00:00, 166kB/s]"
     }
    },
    "c2a614f48e974fb8b13a3c5d7cafaed6": {
     "model_module": "@jupyter-widgets/controls",
     "model_name": "FloatProgressModel",
     "state": {
      "_dom_classes": [],
      "_model_module": "@jupyter-widgets/controls",
      "_model_module_version": "1.5.0",
      "_model_name": "FloatProgressModel",
      "_view_count": null,
      "_view_module": "@jupyter-widgets/controls",
      "_view_module_version": "1.5.0",
      "_view_name": "ProgressView",
      "bar_style": "success",
      "description": "Downloading: 100%",
      "description_tooltip": null,
      "layout": "IPY_MODEL_1b4166bda5ae48aa8539e0fa5521007a",
      "max": 150,
      "min": 0,
      "orientation": "horizontal",
      "style": "IPY_MODEL_427b07b356e44c68b47178b277aaa16f",
      "value": 150
     }
    },
    "c8f1f7e8462d4d14a507816f67953eae": {
     "model_module": "@jupyter-widgets/base",
     "model_name": "LayoutModel",
     "state": {
      "_model_module": "@jupyter-widgets/base",
      "_model_module_version": "1.2.0",
      "_model_name": "LayoutModel",
      "_view_count": null,
      "_view_module": "@jupyter-widgets/base",
      "_view_module_version": "1.2.0",
      "_view_name": "LayoutView",
      "align_content": null,
      "align_items": null,
      "align_self": null,
      "border": null,
      "bottom": null,
      "display": null,
      "flex": null,
      "flex_flow": null,
      "grid_area": null,
      "grid_auto_columns": null,
      "grid_auto_flow": null,
      "grid_auto_rows": null,
      "grid_column": null,
      "grid_gap": null,
      "grid_row": null,
      "grid_template_areas": null,
      "grid_template_columns": null,
      "grid_template_rows": null,
      "height": null,
      "justify_content": null,
      "justify_items": null,
      "left": null,
      "margin": null,
      "max_height": null,
      "max_width": null,
      "min_height": null,
      "min_width": null,
      "object_fit": null,
      "object_position": null,
      "order": null,
      "overflow": null,
      "overflow_x": null,
      "overflow_y": null,
      "padding": null,
      "right": null,
      "top": null,
      "visibility": null,
      "width": null
     }
    },
    "cbe09b984b804402b1fe82739cbc375c": {
     "model_module": "@jupyter-widgets/controls",
     "model_name": "DescriptionStyleModel",
     "state": {
      "_model_module": "@jupyter-widgets/controls",
      "_model_module_version": "1.5.0",
      "_model_name": "DescriptionStyleModel",
      "_view_count": null,
      "_view_module": "@jupyter-widgets/base",
      "_view_module_version": "1.2.0",
      "_view_name": "StyleView",
      "description_width": ""
     }
    },
    "cea074a636d34a75b311569fc3f0b3ab": {
     "model_module": "@jupyter-widgets/controls",
     "model_name": "DescriptionStyleModel",
     "state": {
      "_model_module": "@jupyter-widgets/controls",
      "_model_module_version": "1.5.0",
      "_model_name": "DescriptionStyleModel",
      "_view_count": null,
      "_view_module": "@jupyter-widgets/base",
      "_view_module_version": "1.2.0",
      "_view_name": "StyleView",
      "description_width": ""
     }
    },
    "d05fbb94014840cab4584c4781a590c1": {
     "model_module": "@jupyter-widgets/controls",
     "model_name": "DescriptionStyleModel",
     "state": {
      "_model_module": "@jupyter-widgets/controls",
      "_model_module_version": "1.5.0",
      "_model_name": "DescriptionStyleModel",
      "_view_count": null,
      "_view_module": "@jupyter-widgets/base",
      "_view_module_version": "1.2.0",
      "_view_name": "StyleView",
      "description_width": ""
     }
    },
    "d9ee08fa621d4b558bd1a415e3ee6f62": {
     "model_module": "@jupyter-widgets/controls",
     "model_name": "HBoxModel",
     "state": {
      "_dom_classes": [],
      "_model_module": "@jupyter-widgets/controls",
      "_model_module_version": "1.5.0",
      "_model_name": "HBoxModel",
      "_view_count": null,
      "_view_module": "@jupyter-widgets/controls",
      "_view_module_version": "1.5.0",
      "_view_name": "HBoxView",
      "box_style": "",
      "children": [
       "IPY_MODEL_64fc7775a84e425c8082a545f7c2a0c1",
       "IPY_MODEL_66cd72dae82d434a87b638236784fd4b"
      ],
      "layout": "IPY_MODEL_1b905c5551b940ed9bc5320e1e5a9213"
     }
    },
    "e0510255a31d448497af3ca0f4915cb4": {
     "model_module": "@jupyter-widgets/controls",
     "model_name": "FloatProgressModel",
     "state": {
      "_dom_classes": [],
      "_model_module": "@jupyter-widgets/controls",
      "_model_module_version": "1.5.0",
      "_model_name": "FloatProgressModel",
      "_view_count": null,
      "_view_module": "@jupyter-widgets/controls",
      "_view_module_version": "1.5.0",
      "_view_name": "ProgressView",
      "bar_style": "success",
      "description": "Downloading: 100%",
      "description_tooltip": null,
      "layout": "IPY_MODEL_75578e0466cd4b84ba7dfee1028ae4cd",
      "max": 559,
      "min": 0,
      "orientation": "horizontal",
      "style": "IPY_MODEL_6ca292cd3f46417ea296684e48863af9",
      "value": 559
     }
    },
    "e148b28d946549a9b5eb09294ebe124e": {
     "model_module": "@jupyter-widgets/base",
     "model_name": "LayoutModel",
     "state": {
      "_model_module": "@jupyter-widgets/base",
      "_model_module_version": "1.2.0",
      "_model_name": "LayoutModel",
      "_view_count": null,
      "_view_module": "@jupyter-widgets/base",
      "_view_module_version": "1.2.0",
      "_view_name": "LayoutView",
      "align_content": null,
      "align_items": null,
      "align_self": null,
      "border": null,
      "bottom": null,
      "display": null,
      "flex": null,
      "flex_flow": null,
      "grid_area": null,
      "grid_auto_columns": null,
      "grid_auto_flow": null,
      "grid_auto_rows": null,
      "grid_column": null,
      "grid_gap": null,
      "grid_row": null,
      "grid_template_areas": null,
      "grid_template_columns": null,
      "grid_template_rows": null,
      "height": null,
      "justify_content": null,
      "justify_items": null,
      "left": null,
      "margin": null,
      "max_height": null,
      "max_width": null,
      "min_height": null,
      "min_width": null,
      "object_fit": null,
      "object_position": null,
      "order": null,
      "overflow": null,
      "overflow_x": null,
      "overflow_y": null,
      "padding": null,
      "right": null,
      "top": null,
      "visibility": null,
      "width": null
     }
    },
    "e3724385769d443cb4ea39b92e0b2abd": {
     "model_module": "@jupyter-widgets/base",
     "model_name": "LayoutModel",
     "state": {
      "_model_module": "@jupyter-widgets/base",
      "_model_module_version": "1.2.0",
      "_model_name": "LayoutModel",
      "_view_count": null,
      "_view_module": "@jupyter-widgets/base",
      "_view_module_version": "1.2.0",
      "_view_name": "LayoutView",
      "align_content": null,
      "align_items": null,
      "align_self": null,
      "border": null,
      "bottom": null,
      "display": null,
      "flex": null,
      "flex_flow": null,
      "grid_area": null,
      "grid_auto_columns": null,
      "grid_auto_flow": null,
      "grid_auto_rows": null,
      "grid_column": null,
      "grid_gap": null,
      "grid_row": null,
      "grid_template_areas": null,
      "grid_template_columns": null,
      "grid_template_rows": null,
      "height": null,
      "justify_content": null,
      "justify_items": null,
      "left": null,
      "margin": null,
      "max_height": null,
      "max_width": null,
      "min_height": null,
      "min_width": null,
      "object_fit": null,
      "object_position": null,
      "order": null,
      "overflow": null,
      "overflow_x": null,
      "overflow_y": null,
      "padding": null,
      "right": null,
      "top": null,
      "visibility": null,
      "width": null
     }
    },
    "e625a32fc81b42fb9e0fff7ce766fcdc": {
     "model_module": "@jupyter-widgets/controls",
     "model_name": "HBoxModel",
     "state": {
      "_dom_classes": [],
      "_model_module": "@jupyter-widgets/controls",
      "_model_module_version": "1.5.0",
      "_model_name": "HBoxModel",
      "_view_count": null,
      "_view_module": "@jupyter-widgets/controls",
      "_view_module_version": "1.5.0",
      "_view_name": "HBoxView",
      "box_style": "",
      "children": [
       "IPY_MODEL_c2a614f48e974fb8b13a3c5d7cafaed6",
       "IPY_MODEL_ada8fa1c88954ef8b839f29090de9e79"
      ],
      "layout": "IPY_MODEL_885390f24e08495db6a1febd661531e0"
     }
    },
    "eb5d93a8416a437e9cb039650756ac74": {
     "model_module": "@jupyter-widgets/controls",
     "model_name": "HBoxModel",
     "state": {
      "_dom_classes": [],
      "_model_module": "@jupyter-widgets/controls",
      "_model_module_version": "1.5.0",
      "_model_name": "HBoxModel",
      "_view_count": null,
      "_view_module": "@jupyter-widgets/controls",
      "_view_module_version": "1.5.0",
      "_view_name": "HBoxView",
      "box_style": "",
      "children": [
       "IPY_MODEL_4afa2be1c2c5483f932a42ea4a7897af",
       "IPY_MODEL_0e7186eeb5fa47d89c8c111ebe43c5af"
      ],
      "layout": "IPY_MODEL_5b8d5975d2674e7e9ada64e77c463c0a"
     }
    },
    "f35430501bb14fba8dbd5fb797c2e509": {
     "model_module": "@jupyter-widgets/base",
     "model_name": "LayoutModel",
     "state": {
      "_model_module": "@jupyter-widgets/base",
      "_model_module_version": "1.2.0",
      "_model_name": "LayoutModel",
      "_view_count": null,
      "_view_module": "@jupyter-widgets/base",
      "_view_module_version": "1.2.0",
      "_view_name": "LayoutView",
      "align_content": null,
      "align_items": null,
      "align_self": null,
      "border": null,
      "bottom": null,
      "display": null,
      "flex": null,
      "flex_flow": null,
      "grid_area": null,
      "grid_auto_columns": null,
      "grid_auto_flow": null,
      "grid_auto_rows": null,
      "grid_column": null,
      "grid_gap": null,
      "grid_row": null,
      "grid_template_areas": null,
      "grid_template_columns": null,
      "grid_template_rows": null,
      "height": null,
      "justify_content": null,
      "justify_items": null,
      "left": null,
      "margin": null,
      "max_height": null,
      "max_width": null,
      "min_height": null,
      "min_width": null,
      "object_fit": null,
      "object_position": null,
      "order": null,
      "overflow": null,
      "overflow_x": null,
      "overflow_y": null,
      "padding": null,
      "right": null,
      "top": null,
      "visibility": null,
      "width": null
     }
    },
    "f9289caeac404087ad4973a646e3a117": {
     "model_module": "@jupyter-widgets/controls",
     "model_name": "DescriptionStyleModel",
     "state": {
      "_model_module": "@jupyter-widgets/controls",
      "_model_module_version": "1.5.0",
      "_model_name": "DescriptionStyleModel",
      "_view_count": null,
      "_view_module": "@jupyter-widgets/base",
      "_view_module_version": "1.2.0",
      "_view_name": "StyleView",
      "description_width": ""
     }
    },
    "fa946133dfcc4a6ebc6fef2ef9dd92f7": {
     "model_module": "@jupyter-widgets/controls",
     "model_name": "ProgressStyleModel",
     "state": {
      "_model_module": "@jupyter-widgets/controls",
      "_model_module_version": "1.5.0",
      "_model_name": "ProgressStyleModel",
      "_view_count": null,
      "_view_module": "@jupyter-widgets/base",
      "_view_module_version": "1.2.0",
      "_view_name": "StyleView",
      "bar_color": null,
      "description_width": "initial"
     }
    },
    "fd30d43909874239b2183c5fb61241fe": {
     "model_module": "@jupyter-widgets/controls",
     "model_name": "DescriptionStyleModel",
     "state": {
      "_model_module": "@jupyter-widgets/controls",
      "_model_module_version": "1.5.0",
      "_model_name": "DescriptionStyleModel",
      "_view_count": null,
      "_view_module": "@jupyter-widgets/base",
      "_view_module_version": "1.2.0",
      "_view_name": "StyleView",
      "description_width": ""
     }
    }
   }
  }
 },
 "nbformat": 4,
 "nbformat_minor": 1
}<|MERGE_RESOLUTION|>--- conflicted
+++ resolved
@@ -268,17 +268,12 @@
     }
    ],
    "source": [
-<<<<<<< HEAD
-    "! pip uninstall haystack\n",
-    "! pip install git+https://github.com/deepset-ai/haystack.git"
-=======
     "# Install the latest release of Haystack in your own environment \n",
     "#! pip install farm-haystack\n",
     "\n",
     "# Install the latest master of Haystack and install the version of torch that works with the colab GPUs\n",
     "!pip install git+https://github.com/deepset-ai/haystack.git\n",
     "!pip install torch==1.5.1+cu101 torchvision==0.6.1+cu101 -f https://download.pytorch.org/whl/torch_stable.html"
->>>>>>> a54d6a5b
    ]
   },
   {

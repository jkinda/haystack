--- conflicted
+++ resolved
@@ -134,63 +134,6 @@
 
 <a id="schema.EvaluationResult.calculate_metrics"></a>
 
-<<<<<<< HEAD
-```python
- | __init__(node_results: Dict[str, pd.DataFrame] = None) -> None
-```
-
-Convenience class to store, pass and interact with results of a pipeline evaluation run (e.g. pipeline.eval()).
-Detailed results are stored as one dataframe per node. This class makes them more accessible and provides
-convenience methods to work with them.
-For example, you can calculate eval metrics, get detailed reports or simulate different top_k settings.
-
-Example:
-```python
-| eval_results = pipeline.eval(...)
-|
-| # derive detailed metrics
-| eval_results.calculate_metrics()
-|
-| # show summary of incorrect queries
-| eval_results.wrong_examples()
-```
-
-Each row of the underlying DataFrames contains either an answer or a document that has been retrieved during evaluation.
-Rows are enriched with basic infos like rank, query, type or node.
-Additional answer or document specific evaluation infos like gold labels
-and metrics depicting whether the row matches the gold labels are included, too.
-The DataFrames have the following schema:
-- multilabel_id: the id of the multilabel, which is unique for the pair of query and filters
-- query: the query
-- filters: the filters used with the query
-- gold_answers (answers only): the answers to be given
-- answer (answers only): the answer
-- context (answers only): the surrounding context of the answer within the document
-- exact_match (answers only): metric depicting if the answer exactly matches the gold label
-- f1 (answers only): metric depicting how well the answer overlaps with the gold label on token basis
-- sas (answers only, optional): metric depciting how well the answer matches the gold label on a semantic basis
-- gold_document_contents (documents only): the contents of the gold documents
-- content (documents only): the content of the document
-- gold_id_match (documents only): metric depicting whether one of the gold document ids matches the document
-- answer_match (documents only): metric depicting whether the document contains the answer
-- gold_id_or_answer_match (documents only): metric depicting whether one of the former two conditions are met
-- rank: rank or 1-based-position in result list
-- document_id: the id of the document that has been retrieved or that contained the answer
-- gold_document_ids: the documents to be retrieved
-- offsets_in_document (answers only): the position or offsets within the document the answer was found
-- gold_offsets_in_documents (answers only): the positon or offsets of the gold answer within the document
-- type: 'answer' or 'document'
-- node: the node name
-- eval_mode: evaluation mode depicting whether the evaluation was executed in integrated or isolated mode.
-             Check pipeline.eval()'s add_isolated_node_eval param for more information.
-
-**Arguments**:
-
-- `node_results`: the evaluation Dataframes per pipeline node
-
-<a name="schema.EvaluationResult.calculate_metrics"></a>
-=======
->>>>>>> c6bfb1c1
 #### calculate\_metrics
 
 ```python

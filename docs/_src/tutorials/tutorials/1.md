<!---
title: "Tutorial 1"
metaTitle: "Build Your First QA System"
metaDescription: ""
slug: "/docs/tutorial1"
date: "2020-09-03"
id: "tutorial1md"
--->

# Build Your First QA System

<img style="float: right;" src="https://upload.wikimedia.org/wikipedia/en/d/d8/Game_of_Thrones_title_card.jpg">

[![Open In Colab](https://colab.research.google.com/assets/colab-badge.svg)](https://colab.research.google.com/github/deepset-ai/haystack/blob/master/tutorials/Tutorial1_Basic_QA_Pipeline.ipynb)

Question Answering can be used in a variety of use cases. A very common one:  Using it to navigate through complex knowledge bases or long documents ("search setting").

A "knowledge base" could for example be your website, an internal wiki or a collection of financial reports. 
In this tutorial we will work on a slightly different domain: "Game of Thrones". 

Let's see how we can use a bunch of Wikipedia articles to answer a variety of questions about the 
marvellous seven kingdoms.


### Prepare environment

#### Colab: Enable the GPU runtime
Make sure you enable the GPU runtime to experience decent speed in this tutorial.
**Runtime -> Change Runtime type -> Hardware accelerator -> GPU**

<img src="https://raw.githubusercontent.com/deepset-ai/haystack/master/docs/_src/img/colab_gpu_runtime.jpg">


```python
# Make sure you have a GPU running
!nvidia-smi
```


```python
# Install the latest release of Haystack in your own environment 
#! pip install farm-haystack

# Install the latest master of Haystack
!pip install grpcio-tools==1.34.1
!pip install git+https://github.com/deepset-ai/haystack.git

```


```python
from haystack.preprocessor.cleaning import clean_wiki_text
from haystack.preprocessor.utils import convert_files_to_dicts, fetch_archive_from_http
from haystack.reader.farm import FARMReader
from haystack.reader.transformers import TransformersReader
from haystack.utils import print_answers
```

## Document Store

Haystack finds answers to queries within the documents stored in a `DocumentStore`. The current implementations of `DocumentStore` include `ElasticsearchDocumentStore`, `FAISSDocumentStore`,  `SQLDocumentStore`, and `InMemoryDocumentStore`.

**Here:** We recommended Elasticsearch as it comes preloaded with features like [full-text queries](https://www.elastic.co/guide/en/elasticsearch/reference/current/full-text-queries.html), [BM25 retrieval](https://www.elastic.co/elasticon/conf/2016/sf/improved-text-scoring-with-bm25), and [vector storage for text embeddings](https://www.elastic.co/guide/en/elasticsearch/reference/7.6/dense-vector.html).

**Alternatives:** If you are unable to setup an Elasticsearch instance, then follow the [Tutorial 3](https://github.com/deepset-ai/haystack/blob/master/tutorials/Tutorial3_Basic_QA_Pipeline_without_Elasticsearch.ipynb) for using SQL/InMemory document stores.

**Hint**: This tutorial creates a new document store instance with Wikipedia articles on Game of Thrones. However, you can configure Haystack to work with your existing document stores.

### Start an Elasticsearch server
You can start Elasticsearch on your local machine instance using Docker. If Docker is not readily available in your environment (e.g. in Colab notebooks), then you can manually download and execute Elasticsearch from source.


```python
# Recommended: Start Elasticsearch using Docker via the Haystack utility function
from haystack.utils import launch_es

launch_es()
```


```python
# In Colab / No Docker environments: Start Elasticsearch from source
! wget https://artifacts.elastic.co/downloads/elasticsearch/elasticsearch-7.9.2-linux-x86_64.tar.gz -q
! tar -xzf elasticsearch-7.9.2-linux-x86_64.tar.gz
! chown -R daemon:daemon elasticsearch-7.9.2

import os
from subprocess import Popen, PIPE, STDOUT
es_server = Popen(['elasticsearch-7.9.2/bin/elasticsearch'],
                   stdout=PIPE, stderr=STDOUT,
                   preexec_fn=lambda: os.setuid(1)  # as daemon
                  )
# wait until ES has started
! sleep 30
```


```python
# Connect to Elasticsearch

from haystack.document_store.elasticsearch import ElasticsearchDocumentStore
document_store = ElasticsearchDocumentStore(host="localhost", username="", password="", index="document")
```

## Preprocessing of documents

Haystack provides a customizable pipeline for:
 - converting files into texts
 - cleaning texts
 - splitting texts
 - writing them to a Document Store

In this tutorial, we download Wikipedia articles about Game of Thrones, apply a basic cleaning function, and index them in Elasticsearch.


```python
# Let's first fetch some documents that we want to query
# Here: 517 Wikipedia articles for Game of Thrones
doc_dir = "data/article_txt_got"
s3_url = "https://s3.eu-central-1.amazonaws.com/deepset.ai-farm-qa/datasets/documents/wiki_gameofthrones_txt.zip"
fetch_archive_from_http(url=s3_url, output_dir=doc_dir)

# Convert files to dicts
# You can optionally supply a cleaning function that is applied to each doc (e.g. to remove footers)
# It must take a str as input, and return a str.
dicts = convert_files_to_dicts(dir_path=doc_dir, clean_func=clean_wiki_text, split_paragraphs=True)

# We now have a list of dictionaries that we can write to our document store.
# If your texts come from a different source (e.g. a DB), you can of course skip convert_files_to_dicts() and create the dictionaries yourself.
# The default format here is:
# {
#    'text': "<DOCUMENT_TEXT_HERE>",
#    'meta': {'name': "<DOCUMENT_NAME_HERE>", ...}
#}
# (Optionally: you can also add more key-value-pairs here, that will be indexed as fields in Elasticsearch and
# can be accessed later for filtering or shown in the responses of the Pipeline)

# Let's have a look at the first 3 entries:
print(dicts[:3])

# Now, let's write the dicts containing documents to our DB.
document_store.write_documents(dicts)
```

## Initalize Retriever, Reader,  & Pipeline

### Retriever

Retrievers help narrowing down the scope for the Reader to smaller units of text where a given question could be answered.
They use some simple but fast algorithm.

**Here:** We use Elasticsearch's default BM25 algorithm

**Alternatives:**

- Customize the `ElasticsearchRetriever`with custom queries (e.g. boosting) and filters
- Use `TfidfRetriever` in combination with a SQL or InMemory Document store for simple prototyping and debugging
- Use `EmbeddingRetriever` to find candidate documents based on the similarity of embeddings (e.g. created via Sentence-BERT)
- Use `DensePassageRetriever` to use different embedding models for passage and query (see Tutorial 6)


```python
from haystack.retriever.sparse import ElasticsearchRetriever
retriever = ElasticsearchRetriever(document_store=document_store)
```


```python
# Alternative: An in-memory TfidfRetriever based on Pandas dataframes for building quick-prototypes with SQLite document store.

# from haystack.retriever.sparse import TfidfRetriever
# retriever = TfidfRetriever(document_store=document_store)
```

### Reader

A Reader scans the texts returned by retrievers in detail and extracts the k best answers. They are based
on powerful, but slower deep learning models.

Haystack currently supports Readers based on the frameworks FARM and Transformers.
With both you can either load a local model or one from Hugging Face's model hub (https://huggingface.co/models).

**Here:** a medium sized RoBERTa QA model using a Reader based on FARM (https://huggingface.co/deepset/roberta-base-squad2)

**Alternatives (Reader):** TransformersReader (leveraging the `pipeline` of the Transformers package)

**Alternatives (Models):** e.g. "distilbert-base-uncased-distilled-squad" (fast) or "deepset/bert-large-uncased-whole-word-masking-squad2" (good accuracy)

**Hint:** You can adjust the model to return "no answer possible" with the no_ans_boost. Higher values mean the model prefers "no answer possible"

#### FARMReader


```python
# Load a  local model or any of the QA models on
# Hugging Face's model hub (https://huggingface.co/models)

reader = FARMReader(model_name_or_path="deepset/roberta-base-squad2", use_gpu=True)
```

#### TransformersReader


```python
# Alternative:
# reader = TransformersReader(model_name_or_path="distilbert-base-uncased-distilled-squad", tokenizer="distilbert-base-uncased", use_gpu=-1)
```

### Pipeline

With a Haystack `Pipeline` you can stick together your building blocks to a search pipeline.
Under the hood, `Pipelines` are Directed Acyclic Graphs (DAGs) that you can easily customize for your own use cases.
To speed things up, Haystack also comes with a few predefined Pipelines. One of them is the `ExtractiveQAPipeline` that combines a retriever and a reader to answer our questions.
You can learn more about `Pipelines` in the [docs](https://haystack.deepset.ai/docs/latest/pipelinesmd).


```python
from haystack.pipeline import ExtractiveQAPipeline
pipe = ExtractiveQAPipeline(reader, retriever)
```

## Voilà! Ask a question!


```python
# You can configure how many candidates the reader and retriever shall return
<<<<<<< HEAD
# The higher the top_k, the better (but also the slower) your answers.
=======
# The higher top_k_retriever, the better (but also the slower) your answers. 
>>>>>>> 34a8879f
prediction = pipe.run(
    query="Who is the father of Arya Stark?", params={"Retriever": {"top_k": 10}, "Reader": {"top_k": 5}}
)
```


```python
# prediction = pipe.run(query="Who created the Dothraki vocabulary?", params={"Reader": {"top_k": 5}})
# prediction = pipe.run(query="Who is the sister of Sansa?", params={"Reader": {"top_k": 5}})
```


```python
print_answers(prediction, details="minimal")
```

## About us

This [Haystack](https://github.com/deepset-ai/haystack/) notebook was made with love by [deepset](https://deepset.ai/) in Berlin, Germany

We bring NLP to the industry via open source!  
Our focus: Industry specific language models & large scale QA systems.  
  
Some of our other work: 
- [German BERT](https://deepset.ai/german-bert)
- [GermanQuAD and GermanDPR](https://deepset.ai/germanquad)
- [FARM](https://github.com/deepset-ai/FARM)

Get in touch:
[Twitter](https://twitter.com/deepset_ai) | [LinkedIn](https://www.linkedin.com/company/deepset-ai/) | [Slack](https://haystack.deepset.ai/community/join) | [GitHub Discussions](https://github.com/deepset-ai/haystack/discussions) | [Website](https://deepset.ai)

By the way: [we're hiring!](https://apply.workable.com/deepset/) 
<|MERGE_RESOLUTION|>--- conflicted
+++ resolved
@@ -224,11 +224,7 @@
 
 ```python
 # You can configure how many candidates the reader and retriever shall return
-<<<<<<< HEAD
-# The higher the top_k, the better (but also the slower) your answers.
-=======
 # The higher top_k_retriever, the better (but also the slower) your answers. 
->>>>>>> 34a8879f
 prediction = pipe.run(
     query="Who is the father of Arya Stark?", params={"Retriever": {"top_k": 10}, "Reader": {"top_k": 5}}
 )

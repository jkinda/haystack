--- conflicted
+++ resolved
@@ -12,20 +12,6 @@
   - type: smart
   - type: crossref
 renderer:
-<<<<<<< HEAD
-   type: renderers.ReadmeRenderer
-   excerpt: Takes a Document as input and generates questions which it believes the Document can answer.
-   category: 63f374c0c2ecdc004a43cd0a
-   title: Question Generator API
-   slug: question-generator-api
-   order: 140
-   markdown:
-     descriptive_class_title: false
-     descriptive_module_title: true
-     add_method_class_prefix: true
-     add_member_class_prefix: false
-     filename: question_generator_api.md
-=======
   type: renderers.ReadmeRenderer
   excerpt: Takes a Document as input and generates questions which it believes the Document can answer.
   category_slug: haystack-classes
@@ -38,4 +24,3 @@
     add_method_class_prefix: true
     add_member_class_prefix: false
     filename: question_generator_api.md
->>>>>>> e8f9b1b6

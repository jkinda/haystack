loaders:
  - type: python
    search_path: [../../../haystack/nodes/label_generator]
    modules: ["pseudo_label_generator"]
    ignore_when_discovered: ["__init__"]
processors:
  - type: filter
    expression:
    documented_only: true
    do_not_filter_modules: false
    skip_empty_modules: true
  - type: smart
  - type: crossref
renderer:
<<<<<<< HEAD
   type: renderers.ReadmeRenderer
   excerpt: Creates training data for dense retrievers without human annotation.
   category: 63f374c0c2ecdc004a43cd0a
   title: Pseudo Label Generator API
   slug: pseudo-label-generator-api
   order: 120
   markdown:
     descriptive_class_title: false
     descriptive_module_title: true
     add_method_class_prefix: true
     add_member_class_prefix: false
     filename: pseudo_label_generator_api.md
=======
  type: renderers.ReadmeRenderer
  excerpt: Creates training data for dense retrievers without human annotation.
  category_slug: haystack-classes
  title: Pseudo Label Generator API
  slug: pseudo-label-generator-api
  order: 120
  markdown:
    descriptive_class_title: false
    descriptive_module_title: true
    add_method_class_prefix: true
    add_member_class_prefix: false
    filename: pseudo_label_generator_api.md
>>>>>>> e8f9b1b6
<|MERGE_RESOLUTION|>--- conflicted
+++ resolved
@@ -12,20 +12,6 @@
   - type: smart
   - type: crossref
 renderer:
-<<<<<<< HEAD
-   type: renderers.ReadmeRenderer
-   excerpt: Creates training data for dense retrievers without human annotation.
-   category: 63f374c0c2ecdc004a43cd0a
-   title: Pseudo Label Generator API
-   slug: pseudo-label-generator-api
-   order: 120
-   markdown:
-     descriptive_class_title: false
-     descriptive_module_title: true
-     add_method_class_prefix: true
-     add_member_class_prefix: false
-     filename: pseudo_label_generator_api.md
-=======
   type: renderers.ReadmeRenderer
   excerpt: Creates training data for dense retrievers without human annotation.
   category_slug: haystack-classes
@@ -38,4 +24,3 @@
     add_method_class_prefix: true
     add_member_class_prefix: false
     filename: pseudo_label_generator_api.md
->>>>>>> e8f9b1b6

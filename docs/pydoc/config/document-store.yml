--- conflicted
+++ resolved
@@ -1,11 +1,6 @@
 loaders:
-<<<<<<< HEAD
-  - type: loaders.CustomPythonLoader
-    search_path: [../../../haystack/document_stores]
-=======
   - type: python
     search_path: [../../../haystack/document_stores, ../../../haystack/document_stores/elasticsearch]
->>>>>>> 8d04f28e
     modules:
       [
         "base",

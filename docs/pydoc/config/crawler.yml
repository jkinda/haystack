--- conflicted
+++ resolved
@@ -12,20 +12,6 @@
   - type: smart
   - type: crossref
 renderer:
-<<<<<<< HEAD
-   type: renderers.ReadmeRenderer
-   excerpt: The Crawler scrapes the text from a website, creates a Haystack Document object out of it, and saves it to a JSON file.
-   category: 63f374c0c2ecdc004a43cd0a
-   title: Crawler API
-   slug: crawler-api
-   order: 10
-   markdown:
-     descriptive_class_title: false
-     descriptive_module_title: true
-     add_method_class_prefix: true
-     add_member_class_prefix: false
-     filename: crawler_api.md
-=======
   type: renderers.ReadmeRenderer
   excerpt: The Crawler scrapes the text from a website, creates a Haystack Document object out of it, and saves it to a JSON file.
   category_slug: haystack-classes
@@ -38,4 +24,3 @@
     add_method_class_prefix: true
     add_member_class_prefix: false
     filename: crawler_api.md
->>>>>>> e8f9b1b6

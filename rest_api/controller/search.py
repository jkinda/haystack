import json
import logging
import time
from datetime import datetime
from typing import Any, Dict, List, Optional

import elasticapm
from fastapi import APIRouter
from fastapi import HTTPException

from haystack import Finder
from rest_api.config import DB_HOST, DB_PORT, DB_USER, DB_PW, DB_INDEX, DEFAULT_TOP_K_READER, ES_CONN_SCHEME, \
    TEXT_FIELD_NAME, \
    SEARCH_FIELD_NAME, \
    EMBEDDING_DIM, EMBEDDING_FIELD_NAME, EXCLUDE_META_DATA_FIELDS, RETRIEVER_TYPE, EMBEDDING_MODEL_PATH, USE_GPU, \
    READER_MODEL_PATH, \
    BATCHSIZE, CONTEXT_WINDOW_SIZE, TOP_K_PER_CANDIDATE, NO_ANS_BOOST, MAX_PROCESSES, MAX_SEQ_LEN, DOC_STRIDE, \
<<<<<<< HEAD
    CONCURRENT_REQUEST_PER_WORKER, FAQ_QUESTION_FIELD_NAME, \
    EMBEDDING_MODEL_FORMAT, READER_TYPE, READER_TOKENIZER, GPU_NUMBER, NAME_FIELD_NAME
from rest_api.controller.request import Question
from rest_api.controller.response import Answers, AnswersToIndividualQuestion
=======
    DEFAULT_TOP_K_READER, DEFAULT_TOP_K_RETRIEVER, CONCURRENT_REQUEST_PER_WORKER, FAQ_QUESTION_FIELD_NAME, \
    EMBEDDING_MODEL_FORMAT, READER_TYPE, READER_TOKENIZER, GPU_NUMBER, NAME_FIELD_NAME, VECTOR_SIMILARITY_METRIC, \
    CREATE_INDEX

>>>>>>> 55552741
from rest_api.controller.utils import RequestLimiter
from haystack.document_store.elasticsearch import ElasticsearchDocumentStore
from haystack.reader.farm import FARMReader
from haystack.reader.transformers import TransformersReader
from haystack.retriever.base import BaseRetriever
from haystack.retriever.sparse import ElasticsearchRetriever, ElasticsearchFilterOnlyRetriever
from haystack.retriever.dense import EmbeddingRetriever

logger = logging.getLogger(__name__)
router = APIRouter()

# Init global components: DocumentStore, Retriever, Reader, Finder
document_store = ElasticsearchDocumentStore(
    host=DB_HOST,
    port=DB_PORT,
    username=DB_USER,
    password=DB_PW,
    index=DB_INDEX,
    scheme=ES_CONN_SCHEME,
    ca_certs=False,
    verify_certs=False,
    text_field=TEXT_FIELD_NAME,
    name_field=NAME_FIELD_NAME,
    search_fields=SEARCH_FIELD_NAME,
    embedding_dim=EMBEDDING_DIM,
    embedding_field=EMBEDDING_FIELD_NAME,
    excluded_meta_data=EXCLUDE_META_DATA_FIELDS,  # type: ignore
    faq_question_field=FAQ_QUESTION_FIELD_NAME,
    create_index=CREATE_INDEX,
    similarity=VECTOR_SIMILARITY_METRIC
)

if RETRIEVER_TYPE == "EmbeddingRetriever":
    retriever = EmbeddingRetriever(
        document_store=document_store,
        embedding_model=EMBEDDING_MODEL_PATH,
        model_format=EMBEDDING_MODEL_FORMAT,
        use_gpu=USE_GPU
    )  # type: BaseRetriever
elif RETRIEVER_TYPE == "ElasticsearchRetriever":
    retriever = ElasticsearchRetriever(document_store=document_store)
elif RETRIEVER_TYPE is None or RETRIEVER_TYPE == "ElasticsearchFilterOnlyRetriever":
    retriever = ElasticsearchFilterOnlyRetriever(document_store=document_store)
else:
    raise ValueError(f"Could not load Retriever of type '{RETRIEVER_TYPE}'. "
                     f"Please adjust RETRIEVER_TYPE to one of: "
                     f"'EmbeddingRetriever', 'ElasticsearchRetriever', 'ElasticsearchFilterOnlyRetriever', None"
                     f"OR modify rest_api/search.py to support your retriever"
                     )

if READER_MODEL_PATH:  # for extractive doc-qa
    if READER_TYPE == "TransformersReader":
        use_gpu = -1 if not USE_GPU else GPU_NUMBER
        reader = TransformersReader(
            model=str(READER_MODEL_PATH),
            use_gpu=use_gpu,
            context_window_size=CONTEXT_WINDOW_SIZE,
            tokenizer=str(READER_TOKENIZER)
        )  # type: Optional[FARMReader]
    elif READER_TYPE == "FARMReader":
        reader = FARMReader(
            model_name_or_path=str(READER_MODEL_PATH),
            batch_size=BATCHSIZE,
            use_gpu=USE_GPU,
            context_window_size=CONTEXT_WINDOW_SIZE,
            top_k_per_candidate=TOP_K_PER_CANDIDATE,
            no_ans_boost=NO_ANS_BOOST,
            num_processes=MAX_PROCESSES,
            max_seq_len=MAX_SEQ_LEN,
            doc_stride=DOC_STRIDE,
        )  # type: Optional[FARMReader]
    else:
        raise ValueError(f"Could not load Reader of type '{READER_TYPE}'. "
                         f"Please adjust READER_TYPE to one of: "
                         f"'FARMReader', 'TransformersReader', None"
                         )
else:
    reader = None  # don't need one for pure FAQ matching

FINDERS = {1: Finder(reader=reader, retriever=retriever)}


#############################################
# Endpoints
#############################################
doc_qa_limiter = RequestLimiter(CONCURRENT_REQUEST_PER_WORKER)


@router.post("/models/{model_id}/doc-qa", response_model=Answers, response_model_exclude_unset=True)
def doc_qa(model_id: int, question_request: Question):
    with doc_qa_limiter.run():
        start_time = time.time()
        finder = FINDERS.get(model_id, None)
        if not finder:
            raise HTTPException(
                status_code=404, detail=f"Couldn't get Finder with ID {model_id}. Available IDs: {list(FINDERS.keys())}"
            )

        results = search_documents(finder, question_request, start_time)

        return {"results": results}


@router.post("/models/{model_id}/faq-qa", response_model=Answers, response_model_exclude_unset=True)
def faq_qa(model_id: int, request: Question):
    finder = FINDERS.get(model_id, None)
    if not finder:
        raise HTTPException(
            status_code=404, detail=f"Couldn't get Finder with ID {model_id}. Available IDs: {list(FINDERS.keys())}"
        )

    results = []
    for question in request.questions:
        if request.filters:
            # put filter values into a list and remove filters with null value
            filters = {key: [value] for key, value in request.filters.items() if value is not None}
            logger.info(f" [{datetime.now()}] Request: {request}")
        else:
            filters = {}

        result = finder.get_answers_via_similar_questions(
            question=question, top_k_retriever=request.top_k_retriever, filters=filters,
        )
        results.append(result)

    elasticapm.set_custom_context({"results": results})
    logger.info(json.dumps({"request": request.dict(), "results": results}))

    return {"results": results}


@router.post("/models/{model_id}/query", response_model=Dict[str, Any], response_model_exclude_unset=True)
def query(model_id: int, query_request: Dict[str, Any], top_k_reader: int = DEFAULT_TOP_K_READER):
    with doc_qa_limiter.run():
        start_time = time.time()
        finder = FINDERS.get(model_id, None)
        if not finder:
            raise HTTPException(
                status_code=404, detail=f"Couldn't get Finder with ID {model_id}. Available IDs: {list(FINDERS.keys())}"
            )

        question_request = Question.from_elastic_query_dsl(query_request, top_k_reader)

        answers = search_documents(finder, question_request, start_time)
        response: Dict[str, Any] = {}
        if answers and len(answers) > 0:
            response = AnswersToIndividualQuestion.to_elastic_response_dsl(dict(answers[0]))

        return response


def search_documents(finder, question_request, start_time) -> List[AnswersToIndividualQuestion]:
    results = []
    for question in question_request.questions:
        if question_request.filters:
            # put filter values into a list and remove filters with null value
            filters = {key: [value] for key, value in question_request.filters.items() if value is not None}
            logger.info(f" [{datetime.now()}] Request: {question_request}")
        else:
            filters = {}

        result = finder.get_answers(
            question=question,
            top_k_retriever=question_request.top_k_retriever,
            top_k_reader=question_request.top_k_reader,
            filters=filters,
        )
        results.append(result)
    elasticapm.set_custom_context({"results": results})
    end_time = time.time()
    logger.info(
        json.dumps({"request": question_request.dict(), "results": results,
                    "time": f"{(end_time - start_time):.2f}"}))
    return results<|MERGE_RESOLUTION|>--- conflicted
+++ resolved
@@ -10,22 +10,15 @@
 
 from haystack import Finder
 from rest_api.config import DB_HOST, DB_PORT, DB_USER, DB_PW, DB_INDEX, DEFAULT_TOP_K_READER, ES_CONN_SCHEME, \
-    TEXT_FIELD_NAME, \
-    SEARCH_FIELD_NAME, \
-    EMBEDDING_DIM, EMBEDDING_FIELD_NAME, EXCLUDE_META_DATA_FIELDS, RETRIEVER_TYPE, EMBEDDING_MODEL_PATH, USE_GPU, \
-    READER_MODEL_PATH, \
-    BATCHSIZE, CONTEXT_WINDOW_SIZE, TOP_K_PER_CANDIDATE, NO_ANS_BOOST, MAX_PROCESSES, MAX_SEQ_LEN, DOC_STRIDE, \
-<<<<<<< HEAD
-    CONCURRENT_REQUEST_PER_WORKER, FAQ_QUESTION_FIELD_NAME, \
-    EMBEDDING_MODEL_FORMAT, READER_TYPE, READER_TOKENIZER, GPU_NUMBER, NAME_FIELD_NAME
+    TEXT_FIELD_NAME, SEARCH_FIELD_NAME, EMBEDDING_DIM, EMBEDDING_FIELD_NAME, EXCLUDE_META_DATA_FIELDS, \
+    RETRIEVER_TYPE, EMBEDDING_MODEL_PATH, USE_GPU, READER_MODEL_PATH, BATCHSIZE, CONTEXT_WINDOW_SIZE, \
+    TOP_K_PER_CANDIDATE, NO_ANS_BOOST, MAX_PROCESSES, MAX_SEQ_LEN, DOC_STRIDE, CONCURRENT_REQUEST_PER_WORKER, \
+    FAQ_QUESTION_FIELD_NAME, EMBEDDING_MODEL_FORMAT, READER_TYPE, READER_TOKENIZER, GPU_NUMBER, NAME_FIELD_NAME, \
+    VECTOR_SIMILARITY_METRIC, CREATE_INDEX
+
 from rest_api.controller.request import Question
 from rest_api.controller.response import Answers, AnswersToIndividualQuestion
-=======
-    DEFAULT_TOP_K_READER, DEFAULT_TOP_K_RETRIEVER, CONCURRENT_REQUEST_PER_WORKER, FAQ_QUESTION_FIELD_NAME, \
-    EMBEDDING_MODEL_FORMAT, READER_TYPE, READER_TOKENIZER, GPU_NUMBER, NAME_FIELD_NAME, VECTOR_SIMILARITY_METRIC, \
-    CREATE_INDEX
 
->>>>>>> 55552741
 from rest_api.controller.utils import RequestLimiter
 from haystack.document_store.elasticsearch import ElasticsearchDocumentStore
 from haystack.reader.farm import FARMReader

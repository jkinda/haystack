--- conflicted
+++ resolved
@@ -113,81 +113,6 @@
         run_query = state_question.run_query
         st.button("Run")
     else:
-<<<<<<< HEAD
-        state_question.next_question = "false"
-
-# Search bar
-question = st.text_input("Please provide your query:", value=random_question)
-if state_question and state_question.run_query:
-    run_query = state_question.run_query
-    st.button("Run")
-else:
-    run_query = st.button("Run")
-    state_question.run_query = run_query
-
-raw_json_feedback = ""
-
-# Get results for query
-if run_query:
-    with st.spinner(
-        "Performing neural search on documents... 🧠 \n "
-        "Do you want to optimize speed or accuracy? \n"
-        "Check out the docs: https://haystack.deepset.ai/usage/optimization "
-    ):
-        results, raw_json = retrieve_doc(question, top_k_reader=top_k_reader, top_k_retriever=top_k_retriever)
-
-    # Show if we use a question of the given set
-    if question == random_question and eval_mode:
-        st.write("## Correct answers:")
-        random_answer
-
-    st.write("## Results:")
-
-    # Make every button key unique
-    count = 0
-
-    for result in results:
-        if result["answer"]:
-            annotate_answer(result["answer"], result["context"])
-        else:
-            show_plain_documents(result["context"])
-        st.write("**Relevance:** ", result["relevance"], "**Source:** ", result["source"])
-        if eval_mode:
-            # Define columns for buttons
-            button_col1, button_col2, button_col3, button_col4 = st.columns([1, 1, 1, 6])
-            if button_col1.button("👍", key=(result["context"] + str(count) + "1"), help="Correct answer"):
-                raw_json_feedback = feedback_doc(
-                    question,
-                    "true",
-                    result["document_id"],
-                    1,
-                    "true",
-                    result["answer"],
-                    result["offset_start_in_doc"]
-                )
-                st.success("Thanks for your feedback")
-            if button_col2.button("👎", key=(result["context"] + str(count) + "2"), help="Wrong answer and wrong passage"):
-                raw_json_feedback = feedback_doc(
-                    question,
-                    "false",
-                    result["document_id"],
-                    1,
-                    "false",
-                    result["answer"],
-                    result["offset_start_in_doc"],
-                )
-                st.success("Thanks for your feedback!")
-            if button_col3.button("👎👍", key=(result["context"] + str(count) + "3" ), help="Wrong answer, but correct passage"):
-                raw_json_feedback = feedback_doc(
-                    question, "false", result["document_id"], 1, "true", result["answer"], result["offset_start_in_doc"]
-                )
-                st.success("Thanks for your feedback!")
-            count += 1
-        st.write("___")
-    if debug:
-        st.subheader("REST API JSON response")
-        st.write(raw_json)
-=======
         run_query = st.button("Run")
         state_question.run_query = run_query
 
@@ -230,13 +155,13 @@
             st.write("**Relevance:** ", result["relevance"], "**Source:** ", result["source"])
             if eval_mode:
                 # Define columns for buttons
-                button_col1, button_col2, button_col3, button_col4 = st.beta_columns([1, 1, 1, 6])
-                if button_col1.button("👍", key=(result["context"] + str(count)), help="Correct answer"):
+                button_col1, button_col2, button_col3, button_col4 = st.columns([1, 1, 1, 6])
+                if button_col1.button("👍", key=(result["context"] + str(count) + "1"), help="Correct answer"):
                     raw_json_feedback = feedback_doc(
                         question, "true", result["document_id"], 1, "true", result["answer"], result["offset_start_in_doc"]
                     )
                     st.success("Thanks for your feedback")
-                if button_col2.button("👎", key=(result["context"] + str(count)), help="Wrong answer and wrong passage"):
+                if button_col2.button("👎", key=(result["context"] + str(count) + "2"), help="Wrong answer and wrong passage"):
                     raw_json_feedback = feedback_doc(
                         question,
                         "false",
@@ -247,7 +172,7 @@
                         result["offset_start_in_doc"],
                     )
                     st.success("Thanks for your feedback!")
-                if button_col3.button("👎👍", key=(result["context"] + str(count)), help="Wrong answer, but correct passage"):
+                if button_col3.button("👎👍", key=(result["context"] + str(count) + "3"), help="Wrong answer, but correct passage"):
                     raw_json_feedback = feedback_doc(
                         question, "false", result["document_id"], 1, "true", result["answer"], result["offset_start_in_doc"]
                     )
@@ -258,5 +183,4 @@
             st.subheader("REST API JSON response")
             st.write(raw_json)
 
-main()
->>>>>>> 2de5385a
+main()
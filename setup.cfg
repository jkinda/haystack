--- conflicted
+++ resolved
@@ -96,13 +96,11 @@
     elasticsearch>=7.7,<=7.10
     elastic-apm
 
-<<<<<<< HEAD
     # context matching
     rapidfuzz
-=======
+    
     # Schema validation
     jsonschema
->>>>>>> 65b3a2c7
 
     # Not found in repo, to review:
     #uvloop==0.14; sys_platform != 'win32' and sys_platform != 'cygwin'

--- conflicted
+++ resolved
@@ -98,13 +98,8 @@
     elastic-apm
 
     # context matching
-<<<<<<< HEAD
     rapidfuzz>=2.0.15,<3
     
-=======
-    rapidfuzz==2.0.13
-
->>>>>>> 1e01cd0e
     # Schema validation
     jsonschema
 

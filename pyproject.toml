--- conflicted
+++ resolved
@@ -200,18 +200,6 @@
 colab = [
   "pillow<=9.0.0",
 ]
-<<<<<<< HEAD
-# Haystack v2, codename "Alfalfa 🌿"
-alfalfa = [
-  "canals @ git+https://github.com/deepset-ai/canals.git",  # Once canals settles, remove 'allow-direct-references = true' below
-]
-alfalfa-rest-api = [
-  "uvicorn",
-  "fastapi",
-  "python-multipart"  # To allow file upload
-]
-=======
->>>>>>> f1350130
 dev = [
   "pre-commit",
   # Type check

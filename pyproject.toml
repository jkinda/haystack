--- conflicted
+++ resolved
@@ -197,16 +197,12 @@
 ]
 # Haystack v2, codename "Alfalfa 🌿"
 alfalfa = [
-<<<<<<< HEAD
   "canals @ git+https://github.com/deepset-ai/canals.git",  # Once canals settles, remove 'allow-direct-references = true' below
 ]
 alfalfa-rest-api = [
   "uvicorn",
   "fastapi",
   "python-multipart"  # To allow file upload
-=======
-  "canals @ git+https://github.com/deepset-ai/canals.git",  # Once canals settle, remove 'allow-direct-references = true' below
->>>>>>> 677fc8ba
 ]
 dev = [
   "pre-commit",

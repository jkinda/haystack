--- conflicted
+++ resolved
@@ -113,10 +113,6 @@
     assert answers[0]["answer"] in EXPECTED_ONE_SUMMARIES
 
 
-<<<<<<< HEAD
-=======
-@pytest.mark.slow
->>>>>>> ebaa0476
 @pytest.mark.summarizer
 def add_metadata_summerizer():
     docs = [
@@ -134,24 +130,7 @@
         ),
     ]
     # Original input is overwrote after the "predict". So adding the same input as check_output to assess the output
-<<<<<<< HEAD
     check_output = deepcopy(docs)
-=======
-    check_output = [
-        Document(
-            content="""PG&E stated it scheduled the blackouts in response to forecasts for high winds amid dry conditions. The aim is to reduce the risk of wildfires. Nearly 800 thousand customers were scheduled to be affected by the shutoffs which were expected to last through at least midday tomorrow.""",
-            meta={
-                "sub_content": "Pegasus Example",
-                "topic": "California's Electricity",
-                "context": "Dummy - PG&E stated it scheduled the blackouts in response to forecasts for high winds amid dry conditions. The aim is to reduce the risk of wildfires.",
-            },
-        ),
-        Document(
-            content="""The tower is 324 metres (1,063 ft) tall, about the same height as an 81-storey building, and the tallest structure in Paris. Its base is square, measuring 125 metres (410 ft) on each side. During its construction, the Eiffel Tower surpassed the Washington Monument to become the tallest man-made structure in the world, a title it held for 41 years until the Chrysler Building in New York City was finished in 1930. It was the first structure to reach a height of 300 metres. Due to the addition of a broadcasting aerial at the top of the tower in 1957, it is now taller than the Chrysler Building by 5.2 metres (17 ft). Excluding transmitters, the Eiffel Tower is the second tallest free-standing structure in France after the Millau Viaduct.""",
-            meta={"sub_content": "Paris best tour best tour", "topic": "Eiffel tower"},
-        ),
-    ]
->>>>>>> ebaa0476
 
     summarizer = TransformersSummarizer(model_name_or_path="google/pegasus-xsum")
     summary = summarizer.predict(documents=docs)
@@ -163,45 +142,7 @@
         == """PG&E stated it scheduled the blackouts in response to forecasts for high winds amid dry conditions. The aim is to reduce the risk of wildfires. Nearly 800 thousand customers were scheduled to be affected by the shutoffs which were expected to last through at least midday tomorrow."""
     )
 
-<<<<<<< HEAD
-=======
-
-@pytest.mark.slow
-@pytest.mark.summarizer
-def add_metadata_summerizer_generate_single_summary():
-    docs = [
-        Document(
-            content="""PG&E stated it scheduled the blackouts in response to forecasts for high winds amid dry conditions. The aim is to reduce the risk of wildfires. Nearly 800 thousand customers were scheduled to be affected by the shutoffs which were expected to last through at least midday tomorrow.""",
-            meta={
-                "sub_content": "Pegasus Example",
-                "topic": "California's Electricity",
-                "context": "Dummy - PG&E stated it scheduled the blackouts in response to forecasts for high winds amid dry conditions. The aim is to reduce the risk of wildfires.",
-            },
-        ),
-        Document(
-            content="""The tower is 324 metres (1,063 ft) tall, about the same height as an 81-storey building, and the tallest structure in Paris. Its base is square, measuring 125 metres (410 ft) on each side. During its construction, the Eiffel Tower surpassed the Washington Monument to become the tallest man-made structure in the world, a title it held for 41 years until the Chrysler Building in New York City was finished in 1930. It was the first structure to reach a height of 300 metres. Due to the addition of a broadcasting aerial at the top of the tower in 1957, it is now taller than the Chrysler Building by 5.2 metres (17 ft). Excluding transmitters, the Eiffel Tower is the second tallest free-standing structure in France after the Millau Viaduct.""",
-            meta={"sub_content": "Paris best tour best tour", "topic": "Eiffel tower"},
-        ),
-    ]
-    # Original input is overwrote after the "predict". So adding the same input as check_output to assess the output
-    check_output = [
-        Document(
-            content="""PG&E stated it scheduled the blackouts in response to forecasts for high winds amid dry conditions. The aim is to reduce the risk of wildfires. Nearly 800 thousand customers were scheduled to be affected by the shutoffs which were expected to last through at least midday tomorrow.""",
-            meta={
-                "sub_content": "Pegasus Example",
-                "topic": "California's Electricity",
-                "context": "Dummy - PG&E stated it scheduled the blackouts in response to forecasts for high winds amid dry conditions. The aim is to reduce the risk of wildfires.",
-            },
-        ),
-        Document(
-            content="""The tower is 324 metres (1,063 ft) tall, about the same height as an 81-storey building, and the tallest structure in Paris. Its base is square, measuring 125 metres (410 ft) on each side. During its construction, the Eiffel Tower surpassed the Washington Monument to become the tallest man-made structure in the world, a title it held for 41 years until the Chrysler Building in New York City was finished in 1930. It was the first structure to reach a height of 300 metres. Due to the addition of a broadcasting aerial at the top of the tower in 1957, it is now taller than the Chrysler Building by 5.2 metres (17 ft). Excluding transmitters, the Eiffel Tower is the second tallest free-standing structure in France after the Millau Viaduct.""",
-            meta={"sub_content": "Paris best tour best tour", "topic": "Eiffel tower"},
-        ),
-    ]
-
-    summarizer = TransformersSummarizer(model_name_or_path="google/pegasus-xsum")
->>>>>>> ebaa0476
     summary = summarizer.predict(documents=docs, generate_single_summary=True)
 
     assert len(summary) == 1
-    assert not summary[0].meta  # Metadata is not returned in case of a single summary+    assert not summary[0].meta   # Metadata is not returned in case of a single summary
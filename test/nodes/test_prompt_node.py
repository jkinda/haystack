import os
import logging
from typing import Optional, Union, List, Dict, Any, Tuple

import pytest
import torch

from haystack import Document, Pipeline, BaseComponent, MultiLabel
from haystack.errors import OpenAIError
from haystack.nodes.prompt import PromptTemplate, PromptNode, PromptModel
from haystack.nodes.prompt.prompt_node import HFLocalInvocationLayer


def is_openai_api_key_set(api_key: str):
    return len(api_key) > 0 and api_key != "KEY_NOT_FOUND"


def test_prompt_templates():
    p = PromptTemplate("t1", "Here is some fake template with variable $foo", ["foo"])

    with pytest.raises(ValueError, match="Number of parameters in"):
        PromptTemplate("t2", "Here is some fake template with variable $foo and $bar", ["foo"])

    with pytest.raises(ValueError, match="Invalid parameter"):
        PromptTemplate("t2", "Here is some fake template with variable $footur", ["foo"])

    with pytest.raises(ValueError, match="Number of parameters in"):
        PromptTemplate("t2", "Here is some fake template with variable $foo and $bar", ["foo", "bar", "baz"])

    p = PromptTemplate("t3", "Here is some fake template with variable $for and $bar", ["for", "bar"])

    # last parameter: "prompt_params" can be omitted
    p = PromptTemplate("t4", "Here is some fake template with variable $foo and $bar")
    assert p.prompt_params == ["foo", "bar"]

    p = PromptTemplate("t4", "Here is some fake template with variable $foo1 and $bar2")
    assert p.prompt_params == ["foo1", "bar2"]

    p = PromptTemplate("t4", "Here is some fake template with variable $foo_1 and $bar_2")
    assert p.prompt_params == ["foo_1", "bar_2"]

    p = PromptTemplate("t4", "Here is some fake template with variable $Foo_1 and $Bar_2")
    assert p.prompt_params == ["Foo_1", "Bar_2"]

    p = PromptTemplate("t4", "'Here is some fake template with variable $baz'")
    assert p.prompt_params == ["baz"]
    # strip single quotes, happens in YAML as we need to use single quotes for the template string
    assert p.prompt_text == "Here is some fake template with variable $baz"

    p = PromptTemplate("t4", '"Here is some fake template with variable $baz"')
    assert p.prompt_params == ["baz"]
    # strip double quotes, happens in YAML as we need to use single quotes for the template string
    assert p.prompt_text == "Here is some fake template with variable $baz"


def test_prompt_template_repr():
    p = PromptTemplate("t", "Here is variable $baz")
    desired_repr = "PromptTemplate(name=t, prompt_text=Here is variable $baz, prompt_params=['baz'])"
    assert repr(p) == desired_repr
    assert str(p) == desired_repr


def test_create_prompt_model():
    model = PromptModel("google/flan-t5-small")
    assert model.model_name_or_path == "google/flan-t5-small"

    model = PromptModel()
    assert model.model_name_or_path == "google/flan-t5-base"

    with pytest.raises(OpenAIError):
        # davinci selected but no API key provided
        model = PromptModel("text-davinci-003")

    model = PromptModel("text-davinci-003", api_key="no need to provide a real key")
    assert model.model_name_or_path == "text-davinci-003"

    with pytest.raises(ValueError, match="Model some-random-model is not supported"):
        PromptModel("some-random-model")

    # we can also pass model kwargs to the PromptModel
    model = PromptModel("google/flan-t5-small", model_kwargs={"model_kwargs": {"torch_dtype": torch.bfloat16}})
    assert model.model_name_or_path == "google/flan-t5-small"

    # we can also pass kwargs directly, see HF Pipeline constructor
    model = PromptModel("google/flan-t5-small", model_kwargs={"torch_dtype": torch.bfloat16})
    assert model.model_name_or_path == "google/flan-t5-small"

    # we can't use device_map auto without accelerate library installed
    with pytest.raises(ImportError, match="requires Accelerate: `pip install accelerate`"):
        model = PromptModel("google/flan-t5-small", model_kwargs={"device_map": "auto"})
        assert model.model_name_or_path == "google/flan-t5-small"


def test_create_prompt_node():
    prompt_node = PromptNode()
    assert prompt_node is not None
    assert prompt_node.prompt_model is not None

    prompt_node = PromptNode("google/flan-t5-small")
    assert prompt_node is not None
    assert prompt_node.model_name_or_path == "google/flan-t5-small"
    assert prompt_node.prompt_model is not None

    with pytest.raises(OpenAIError):
        # davinci selected but no API key provided
        prompt_node = PromptNode("text-davinci-003")

    prompt_node = PromptNode("text-davinci-003", api_key="no need to provide a real key")
    assert prompt_node is not None
    assert prompt_node.model_name_or_path == "text-davinci-003"
    assert prompt_node.prompt_model is not None

    with pytest.raises(ValueError, match="Model some-random-model is not supported"):
        PromptNode("some-random-model")


def test_add_and_remove_template(prompt_node):
    num_default_tasks = len(prompt_node.get_prompt_template_names())
    custom_task = PromptTemplate(
        name="custom-task", prompt_text="Custom task: $param1, $param2", prompt_params=["param1", "param2"]
    )
    prompt_node.add_prompt_template(custom_task)
    assert len(prompt_node.get_prompt_template_names()) == num_default_tasks + 1
    assert "custom-task" in prompt_node.get_prompt_template_names()

    assert prompt_node.remove_prompt_template("custom-task") is not None
    assert "custom-task" not in prompt_node.get_prompt_template_names()


def test_invalid_template(prompt_node):
    with pytest.raises(ValueError, match="Invalid parameter"):
        PromptTemplate(
            name="custom-task", prompt_text="Custom task: $pram1 $param2", prompt_params=["param1", "param2"]
        )

    with pytest.raises(ValueError, match="Number of parameters"):
        PromptTemplate(name="custom-task", prompt_text="Custom task: $param1", prompt_params=["param1", "param2"])


def test_add_template_and_invoke(prompt_node):
    tt = PromptTemplate(
        name="sentiment-analysis-new",
        prompt_text="Please give a sentiment for this context. Answer with positive, "
        "negative or neutral. Context: $documents; Answer:",
        prompt_params=["documents"],
    )
    prompt_node.add_prompt_template(tt)

    r = prompt_node.prompt("sentiment-analysis-new", documents=["Berlin is an amazing city."])
    assert r[0].casefold() == "positive"


def test_on_the_fly_prompt(prompt_node):
    tt = PromptTemplate(
        name="sentiment-analysis-temp",
        prompt_text="Please give a sentiment for this context. Answer with positive, "
        "negative or neutral. Context: $documents; Answer:",
        prompt_params=["documents"],
    )
    r = prompt_node.prompt(tt, documents=["Berlin is an amazing city."])
    assert r[0].casefold() == "positive"


def test_direct_prompting(prompt_node):
    r = prompt_node("What is the capital of Germany?")
    assert r[0].casefold() == "berlin"

    r = prompt_node("What is the capital of Germany?", "What is the secret of universe?")
    assert r[0].casefold() == "berlin"
    assert len(r[1]) > 0

    r = prompt_node("Capital of Germany is Berlin", task="question-generation")
    assert len(r[0]) > 10 and "Germany" in r[0]

    r = prompt_node(["Capital of Germany is Berlin", "Capital of France is Paris"], task="question-generation")
    assert len(r) == 2


def test_question_generation(prompt_node):
    r = prompt_node.prompt("question-generation", documents=["Berlin is the capital of Germany."])
    assert len(r) == 1 and len(r[0]) > 0


def test_template_selection(prompt_node):
    qa = prompt_node.set_default_prompt_template("question-answering")
    r = qa(
        ["Berlin is the capital of Germany.", "Paris is the capital of France."],
        ["What is the capital of Germany?", "What is the capital of France"],
    )
    assert r[0].casefold() == "berlin" and r[1].casefold() == "paris"


def test_has_supported_template_names(prompt_node):
    assert len(prompt_node.get_prompt_template_names()) > 0


def test_invalid_template_params(prompt_node):
    with pytest.raises(ValueError, match="Expected prompt params"):
        prompt_node.prompt("question-answering", {"some_crazy_key": "Berlin is the capital of Germany."})


def test_wrong_template_params(prompt_node):
    with pytest.raises(ValueError, match="Expected prompt params"):
        # with don't have options param, multiple choice QA has
        prompt_node.prompt("question-answering", options=["Berlin is the capital of Germany."])


def test_run_invalid_template(prompt_node):
    with pytest.raises(ValueError, match="invalid-task not supported"):
        prompt_node.prompt("invalid-task", {})


def test_invalid_prompting(prompt_node):
    with pytest.raises(ValueError, match="Hey there, what is the best city in the worl"):
        prompt_node.prompt(
            "Hey there, what is the best city in the world?" "Hey there, what is the best city in the world?"
        )

    with pytest.raises(ValueError, match="Hey there, what is the best city in the"):
        prompt_node.prompt(["Hey there, what is the best city in the world?", "Hey, answer me!"])


def test_invalid_state_ops(prompt_node):
    with pytest.raises(ValueError, match="Prompt template no_such_task_exists"):
        prompt_node.remove_prompt_template("no_such_task_exists")
        # remove default task
        prompt_node.remove_prompt_template("question-answering")


@pytest.mark.integration
@pytest.mark.skipif(
    not os.environ.get("OPENAI_API_KEY", None),
    reason="Please export an env var called OPENAI_API_KEY containing the OpenAI API key to run this test.",
)
def test_open_ai_prompt_with_params():
    pm = PromptModel("text-davinci-003", api_key=os.environ["OPENAI_API_KEY"])
    pn = PromptNode(pm)
    optional_davinci_params = {"temperature": 0.5, "max_tokens": 10, "top_p": 1, "frequency_penalty": 0.5}
    r = pn.prompt("question-generation", documents=["Berlin is the capital of Germany."], **optional_davinci_params)
    assert len(r) == 1 and len(r[0]) > 0


@pytest.mark.integration
@pytest.mark.skipif(
    not os.environ.get("OPENAI_API_KEY", None),
    reason="Please export an env var called OPENAI_API_KEY containing the OpenAI API key to run this test.",
)
def test_open_ai_warn_if_max_tokens_is_too_short(caplog):
    pm = PromptModel("text-davinci-003", api_key=os.environ["OPENAI_API_KEY"])
    pn = PromptNode(pm)
    optional_davinci_params = {"temperature": 0.5, "max_tokens": 2, "top_p": 1, "frequency_penalty": 0.5}
    with caplog.at_level(logging.WARNING):
        _ = pn.prompt("question-generation", documents=["Berlin is the capital of Germany."], **optional_davinci_params)
        assert "Consider increasing the max_tokens parameter to allow for longer completions." in caplog.text


@pytest.mark.integration
@pytest.mark.parametrize("prompt_model", ["hf", "openai"], indirect=True)
def test_stop_words(prompt_model):
    if prompt_model.api_key is not None and not is_openai_api_key_set(prompt_model.api_key):
        pytest.skip("No API key found for OpenAI, skipping test")

    # test stop words for both HF and OpenAI
    # set stop words in PromptNode
    node = PromptNode(prompt_model, stop_words=["capital", "Germany"])

    # with default prompt template and stop words set in PN
    r = node.prompt("question-generation", documents=["Berlin is the capital of Germany."])
    assert r[0] == "What is the" or r[0] == "What city is the"

    # with default prompt template and stop words set in kwargs (overrides PN stop words)
    r = node.prompt("question-generation", documents=["Berlin is the capital of Germany."], stop_words=None)
    assert "capital" in r[0] or "Germany" in r[0]

    # simple prompting
    r = node("Given the context please generate a question. Context: Berlin is the capital of Germany.; Question:")
    assert len(r[0]) > 0
    assert "capital" not in r[0]
    assert "Germany" not in r[0]

    # simple prompting with stop words set in kwargs (overrides PN stop words)
    r = node(
        "Given the context please generate a question. Context: Berlin is the capital of Germany.; Question:",
        stop_words=None,
    )
    assert "capital" in r[0] or "Germany" in r[0]

    tt = PromptTemplate(
        name="question-generation-copy",
        prompt_text="Given the context please generate a question. Context: $documents; Question:",
    )
    # with custom prompt template
    r = node.prompt(tt, documents=["Berlin is the capital of Germany."])
    assert r[0] == "What is the" or r[0] == "What city is the"

    # with custom prompt template and stop words set in kwargs (overrides PN stop words)
    r = node.prompt(tt, documents=["Berlin is the capital of Germany."], stop_words=None)
    assert "capital" in r[0] or "Germany" in r[0]


@pytest.mark.integration
@pytest.mark.parametrize("prompt_model", ["hf", "openai"], indirect=True)
def test_simple_pipeline(prompt_model):
    if prompt_model.api_key is not None and not is_openai_api_key_set(prompt_model.api_key):
        pytest.skip("No API key found for OpenAI, skipping test")

    node = PromptNode(prompt_model, default_prompt_template="sentiment-analysis")

    pipe = Pipeline()
    pipe.add_node(component=node, name="prompt_node", inputs=["Query"])
    result = pipe.run(query="not relevant", documents=[Document("Berlin is an amazing city.")])
    assert result["results"][0].casefold() == "positive"


@pytest.mark.integration
@pytest.mark.parametrize("prompt_model", ["hf", "openai"], indirect=True)
def test_complex_pipeline(prompt_model):
    if prompt_model.api_key is not None and not is_openai_api_key_set(prompt_model.api_key):
        pytest.skip("No API key found for OpenAI, skipping test")

    node = PromptNode(prompt_model, default_prompt_template="question-generation", output_variable="questions")
    node2 = PromptNode(prompt_model, default_prompt_template="question-answering")

    pipe = Pipeline()
    pipe.add_node(component=node, name="prompt_node", inputs=["Query"])
    pipe.add_node(component=node2, name="prompt_node_2", inputs=["prompt_node"])
    result = pipe.run(query="not relevant", documents=[Document("Berlin is the capital of Germany")])

    assert "berlin" in result["results"][0].casefold()


@pytest.mark.integration
@pytest.mark.parametrize("prompt_model", ["hf", "openai"], indirect=True)
def test_complex_pipeline_with_qa(prompt_model):
    """Test the PromptNode where the `query` is a string instead of a list what the PromptNode would expects,
    because in a question-answering pipeline the retrievers need `query` as a string, so the PromptNode
    need to be able to handle the `query` being a string instead of a list."""
    if prompt_model.api_key is not None and not is_openai_api_key_set(prompt_model.api_key):
        pytest.skip("No API key found for OpenAI, skipping test")

    prompt_template = PromptTemplate(
        name="question-answering-new",
        prompt_text="Given the context please answer the question. Context: $documents; Question: $query; Answer:",
        prompt_params=["documents", "query"],
    )
    node = PromptNode(prompt_model, default_prompt_template=prompt_template)

    pipe = Pipeline()
    pipe.add_node(component=node, name="prompt_node", inputs=["Query"])
    result = pipe.run(
        query="Who lives in Berlin?",  # this being a string instead of a list what is being tested
        documents=[
            Document("My name is Carla and I live in Berlin"),
            Document("My name is Christelle and I live in Paris"),
        ],
        debug=True,  # so we can verify that the constructed prompt is returned in debug
    )

    assert len(result["results"]) == 1
    assert "carla" in result["results"][0].casefold()

    # also verify that the PromptNode has included its constructed prompt LLM model input in the returned debug
    assert (
        result["_debug"]["prompt_node"]["runtime"]["prompts_used"][0]
        == "Given the context please answer the question. Context: My name is Carla and I live in Berlin; "
        "Question: Who lives in Berlin?; Answer:"
    )


def test_complex_pipeline_with_shared_model():
    model = PromptModel()
    node = PromptNode(
        model_name_or_path=model, default_prompt_template="question-generation", output_variable="questions"
    )
    node2 = PromptNode(model_name_or_path=model, default_prompt_template="question-answering")

    pipe = Pipeline()
    pipe.add_node(component=node, name="prompt_node", inputs=["Query"])
    pipe.add_node(component=node2, name="prompt_node_2", inputs=["prompt_node"])
    result = pipe.run(query="not relevant", documents=[Document("Berlin is the capital of Germany")])

    assert result["results"][0] == "Berlin"


def test_simple_pipeline_yaml(tmp_path):
    with open(tmp_path / "tmp_config.yml", "w") as tmp_file:
        tmp_file.write(
            f"""
            version: ignore
            components:
            - name: p1
              params:
                default_prompt_template: sentiment-analysis
              type: PromptNode
            pipelines:
            - name: query
              nodes:
              - name: p1
                inputs:
                - Query
        """
        )
    pipeline = Pipeline.load_from_yaml(path=tmp_path / "tmp_config.yml")
    result = pipeline.run(query="not relevant", documents=[Document("Berlin is an amazing city.")])
    assert result["results"][0] == "positive"


def test_complex_pipeline_yaml(tmp_path):
    with open(tmp_path / "tmp_config.yml", "w") as tmp_file:
        tmp_file.write(
            f"""
            version: ignore
            components:
            - name: p1
              params:
                default_prompt_template: question-generation
                output_variable: questions
              type: PromptNode
            - name: p2
              params:
                default_prompt_template: question-answering
              type: PromptNode
            pipelines:
            - name: query
              nodes:
              - name: p1
                inputs:
                - Query
              - name: p2
                inputs:
                - p1
        """
        )
    pipeline = Pipeline.load_from_yaml(path=tmp_path / "tmp_config.yml")
    result = pipeline.run(query="not relevant", documents=[Document("Berlin is an amazing city.")])
    response = result["results"][0]
    assert any(word for word in ["berlin", "germany", "population", "city", "amazing"] if word in response.casefold())
    assert len(result["invocation_context"]) > 0
    assert len(result["questions"]) > 0
    assert "questions" in result["invocation_context"] and len(result["invocation_context"]["questions"]) > 0


def test_complex_pipeline_with_shared_prompt_model_yaml(tmp_path):
    with open(tmp_path / "tmp_config.yml", "w") as tmp_file:
        tmp_file.write(
            f"""
            version: ignore
            components:
            - name: pmodel
              type: PromptModel
            - name: p1
              params:
                model_name_or_path: pmodel
                default_prompt_template: question-generation
                output_variable: questions
              type: PromptNode
            - name: p2
              params:
                model_name_or_path: pmodel
                default_prompt_template: question-answering
              type: PromptNode
            pipelines:
            - name: query
              nodes:
              - name: p1
                inputs:
                - Query
              - name: p2
                inputs:
                - p1
        """
        )
    pipeline = Pipeline.load_from_yaml(path=tmp_path / "tmp_config.yml")
    result = pipeline.run(query="not relevant", documents=[Document("Berlin is an amazing city.")])
    response = result["results"][0]
    assert any(word for word in ["berlin", "germany", "population", "city", "amazing"] if word in response.casefold())
    assert len(result["invocation_context"]) > 0
    assert len(result["questions"]) > 0
    assert "questions" in result["invocation_context"] and len(result["invocation_context"]["questions"]) > 0


def test_complex_pipeline_with_shared_prompt_model_and_prompt_template_yaml(tmp_path):
    with open(tmp_path / "tmp_config_with_prompt_template.yml", "w") as tmp_file:
        tmp_file.write(
            f"""
            version: ignore
            components:
            - name: pmodel
              type: PromptModel
              params:
                model_name_or_path: google/flan-t5-small
                model_kwargs:
                  torch_dtype: torch.bfloat16
            - name: question_generation_template
              type: PromptTemplate
              params:
                name: question-generation-new
                prompt_text: "Given the context please generate a question. Context: $documents; Question:"
            - name: p1
              params:
                model_name_or_path: pmodel
                default_prompt_template: question_generation_template
                output_variable: questions
              type: PromptNode
            - name: p2
              params:
                model_name_or_path: pmodel
                default_prompt_template: question-answering
              type: PromptNode
            pipelines:
            - name: query
              nodes:
              - name: p1
                inputs:
                - Query
              - name: p2
                inputs:
                - p1
        """
        )
    pipeline = Pipeline.load_from_yaml(path=tmp_path / "tmp_config_with_prompt_template.yml")
    result = pipeline.run(query="not relevant", documents=[Document("Berlin is an amazing city.")])
    response = result["results"][0]
    assert any(word for word in ["berlin", "germany", "population", "city", "amazing"] if word in response.casefold())
    assert len(result["invocation_context"]) > 0
    assert len(result["questions"]) > 0
    assert "questions" in result["invocation_context"] and len(result["invocation_context"]["questions"]) > 0


def test_complex_pipeline_with_with_dummy_node_between_prompt_nodes_yaml(tmp_path):
    # test that we can stick some random node in between prompt nodes and that everything still works
    # most specifically, we want to ensure that invocation_context is still populated correctly and propagated
    class InBetweenNode(BaseComponent):
        outgoing_edges = 1

        def run(
            self,
            query: Optional[str] = None,
            file_paths: Optional[List[str]] = None,
            labels: Optional[MultiLabel] = None,
            documents: Optional[List[Document]] = None,
            meta: Optional[dict] = None,
        ) -> Tuple[Dict, str]:
            return {}, "output_1"

        def run_batch(
            self,
            queries: Optional[Union[str, List[str]]] = None,
            file_paths: Optional[List[str]] = None,
            labels: Optional[Union[MultiLabel, List[MultiLabel]]] = None,
            documents: Optional[Union[List[Document], List[List[Document]]]] = None,
            meta: Optional[Union[Dict[str, Any], List[Dict[str, Any]]]] = None,
            params: Optional[dict] = None,
            debug: Optional[bool] = None,
        ):
            return {}, "output_1"

    with open(tmp_path / "tmp_config_with_prompt_template.yml", "w") as tmp_file:
        tmp_file.write(
            f"""
            version: ignore
            components:
            - name: in_between
              type: InBetweenNode
            - name: pmodel
              type: PromptModel
              params:
                model_name_or_path: google/flan-t5-small
                model_kwargs:
                  torch_dtype: torch.bfloat16
            - name: question_generation_template
              type: PromptTemplate
              params:
                name: question-generation-new
                prompt_text: "Given the context please generate a question. Context: $documents; Question:"
            - name: p1
              params:
                model_name_or_path: pmodel
                default_prompt_template: question_generation_template
                output_variable: questions
              type: PromptNode
            - name: p2
              params:
                model_name_or_path: pmodel
                default_prompt_template: question-answering
              type: PromptNode
            pipelines:
            - name: query
              nodes:
              - name: p1
                inputs:
                - Query
              - name: in_between
                inputs:
                - p1
              - name: p2
                inputs:
                - in_between
        """
        )
    pipeline = Pipeline.load_from_yaml(path=tmp_path / "tmp_config_with_prompt_template.yml")
    result = pipeline.run(query="not relevant", documents=[Document("Berlin is an amazing city.")])
    response = result["results"][0]
    assert any(word for word in ["berlin", "germany", "population", "city", "amazing"] if word in response.casefold())
    assert len(result["invocation_context"]) > 0
    assert len(result["questions"]) > 0
    assert "questions" in result["invocation_context"] and len(result["invocation_context"]["questions"]) > 0


@pytest.mark.skipif(
    not os.environ.get("OPENAI_API_KEY", None),
    reason="Please export an env var called OPENAI_API_KEY containing the OpenAI API key to run this test.",
)
def test_complex_pipeline_with_all_features(tmp_path):
    api_key = os.environ.get("OPENAI_API_KEY", None)
    with open(tmp_path / "tmp_config_with_prompt_template.yml", "w") as tmp_file:
        tmp_file.write(
            f"""
            version: ignore
            components:
            - name: pmodel
              type: PromptModel
              params:
                model_name_or_path: google/flan-t5-small
                model_kwargs:
                  torch_dtype: torch.bfloat16
            - name: pmodel_openai
              type: PromptModel
              params:
                model_name_or_path: text-davinci-003
                model_kwargs:
                  temperature: 0.9
                  max_tokens: 64
                api_key: {api_key}
            - name: question_generation_template
              type: PromptTemplate
              params:
                name: question-generation-new
                prompt_text: "Given the context please generate a question. Context: $documents; Question:"
            - name: p1
              params:
                model_name_or_path: pmodel_openai
                default_prompt_template: question_generation_template
                output_variable: questions
              type: PromptNode
            - name: p2
              params:
                model_name_or_path: pmodel
                default_prompt_template: question-answering
              type: PromptNode
            pipelines:
            - name: query
              nodes:
              - name: p1
                inputs:
                - Query
              - name: p2
                inputs:
                - p1
        """
        )
    pipeline = Pipeline.load_from_yaml(path=tmp_path / "tmp_config_with_prompt_template.yml")
    result = pipeline.run(query="not relevant", documents=[Document("Berlin is a city in Germany.")])
    response = result["results"][0]
    assert any(word for word in ["berlin", "germany", "population", "city", "amazing"] if word in response.casefold())
    assert len(result["invocation_context"]) > 0
    assert len(result["questions"]) > 0
    assert "questions" in result["invocation_context"] and len(result["invocation_context"]["questions"]) > 0


def test_complex_pipeline_with_multiple_same_prompt_node_components_yaml(tmp_path):
    # p2 and p3 are essentially the same PromptNode component, make sure we can use them both as is in the pipeline
    with open(tmp_path / "tmp_config.yml", "w") as tmp_file:
        tmp_file.write(
            f"""
            version: ignore
            components:
            - name: p1
              params:
                default_prompt_template: question-generation
                output_variable: questions
              type: PromptNode
            - name: p2
              params:
                default_prompt_template: question-answering
              type: PromptNode
            - name: p3
              params:
                default_prompt_template: question-answering
              type: PromptNode
            pipelines:
            - name: query
              nodes:
              - name: p1
                inputs:
                - Query
              - name: p2
                inputs:
                - p1
              - name: p3
                inputs:
                - p2
        """
        )
    pipeline = Pipeline.load_from_yaml(path=tmp_path / "tmp_config.yml")
    assert pipeline is not None


<<<<<<< HEAD
class TestRunBatch:
    @pytest.mark.integration
    @pytest.mark.parametrize("prompt_model", ["hf", "openai"], indirect=True)
    def test_simple_pipeline_batch_no_query_single_doc_list(self, prompt_model):
        if prompt_model.api_key is not None and not is_openai_api_key_set(prompt_model.api_key):
            pytest.skip("No API key found for OpenAI, skipping test")

        node = PromptNode(prompt_model, default_prompt_template="sentiment-analysis")

        pipe = Pipeline()
        pipe.add_node(component=node, name="prompt_node", inputs=["Query"])
        result = pipe.run_batch(
            queries=None, documents=[Document("Berlin is an amazing city."), Document("I am not feeling well.")]
        )
        assert isinstance(result["results"], list)
        assert isinstance(result["results"][0], list)
        assert isinstance(result["results"][0][0], str)
        assert result["results"][0][0].casefold() == "positive"
        assert result["results"][1][0].casefold() == "negative"

    @pytest.mark.integration
    @pytest.mark.parametrize("prompt_model", ["hf", "openai"], indirect=True)
    def test_simple_pipeline_batch_no_query_multiple_doc_list(self, prompt_model):
        if prompt_model.api_key is not None and not is_openai_api_key_set(prompt_model.api_key):
            pytest.skip("No API key found for OpenAI, skipping test")

        node = PromptNode(prompt_model, default_prompt_template="sentiment-analysis")

        pipe = Pipeline()
        pipe.add_node(component=node, name="prompt_node", inputs=["Query"])
        result = pipe.run_batch(
            queries=None,
            documents=[
                [Document("Berlin is an amazing city."), Document("Paris is an amazing city.")],
                [Document("I am not feeling well.")],
            ],
        )
        assert isinstance(result["results"], list)
        assert isinstance(result["results"][0], list)
        assert isinstance(result["results"][0][0], str)
        assert all(x.casefold() == "positive" for x in result["results"][0])
        assert result["results"][1][0].casefold() == "negative"
=======
def test_HFLocalInvocationLayer_supports():
    assert HFLocalInvocationLayer.supports("philschmid/flan-t5-base-samsum")
    assert HFLocalInvocationLayer.supports("bigscience/T0_3B")
>>>>>>> c66f855c
<|MERGE_RESOLUTION|>--- conflicted
+++ resolved
@@ -706,7 +706,6 @@
     assert pipeline is not None
 
 
-<<<<<<< HEAD
 class TestRunBatch:
     @pytest.mark.integration
     @pytest.mark.parametrize("prompt_model", ["hf", "openai"], indirect=True)
@@ -749,8 +748,8 @@
         assert isinstance(result["results"][0][0], str)
         assert all(x.casefold() == "positive" for x in result["results"][0])
         assert result["results"][1][0].casefold() == "negative"
-=======
+
+
 def test_HFLocalInvocationLayer_supports():
     assert HFLocalInvocationLayer.supports("philschmid/flan-t5-base-samsum")
-    assert HFLocalInvocationLayer.supports("bigscience/T0_3B")
->>>>>>> c66f855c
+    assert HFLocalInvocationLayer.supports("bigscience/T0_3B")
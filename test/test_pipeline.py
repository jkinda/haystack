--- conflicted
+++ resolved
@@ -386,7 +386,6 @@
 
 
 def test_validate_pipeline_config_invalid_pipeline_name():
-<<<<<<< HEAD
     with pytest.raises(PipelineConfigError, match="is not a valid config variable name"):
         validate_config_strings(
             {
@@ -401,19 +400,6 @@
         )
 
 
-=======
-    with pytest.raises(ValueError, match="is not a valid config variable name"):
-        validate_config({"components": [{"name": "test", "type": "test"}], "pipelines": [{"name": "\btest"}]})
-
-
-def test_validate_pipeline_config_invalid_pipeline_type():
-    with pytest.raises(ValueError, match="is not a valid config variable name"):
-        validate_config(
-            {"components": [{"name": "test", "type": "test"}], "pipelines": [{"name": "test", "type": "\btest"}]}
-        )
-
-
->>>>>>> dde9d592
 def test_validate_pipeline_config_invalid_pipeline_node_name():
     with pytest.raises(PipelineConfigError, match="is not a valid config variable name"):
         validate_config_strings(

import pytest
import time

from haystack.retriever.dense import DensePassageRetriever
from haystack.database.base import Document
from haystack.database.elasticsearch import ElasticsearchDocumentStore


@pytest.mark.parametrize("document_store", ["elasticsearch", "faiss"], indirect=True)
def test_dpr_inmemory_retrieval(document_store):

    documents = [
        Document(
            text="""Aaron Aaron ( or ; ""Ahärôn"") is a prophet, high priest, and the brother of Moses in the Abrahamic religions. Knowledge of Aaron, along with his brother Moses, comes exclusively from religious texts, such as the Bible and Quran. The Hebrew Bible relates that, unlike Moses, who grew up in the Egyptian royal court, Aaron and his elder sister Miriam remained with their kinsmen in the eastern border-land of Egypt (Goshen). When Moses first confronted the Egyptian king about the Israelites, Aaron served as his brother's spokesman (""prophet"") to the Pharaoh. Part of the Law (Torah) that Moses received from""",
            meta={"name": "0"}
        ),
        Document(
            text="""Schopenhauer, describing him as an ultimately shallow thinker: ""Schopenhauer has quite a crude mind ... where real depth starts, his comes to an end."" His friend Bertrand Russell had a low opinion on the philosopher, and attacked him in his famous ""History of Western Philosophy"" for hypocritically praising asceticism yet not acting upon it. On the opposite isle of Russell on the foundations of mathematics, the Dutch mathematician L. E. J. Brouwer incorporated the ideas of Kant and Schopenhauer in intuitionism, where mathematics is considered a purely mental activity, instead of an analytic activity wherein objective properties of reality are""",
            meta={"name": "1"}
        ),
        Document(
            text="""Democratic Republic of the Congo to the south. Angola's capital, Luanda, lies on the Atlantic coast in the northwest of the country. Angola, although located in a tropical zone, has a climate that is not characterized for this region, due to the confluence of three factors: As a result, Angola's climate is characterized by two seasons: rainfall from October to April and drought, known as ""Cacimbo"", from May to August, drier, as the name implies, and with lower temperatures. On the other hand, while the coastline has high rainfall rates, decreasing from North to South and from to , with""",
        )
    ]

<<<<<<< HEAD
    retriever = DensePassageRetriever(document_store=document_store,
                                      query_embedding_model="facebook/dpr-question_encoder-single-nq-base",
                                      passage_embedding_model="facebook/dpr-ctx_encoder-single-nq-base", use_gpu=True)
    embedded = []
    for doc in documents:
        embedding = retriever.embed_passages([doc['text']])[0]
        doc['embedding'] = embedding
        embedded.append(doc)
=======
    document_store.write_documents(documents, index="test_dpr")
    retriever = DensePassageRetriever(document_store=document_store, embedding_model="dpr-bert-base-nq", use_gpu=False, embed_title=True)
    document_store.update_embeddings(retriever=retriever, index="test_dpr")
    time.sleep(2)

    docs_with_emb = document_store.get_all_documents(index="test_dpr")
>>>>>>> 3a95fe20

    # FAISSDocumentStore doesn't return embeddings, so these tests only work with ElasticsearchDocumentStore
    if isinstance(document_store, ElasticsearchDocumentStore):
        assert (len(docs_with_emb[0].embedding) == 768)
        assert (abs(docs_with_emb[0].embedding[0] - (-0.30634)) < 0.001)
        assert (abs(docs_with_emb[1].embedding[0] - (-0.24695)) < 0.001)
        assert (abs(docs_with_emb[2].embedding[0] - (-0.37449)) < 0.001)

    res = retriever.retrieve(query="Which philosopher attacked Schopenhauer?", index="test_dpr")
    assert res[0].meta["name"] == "1"

    # clean up
    document_store.delete_all_documents(index="test_dpr")<|MERGE_RESOLUTION|>--- conflicted
+++ resolved
@@ -23,23 +23,12 @@
         )
     ]
 
-<<<<<<< HEAD
-    retriever = DensePassageRetriever(document_store=document_store,
-                                      query_embedding_model="facebook/dpr-question_encoder-single-nq-base",
-                                      passage_embedding_model="facebook/dpr-ctx_encoder-single-nq-base", use_gpu=True)
-    embedded = []
-    for doc in documents:
-        embedding = retriever.embed_passages([doc['text']])[0]
-        doc['embedding'] = embedding
-        embedded.append(doc)
-=======
     document_store.write_documents(documents, index="test_dpr")
     retriever = DensePassageRetriever(document_store=document_store, embedding_model="dpr-bert-base-nq", use_gpu=False, embed_title=True)
     document_store.update_embeddings(retriever=retriever, index="test_dpr")
     time.sleep(2)
 
     docs_with_emb = document_store.get_all_documents(index="test_dpr")
->>>>>>> 3a95fe20
 
     # FAISSDocumentStore doesn't return embeddings, so these tests only work with ElasticsearchDocumentStore
     if isinstance(document_store, ElasticsearchDocumentStore):

import pytest
from haystack.document_stores.base import BaseDocumentStore
from haystack.document_stores.memory import InMemoryDocumentStore
from haystack.document_stores.elasticsearch import ElasticsearchDocumentStore
from haystack.nodes.answer_generator.transformers import RAGenerator, RAGeneratorType
from haystack.nodes.retriever.dense import EmbeddingRetriever
from haystack.nodes.preprocessor import PreProcessor
from haystack.nodes.evaluator import EvalAnswers, EvalDocuments
from haystack.nodes.query_classifier.transformers import TransformersQueryClassifier
from haystack.nodes.retriever.dense import DensePassageRetriever
from haystack.nodes.retriever.sparse import ElasticsearchRetriever
from haystack.pipelines.base import Pipeline
from haystack.pipelines import ExtractiveQAPipeline, GenerativeQAPipeline, SearchSummarizationPipeline
from haystack.pipelines.standard_pipelines import DocumentSearchPipeline, FAQPipeline, RetrieverQuestionGenerationPipeline, TranslationWrapperPipeline
from haystack.nodes.summarizer.transformers import TransformersSummarizer
from haystack.schema import Answer, Document, EvaluationResult, Label, MultiLabel, Span


@pytest.mark.parametrize("document_store_with_docs", ["memory"], indirect=True)
@pytest.mark.parametrize("retriever_with_docs", ["embedding"], indirect=True)
def test_generativeqa_calculate_metrics(document_store_with_docs: InMemoryDocumentStore, rag_generator, retriever_with_docs):
    document_store_with_docs.update_embeddings(retriever=retriever_with_docs)
    pipeline = GenerativeQAPipeline(generator=rag_generator, retriever=retriever_with_docs)
    eval_result: EvaluationResult = pipeline.eval(
        labels=EVAL_LABELS,
        params={"Retriever": {"top_k": 5}}
    )

    metrics = eval_result.calculate_metrics()

    assert "Retriever" in eval_result
    assert "Generator" in eval_result
    assert len(eval_result) == 2

    assert metrics["Retriever"]["mrr"] == 0.5
    assert metrics["Retriever"]["map"] == 0.5
    assert metrics["Retriever"]["recall_multi_hit"] == 0.5
    assert metrics["Retriever"]["recall_single_hit"] == 0.5
    assert metrics["Retriever"]["precision"] == 1.0/6
    assert metrics["Retriever"]["ndcg"] == 0.5
    assert metrics["Generator"]["exact_match"] == 0.0
    assert metrics["Generator"]["f1"] == 1.0/3


@pytest.mark.parametrize("document_store_with_docs", ["memory"], indirect=True)
@pytest.mark.parametrize("retriever_with_docs", ["embedding"], indirect=True)
def test_summarizer_calculate_metrics(document_store_with_docs: ElasticsearchDocumentStore, summarizer, retriever_with_docs):
    document_store_with_docs.update_embeddings(retriever=retriever_with_docs)
    pipeline = SearchSummarizationPipeline(retriever=retriever_with_docs, summarizer=summarizer, return_in_answer_format=True)
    eval_result: EvaluationResult = pipeline.eval(
        labels=EVAL_LABELS,
        params={"Retriever": {"top_k": 5}}
    )

    metrics = eval_result.calculate_metrics()

    assert "Retriever" in eval_result
    assert "Summarizer" in eval_result
    assert len(eval_result) == 2

    assert metrics["Retriever"]["mrr"] == 0.5
    assert metrics["Retriever"]["map"] == 0.5
    assert metrics["Retriever"]["recall_multi_hit"] == 0.5
    assert metrics["Retriever"]["recall_single_hit"] == 0.5
    assert metrics["Retriever"]["precision"] == 1.0/6
    assert metrics["Retriever"]["ndcg"] == 0.5
    assert metrics["Summarizer"]["mrr"] == 0.5
    assert metrics["Summarizer"]["map"] == 0.5
    assert metrics["Summarizer"]["recall_multi_hit"] == 0.5
    assert metrics["Summarizer"]["recall_single_hit"] == 0.5
    assert metrics["Summarizer"]["precision"] == 1.0/6
    assert metrics["Summarizer"]["ndcg"] == 0.5


@pytest.mark.parametrize("document_store", ["elasticsearch", "faiss", "memory", "milvus"], indirect=True)
@pytest.mark.parametrize("batch_size", [None, 20])
def test_add_eval_data(document_store, batch_size):
    # add eval data (SQUAD format)
    document_store.add_eval_data(
        filename="samples/squad/small.json",
        doc_index="haystack_test_eval_document",
        label_index="haystack_test_feedback",
        batch_size=batch_size,
    )

    assert document_store.get_document_count(index="haystack_test_eval_document") == 87
    assert document_store.get_label_count(index="haystack_test_feedback") == 1214

    # test documents
    docs = document_store.get_all_documents(index="haystack_test_eval_document", filters={"name": ["Normans"]})
    assert docs[0].meta["name"] == "Normans"
    assert len(docs[0].meta.keys()) == 1

    # test labels
    labels = document_store.get_all_labels(index="haystack_test_feedback")
    label = None
    for l in labels:
        if l.query == "In what country is Normandy located?":
            label = l
            break
    assert label.answer.answer == "France"
    assert label.no_answer == False
    assert label.is_correct_answer == True
    assert label.is_correct_document == True
    assert label.query == "In what country is Normandy located?"
    assert label.origin == "gold-label"
    assert label.answer.offsets_in_document[0].start == 159
    assert label.answer.context[label.answer.offsets_in_context[0].start:label.answer.offsets_in_context[0].end] == "France"
    assert label.answer.document_id == label.document.id

    # check combination
    doc = document_store.get_document_by_id(label.document.id, index="haystack_test_eval_document")
    start = label.answer.offsets_in_document[0].start
    end = label.answer.offsets_in_document[0].end
    assert end == start + len(label.answer.answer)
    assert doc.content[start:end] == "France"


@pytest.mark.parametrize("document_store", ["elasticsearch", "faiss", "memory", "milvus"], indirect=True)
@pytest.mark.parametrize("reader", ["farm"], indirect=True)
def test_eval_reader(reader, document_store: BaseDocumentStore):
    # add eval data (SQUAD format)
    document_store.add_eval_data(
        filename="samples/squad/tiny.json",
        doc_index="haystack_test_eval_document",
        label_index="haystack_test_feedback",
    )
    assert document_store.get_document_count(index="haystack_test_eval_document") == 2
    # eval reader
    reader_eval_results = reader.eval(
        document_store=document_store,
        label_index="haystack_test_feedback",
        doc_index="haystack_test_eval_document",
        device="cpu",
    )
    assert reader_eval_results["f1"] > 66.65
    assert reader_eval_results["f1"] < 66.67
    assert reader_eval_results["EM"] == 50
    assert reader_eval_results["top_n_accuracy"] == 100.0


@pytest.mark.elasticsearch
@pytest.mark.parametrize("document_store", ["elasticsearch"], indirect=True)
@pytest.mark.parametrize("open_domain", [True, False])
@pytest.mark.parametrize("retriever", ["elasticsearch"], indirect=True)
def test_eval_elastic_retriever(document_store: BaseDocumentStore, open_domain, retriever):
    # add eval data (SQUAD format)
    document_store.add_eval_data(
        filename="samples/squad/tiny.json",
        doc_index="haystack_test_eval_document",
        label_index="haystack_test_feedback",
    )
    assert document_store.get_document_count(index="haystack_test_eval_document") == 2

    # eval retriever
    results = retriever.eval(
        top_k=1, label_index="haystack_test_feedback", doc_index="haystack_test_eval_document", open_domain=open_domain
    )
    assert results["recall"] == 1.0
    assert results["mrr"] == 1.0
    if not open_domain:
        assert results["map"] == 1.0


# TODO simplify with a mock retriever and make it independent of elasticsearch documentstore
@pytest.mark.elasticsearch
@pytest.mark.parametrize("document_store", ["elasticsearch"], indirect=True)
@pytest.mark.parametrize("reader", ["farm"], indirect=True)
@pytest.mark.parametrize("retriever", ["elasticsearch"], indirect=True)
def test_eval_pipeline(document_store: BaseDocumentStore, reader, retriever):
    # add eval data (SQUAD format)
    document_store.add_eval_data(
        filename="samples/squad/tiny.json",
        doc_index="haystack_test_eval_document",
        label_index="haystack_test_feedback",
    )

    labels = document_store.get_all_labels_aggregated(index="haystack_test_feedback",
                                                      drop_negative_labels=True,
                                                      drop_no_answers=False)

    eval_retriever = EvalDocuments()
    eval_reader = EvalAnswers(sas_model="sentence-transformers/paraphrase-MiniLM-L3-v2",debug=True)
    eval_reader_cross = EvalAnswers(sas_model="cross-encoder/stsb-TinyBERT-L-4",debug=True)
    eval_reader_vanila = EvalAnswers()

    assert document_store.get_document_count(index="haystack_test_eval_document") == 2
    p = Pipeline()
    p.add_node(component=retriever, name="ESRetriever", inputs=["Query"])
    p.add_node(component=eval_retriever, name="EvalDocuments", inputs=["ESRetriever"])
    p.add_node(component=reader, name="QAReader", inputs=["EvalDocuments"])
    p.add_node(component=eval_reader, name="EvalAnswers", inputs=["QAReader"])
    p.add_node(component=eval_reader_cross, name="EvalAnswers_cross", inputs=["QAReader"])
    p.add_node(component=eval_reader_vanila, name="EvalAnswers_vanilla", inputs=["QAReader"])
    for l in labels:
        res = p.run(
            query=l.query,
            labels=l,
            params={"ESRetriever":{"index": "haystack_test_eval_document"}}
        )
    assert eval_retriever.recall == 1.0
    assert round(eval_reader.top_k_f1, 4) == 0.8333
    assert eval_reader.top_k_em == 0.5
    assert round(eval_reader.top_k_sas, 3) == 0.800
    assert round(eval_reader_cross.top_k_sas, 3) == 0.671
    assert eval_reader.top_k_em == eval_reader_vanila.top_k_em


@pytest.mark.parametrize("document_store", ["elasticsearch", "faiss", "memory", "milvus"], indirect=True)
def test_eval_data_split_word(document_store):
    # splitting by word
    preprocessor = PreProcessor(
        clean_empty_lines=False,
        clean_whitespace=False,
        clean_header_footer=False,
        split_by="word",
        split_length=4,
        split_overlap=0,
        split_respect_sentence_boundary=False,
    )

    document_store.add_eval_data(
        filename="samples/squad/tiny.json",
        doc_index="haystack_test_eval_document",
        label_index="haystack_test_feedback",
        preprocessor=preprocessor,
    )
    labels = document_store.get_all_labels_aggregated(index="haystack_test_feedback")
    docs = document_store.get_all_documents(index="haystack_test_eval_document")
    assert len(docs) == 5
    assert len(set(labels[0].document_ids)) == 2


@pytest.mark.parametrize("document_store", ["elasticsearch", "faiss", "memory", "milvus"], indirect=True)
def test_eval_data_split_passage(document_store):
    # splitting by passage
    preprocessor = PreProcessor(
        clean_empty_lines=False,
        clean_whitespace=False,
        clean_header_footer=False,
        split_by="passage",
        split_length=1,
        split_overlap=0,
        split_respect_sentence_boundary=False
    )

    document_store.add_eval_data(
        filename="samples/squad/tiny_passages.json",
        doc_index="haystack_test_eval_document",
        label_index="haystack_test_feedback",
        preprocessor=preprocessor,
    )
    docs = document_store.get_all_documents(index="haystack_test_eval_document")
    assert len(docs) == 2
    assert len(docs[1].content) == 56


EVAL_LABELS = [
        MultiLabel(labels=[Label(query="Who lives in Berlin?", answer=Answer(answer="Carla", offsets_in_context=[Span(11, 16)]), 
            document=Document(id='a0747b83aea0b60c4b114b15476dd32d', content_type="text", content='My name is Carla and I live in Berlin'), 
            is_correct_answer=True, is_correct_document=True, origin="gold-label")]),
        MultiLabel(labels=[Label(query="Who lives in Munich?", answer=Answer(answer="Carla", offsets_in_context=[Span(11, 16)]), 
            document=Document(id='something_else', content_type="text", content='My name is Carla and I live in Munich'), 
            is_correct_answer=True, is_correct_document=True, origin="gold-label")])
    ]

@pytest.mark.parametrize("retriever_with_docs", ["tfidf"], indirect=True)
@pytest.mark.parametrize("document_store_with_docs", ["memory"], indirect=True)
def test_extractive_qa_eval(reader, retriever_with_docs, tmp_path):
    labels = EVAL_LABELS[:1]

    pipeline = ExtractiveQAPipeline(reader=reader, retriever=retriever_with_docs)
    eval_result = pipeline.eval(
        labels=labels,
        params={"Retriever": {"top_k": 5}}, 
    )

    metrics = eval_result.calculate_metrics()

    reader_result = eval_result["Reader"]
    retriever_result = eval_result["Retriever"]

    assert reader_result[reader_result['rank'] == 1]["answer"].iloc[0] in reader_result[reader_result['rank'] == 1]["gold_answers"].iloc[0]
    assert retriever_result[retriever_result['rank'] == 1]["document_id"].iloc[0] in retriever_result[retriever_result['rank'] == 1]["gold_document_ids"].iloc[0]
    assert metrics["Reader"]["exact_match"] == 1.0
    assert metrics["Reader"]["f1"] == 1.0
    assert metrics["Retriever"]["mrr"] == 1.0
    assert metrics["Retriever"]["recall_multi_hit"] == 1.0
    assert metrics["Retriever"]["recall_single_hit"] == 1.0
    assert metrics["Retriever"]["precision"] == 1.0/3
    assert metrics["Retriever"]["map"] == 1.0
    assert metrics["Retriever"]["ndcg"] == 1.0

    eval_result.save(tmp_path)
    saved_eval_result = EvaluationResult.load(tmp_path)
    metrics = saved_eval_result.calculate_metrics()

    assert reader_result[reader_result['rank'] == 1]["answer"].iloc[0] in reader_result[reader_result['rank'] == 1]["gold_answers"].iloc[0]
    assert retriever_result[retriever_result['rank'] == 1]["document_id"].iloc[0] in retriever_result[retriever_result['rank'] == 1]["gold_document_ids"].iloc[0]
    assert metrics["Reader"]["exact_match"] == 1.0
    assert metrics["Reader"]["f1"] == 1.0
    assert metrics["Retriever"]["mrr"] == 1.0
    assert metrics["Retriever"]["recall_multi_hit"] == 1.0
    assert metrics["Retriever"]["recall_single_hit"] == 1.0
    assert metrics["Retriever"]["precision"] == 1.0/3
    assert metrics["Retriever"]["map"] == 1.0
    assert metrics["Retriever"]["ndcg"] == 1.0


@pytest.mark.parametrize("retriever_with_docs", ["tfidf"], indirect=True)
@pytest.mark.parametrize("document_store_with_docs", ["memory"], indirect=True)
def test_extractive_qa_eval_multiple_queries(reader, retriever_with_docs, tmp_path):
    pipeline = ExtractiveQAPipeline(reader=reader, retriever=retriever_with_docs)
    eval_result: EvaluationResult = pipeline.eval(
        labels=EVAL_LABELS,
        params={"Retriever": {"top_k": 5}}
    )

    metrics = eval_result.calculate_metrics()

    reader_result = eval_result["Reader"]
    retriever_result = eval_result["Retriever"]

    reader_berlin = reader_result[reader_result['query'] == "Who lives in Berlin?"]
    reader_munich = reader_result[reader_result['query'] == "Who lives in Munich?"]

    retriever_berlin = retriever_result[retriever_result['query'] == "Who lives in Berlin?"]
    retriever_munich = retriever_result[retriever_result['query'] == "Who lives in Munich?"]

    assert reader_berlin[reader_berlin['rank'] == 1]["answer"].iloc[0] in reader_berlin[reader_berlin['rank'] == 1]["gold_answers"].iloc[0]
    assert retriever_berlin[retriever_berlin['rank'] == 1]["document_id"].iloc[0] in retriever_berlin[retriever_berlin['rank'] == 1]["gold_document_ids"].iloc[0]
    assert reader_munich[reader_munich['rank'] == 1]["answer"].iloc[0] not in reader_munich[reader_munich['rank'] == 1]["gold_answers"].iloc[0]
    assert retriever_munich[retriever_munich['rank'] == 1]["document_id"].iloc[0] not in retriever_munich[retriever_munich['rank'] == 1]["gold_document_ids"].iloc[0]
    assert metrics["Reader"]["exact_match"] == 1.0
    assert metrics["Reader"]["f1"] == 1.0
    assert metrics["Retriever"]["mrr"] == 0.5
    assert metrics["Retriever"]["map"] == 0.5
    assert metrics["Retriever"]["recall_multi_hit"] == 0.5
    assert metrics["Retriever"]["recall_single_hit"] == 0.5
    assert metrics["Retriever"]["precision"] == 1.0/6
    assert metrics["Retriever"]["ndcg"] == 0.5

    eval_result.save(tmp_path)
    saved_eval_result = EvaluationResult.load(tmp_path)
    metrics = saved_eval_result.calculate_metrics()

    assert reader_berlin[reader_berlin['rank'] == 1]["answer"].iloc[0] in reader_berlin[reader_berlin['rank'] == 1]["gold_answers"].iloc[0]
    assert retriever_berlin[retriever_berlin['rank'] == 1]["document_id"].iloc[0] in retriever_berlin[retriever_berlin['rank'] == 1]["gold_document_ids"].iloc[0]
    assert reader_munich[reader_munich['rank'] == 1]["answer"].iloc[0] not in reader_munich[reader_munich['rank'] == 1]["gold_answers"].iloc[0]
    assert retriever_munich[retriever_munich['rank'] == 1]["document_id"].iloc[0] not in retriever_munich[retriever_munich['rank'] == 1]["gold_document_ids"].iloc[0]
    assert metrics["Reader"]["exact_match"] == 1.0
    assert metrics["Reader"]["f1"] == 1.0
    assert metrics["Retriever"]["mrr"] == 0.5
    assert metrics["Retriever"]["map"] == 0.5
    assert metrics["Retriever"]["recall_multi_hit"] == 0.5
    assert metrics["Retriever"]["recall_single_hit"] == 0.5
    assert metrics["Retriever"]["precision"] == 1.0/6
    assert metrics["Retriever"]["ndcg"] == 0.5


@pytest.mark.parametrize("retriever_with_docs", ["tfidf"], indirect=True)
@pytest.mark.parametrize("document_store_with_docs", ["memory"], indirect=True)
def test_extractive_qa_eval_sas(reader, retriever_with_docs):
    pipeline = ExtractiveQAPipeline(reader=reader, retriever=retriever_with_docs)
    eval_result: EvaluationResult = pipeline.eval(
        labels=EVAL_LABELS,
        params={"Retriever": {"top_k": 5}}, 
        sas_model_name_or_path="sentence-transformers/paraphrase-MiniLM-L3-v2"
    )

    metrics = eval_result.calculate_metrics()

    assert metrics["Reader"]["exact_match"] == 1.0
    assert metrics["Reader"]["f1"] == 1.0
    assert metrics["Retriever"]["mrr"] == 0.5
    assert metrics["Retriever"]["map"] == 0.5
    assert metrics["Retriever"]["recall_multi_hit"] == 0.5
    assert metrics["Retriever"]["recall_single_hit"] == 0.5
    assert metrics["Retriever"]["precision"] == 1.0/6
    assert metrics["Retriever"]["ndcg"] == 0.5
    assert "sas" in metrics["Reader"]
    assert metrics["Reader"]["sas"] == pytest.approx(1.0)


@pytest.mark.parametrize("retriever_with_docs", ["tfidf"], indirect=True)
@pytest.mark.parametrize("document_store_with_docs", ["memory"], indirect=True)
def test_extractive_qa_eval_doc_relevance_col(reader, retriever_with_docs):
    pipeline = ExtractiveQAPipeline(reader=reader, retriever=retriever_with_docs)
    eval_result: EvaluationResult = pipeline.eval(
        labels=EVAL_LABELS,
        params={"Retriever": {"top_k": 5}}, 
    )

    metrics = eval_result.calculate_metrics(doc_relevance_col="gold_id_or_answer_match")

    assert metrics["Retriever"]["mrr"] == 1.0
    assert metrics["Retriever"]["map"] == 0.75
    assert metrics["Retriever"]["recall_multi_hit"] == 0.75
    assert metrics["Retriever"]["recall_single_hit"] == 1.0
    assert metrics["Retriever"]["precision"] == 1.0/3
    assert metrics["Retriever"]["ndcg"] == pytest.approx(0.8066, 1e-4)


@pytest.mark.parametrize("retriever_with_docs", ["tfidf"], indirect=True)
@pytest.mark.parametrize("document_store_with_docs", ["memory"], indirect=True)
def test_extractive_qa_eval_simulated_top_k_reader(reader, retriever_with_docs):
    pipeline = ExtractiveQAPipeline(reader=reader, retriever=retriever_with_docs)
    eval_result: EvaluationResult = pipeline.eval(
        labels=EVAL_LABELS,
        params={"Retriever": {"top_k": 5}},
        sas_model_name_or_path="sentence-transformers/paraphrase-MiniLM-L3-v2"
    )

    metrics_top_1 = eval_result.calculate_metrics(simulated_top_k_reader=1)
    
    assert metrics_top_1["Reader"]["exact_match"] == 0.5
    assert metrics_top_1["Reader"]["f1"] == 0.5
    assert metrics_top_1["Reader"]["sas"] == pytest.approx(0.5833, abs=1e-4)
    assert metrics_top_1["Retriever"]["mrr"] == 0.5
    assert metrics_top_1["Retriever"]["map"] == 0.5
    assert metrics_top_1["Retriever"]["recall_multi_hit"] == 0.5
    assert metrics_top_1["Retriever"]["recall_single_hit"] == 0.5
    assert metrics_top_1["Retriever"]["precision"] == 1.0/6
    assert metrics_top_1["Retriever"]["ndcg"] == 0.5

    metrics_top_2 = eval_result.calculate_metrics(simulated_top_k_reader=2)
    
    assert metrics_top_2["Reader"]["exact_match"] == 0.5
    assert metrics_top_2["Reader"]["f1"] == 0.5
    assert metrics_top_2["Reader"]["sas"] == pytest.approx(0.5833, abs=1e-4)
    assert metrics_top_2["Retriever"]["mrr"] == 0.5
    assert metrics_top_2["Retriever"]["map"] == 0.5
    assert metrics_top_2["Retriever"]["recall_multi_hit"] == 0.5
    assert metrics_top_2["Retriever"]["recall_single_hit"] == 0.5
    assert metrics_top_2["Retriever"]["precision"] == 1.0/6
    assert metrics_top_2["Retriever"]["ndcg"] == 0.5

    metrics_top_3 = eval_result.calculate_metrics(simulated_top_k_reader=3)
    
    assert metrics_top_3["Reader"]["exact_match"] == 1.0
    assert metrics_top_3["Reader"]["f1"] == 1.0
    assert metrics_top_3["Reader"]["sas"] == pytest.approx(1.0)
    assert metrics_top_3["Retriever"]["mrr"] == 0.5
    assert metrics_top_3["Retriever"]["map"] == 0.5
    assert metrics_top_3["Retriever"]["recall_multi_hit"] == 0.5
    assert metrics_top_3["Retriever"]["recall_single_hit"] == 0.5
    assert metrics_top_3["Retriever"]["precision"] == 1.0/6
    assert metrics_top_3["Retriever"]["ndcg"] == 0.5
    

@pytest.mark.parametrize("retriever_with_docs", ["tfidf"], indirect=True)
@pytest.mark.parametrize("document_store_with_docs", ["memory"], indirect=True)
def test_extractive_qa_eval_simulated_top_k_retriever(reader, retriever_with_docs):
    pipeline = ExtractiveQAPipeline(reader=reader, retriever=retriever_with_docs)
    eval_result: EvaluationResult = pipeline.eval(
        labels=EVAL_LABELS,
        params={"Retriever": {"top_k": 5}}
    )

    metrics_top_10 = eval_result.calculate_metrics()

    assert metrics_top_10["Reader"]["exact_match"] == 1.0
    assert metrics_top_10["Reader"]["f1"] == 1.0
    assert metrics_top_10["Retriever"]["mrr"] == 0.5
    assert metrics_top_10["Retriever"]["map"] == 0.5
    assert metrics_top_10["Retriever"]["recall_multi_hit"] == 0.5
    assert metrics_top_10["Retriever"]["recall_single_hit"] == 0.5
    assert metrics_top_10["Retriever"]["precision"] == 1.0/6
    assert metrics_top_10["Retriever"]["ndcg"] == 0.5

    metrics_top_1 = eval_result.calculate_metrics(simulated_top_k_retriever=1)
    
    assert metrics_top_1["Reader"]["exact_match"] == 1.0
    assert metrics_top_1["Reader"]["f1"] == 1.0
    assert metrics_top_1["Retriever"]["mrr"] == 0.5
    assert metrics_top_1["Retriever"]["map"] == 0.5
    assert metrics_top_1["Retriever"]["recall_multi_hit"] == 0.5
    assert metrics_top_1["Retriever"]["recall_single_hit"] == 0.5
    assert metrics_top_1["Retriever"]["precision"] == 0.5
    assert metrics_top_1["Retriever"]["ndcg"] == 0.5

    metrics_top_2 = eval_result.calculate_metrics(simulated_top_k_retriever=2)
    
    assert metrics_top_2["Reader"]["exact_match"] == 1.0
    assert metrics_top_2["Reader"]["f1"] == 1.0
    assert metrics_top_2["Retriever"]["mrr"] == 0.5
    assert metrics_top_2["Retriever"]["map"] == 0.5
    assert metrics_top_2["Retriever"]["recall_multi_hit"] == 0.5
    assert metrics_top_2["Retriever"]["recall_single_hit"] == 0.5
    assert metrics_top_2["Retriever"]["precision"] == 0.25
    assert metrics_top_2["Retriever"]["ndcg"] == 0.5

    metrics_top_3 = eval_result.calculate_metrics(simulated_top_k_retriever=3)
    
    assert metrics_top_3["Reader"]["exact_match"] == 1.0
    assert metrics_top_3["Reader"]["f1"] == 1.0
    assert metrics_top_3["Retriever"]["mrr"] == 0.5
    assert metrics_top_3["Retriever"]["map"] == 0.5
    assert metrics_top_3["Retriever"]["recall_multi_hit"] == 0.5
    assert metrics_top_3["Retriever"]["recall_single_hit"] == 0.5
    assert metrics_top_3["Retriever"]["precision"] == 1.0/6
    assert metrics_top_3["Retriever"]["ndcg"] == 0.5
    

@pytest.mark.parametrize("retriever_with_docs", ["tfidf"], indirect=True)
@pytest.mark.parametrize("document_store_with_docs", ["memory"], indirect=True)
def test_extractive_qa_eval_simulated_top_k_reader_and_retriever(reader, retriever_with_docs):
    pipeline = ExtractiveQAPipeline(reader=reader, retriever=retriever_with_docs)
    eval_result: EvaluationResult = pipeline.eval(
        labels=EVAL_LABELS,
        params={"Retriever": {"top_k": 10}}
    )

    metrics_top_10 = eval_result.calculate_metrics(simulated_top_k_reader=1)

    assert metrics_top_10["Reader"]["exact_match"] == 0.5
    assert metrics_top_10["Reader"]["f1"] == 0.5
    assert metrics_top_10["Retriever"]["mrr"] == 0.5
    assert metrics_top_10["Retriever"]["map"] == 0.5
    assert metrics_top_10["Retriever"]["recall_multi_hit"] == 0.5
    assert metrics_top_10["Retriever"]["recall_single_hit"] == 0.5
    assert metrics_top_10["Retriever"]["precision"] == 1.0/6
    assert metrics_top_10["Retriever"]["ndcg"] == 0.5

    metrics_top_1 = eval_result.calculate_metrics(simulated_top_k_reader=1, simulated_top_k_retriever=1)
    
    assert metrics_top_1["Reader"]["exact_match"] == 0.5
    assert metrics_top_1["Reader"]["f1"] == 0.5
    assert metrics_top_1["Retriever"]["mrr"] == 0.5
    assert metrics_top_1["Retriever"]["map"] == 0.5
    assert metrics_top_1["Retriever"]["recall_multi_hit"] == 0.5
    assert metrics_top_1["Retriever"]["recall_single_hit"] == 0.5
    assert metrics_top_1["Retriever"]["precision"] == 0.5
    assert metrics_top_1["Retriever"]["ndcg"] == 0.5

    metrics_top_2 = eval_result.calculate_metrics(simulated_top_k_reader=1, simulated_top_k_retriever=2)
    
    assert metrics_top_2["Reader"]["exact_match"] == 0.5
    assert metrics_top_2["Reader"]["f1"] == 0.5
    assert metrics_top_2["Retriever"]["mrr"] == 0.5
    assert metrics_top_2["Retriever"]["map"] == 0.5
    assert metrics_top_2["Retriever"]["recall_multi_hit"] == 0.5
    assert metrics_top_2["Retriever"]["recall_single_hit"] == 0.5
    assert metrics_top_2["Retriever"]["precision"] == 0.25
    assert metrics_top_2["Retriever"]["ndcg"] == 0.5

    metrics_top_3 = eval_result.calculate_metrics(simulated_top_k_reader=1, simulated_top_k_retriever=3)
    
    assert metrics_top_3["Reader"]["exact_match"] == 0.5
    assert metrics_top_3["Reader"]["f1"] == 0.5
    assert metrics_top_3["Retriever"]["mrr"] == 0.5
    assert metrics_top_3["Retriever"]["map"] == 0.5
    assert metrics_top_3["Retriever"]["recall_multi_hit"] == 0.5
    assert metrics_top_3["Retriever"]["recall_single_hit"] == 0.5
    assert metrics_top_3["Retriever"]["precision"] == 1.0/6
<<<<<<< HEAD
    assert metrics_top_3["Retriever"]["ndcg"] == 0.5
    
=======


@pytest.mark.parametrize("retriever_with_docs", ["tfidf"], indirect=True)
@pytest.mark.parametrize("document_store_with_docs", ["memory"], indirect=True)
def test_extractive_qa_eval_isolated(reader, retriever_with_docs):
    pipeline = ExtractiveQAPipeline(reader=reader, retriever=retriever_with_docs)
    eval_result: EvaluationResult = pipeline.eval(
        labels=EVAL_LABELS,
        sas_model_name_or_path="sentence-transformers/paraphrase-MiniLM-L3-v2",
        add_isolated_node_eval=True
    )

    metrics_top_1 = eval_result.calculate_metrics(simulated_top_k_reader=1)

    assert metrics_top_1["Reader"]["exact_match"] == 0.5
    assert metrics_top_1["Reader"]["f1"] == 0.5
    assert metrics_top_1["Reader"]["sas"] == pytest.approx(0.5833, abs=1e-4)
    assert metrics_top_1["Retriever"]["mrr"] == 0.5
    assert metrics_top_1["Retriever"]["map"] == 0.5
    assert metrics_top_1["Retriever"]["recall_multi_hit"] == 0.5
    assert metrics_top_1["Retriever"]["recall_single_hit"] == 0.5
    assert metrics_top_1["Retriever"]["precision"] == 1.0 / 6

    metrics_top_1 = eval_result.calculate_metrics(simulated_top_k_reader=1, eval_mode="isolated")

    assert metrics_top_1["Reader"]["exact_match"] == 1.0
    assert metrics_top_1["Reader"]["f1"] == 1.0
    assert metrics_top_1["Reader"]["sas"] == pytest.approx(1.0, abs=1e-4)

>>>>>>> 2c063e96

@pytest.mark.parametrize("retriever_with_docs", ["tfidf"], indirect=True)
@pytest.mark.parametrize("document_store_with_docs", ["memory"], indirect=True)
def test_extractive_qa_eval_wrong_examples(reader, retriever_with_docs):

    labels = [
        MultiLabel(labels=[Label(query="Who lives in Berlin?", answer=Answer(answer="Carla", offsets_in_context=[Span(11, 16)]), 
            document=Document(id='a0747b83aea0b60c4b114b15476dd32d', content_type="text", content='My name is Carla and I live in Berlin'), 
            is_correct_answer=True, is_correct_document=True, origin="gold-label")]),
        MultiLabel(labels=[Label(query="Who lives in Munich?", answer=Answer(answer="Pete", offsets_in_context=[Span(11, 16)]), 
            document=Document(id='something_else', content_type="text", content='My name is Pete and I live in Munich'), 
            is_correct_answer=True, is_correct_document=True, origin="gold-label")])
    ]

    pipeline = ExtractiveQAPipeline(reader=reader, retriever=retriever_with_docs)
    eval_result: EvaluationResult = pipeline.eval(
        labels=labels,
        params={"Retriever": {"top_k": 5}}, 
    )

    wrongs_retriever = eval_result.wrong_examples(node="Retriever", n=1)
    wrongs_reader = eval_result.wrong_examples(node="Reader", n=1)

    assert len(wrongs_retriever) == 1
    assert len(wrongs_reader) == 1


@pytest.mark.parametrize("retriever_with_docs", ["tfidf"], indirect=True)
@pytest.mark.parametrize("document_store_with_docs", ["memory"], indirect=True)
def test_extractive_qa_print_eval_report(reader, retriever_with_docs):

    labels = [
        MultiLabel(labels=[Label(query="Who lives in Berlin?", answer=Answer(answer="Carla", offsets_in_context=[Span(11, 16)]), 
            document=Document(id='a0747b83aea0b60c4b114b15476dd32d', content_type="text", content='My name is Carla and I live in Berlin'), 
            is_correct_answer=True, is_correct_document=True, origin="gold-label")]),
        MultiLabel(labels=[Label(query="Who lives in Munich?", answer=Answer(answer="Pete", offsets_in_context=[Span(11, 16)]), 
            document=Document(id='something_else', content_type="text", content='My name is Pete and I live in Munich'), 
            is_correct_answer=True, is_correct_document=True, origin="gold-label")])
    ]

    pipeline = ExtractiveQAPipeline(reader=reader, retriever=retriever_with_docs)
    eval_result: EvaluationResult = pipeline.eval(
        labels=labels,
        params={"Retriever": {"top_k": 5}}
    )
    pipeline.print_eval_report(eval_result)

    # in addition with labels as input to reader node rather than output of retriever node
    eval_result: EvaluationResult = pipeline.eval(
        labels=labels,
        params={"Retriever": {"top_k": 5}},
        add_isolated_node_eval=True
    )
    pipeline.print_eval_report(eval_result)


@pytest.mark.parametrize("retriever_with_docs", ["tfidf"], indirect=True)
@pytest.mark.parametrize("document_store_with_docs", ["memory"], indirect=True)
def test_document_search_calculate_metrics(retriever_with_docs):
    pipeline = DocumentSearchPipeline(retriever=retriever_with_docs)
    eval_result: EvaluationResult = pipeline.eval(
        labels=EVAL_LABELS,
        params={"Retriever": {"top_k": 5}}
    )

    metrics = eval_result.calculate_metrics()

    assert "Retriever" in eval_result
    assert len(eval_result) == 1
    retriever_result = eval_result["Retriever"]
    retriever_berlin = retriever_result[retriever_result['query'] == "Who lives in Berlin?"]
    retriever_munich = retriever_result[retriever_result['query'] == "Who lives in Munich?"]

    assert retriever_berlin[retriever_berlin['rank'] == 1]["document_id"].iloc[0] in retriever_berlin[retriever_berlin['rank'] == 1]["gold_document_ids"].iloc[0]
    assert retriever_munich[retriever_munich['rank'] == 1]["document_id"].iloc[0] not in retriever_munich[retriever_munich['rank'] == 1]["gold_document_ids"].iloc[0]
    assert metrics["Retriever"]["mrr"] == 0.5
    assert metrics["Retriever"]["map"] == 0.5
    assert metrics["Retriever"]["recall_multi_hit"] == 0.5
    assert metrics["Retriever"]["recall_single_hit"] == 0.5
    assert metrics["Retriever"]["precision"] == 1.0/6
    assert metrics["Retriever"]["ndcg"] == 0.5


@pytest.mark.parametrize("retriever_with_docs", ["tfidf"], indirect=True)
@pytest.mark.parametrize("document_store_with_docs", ["memory"], indirect=True)
def test_faq_calculate_metrics(retriever_with_docs):
    pipeline = FAQPipeline(retriever=retriever_with_docs)
    eval_result: EvaluationResult = pipeline.eval(
        labels=EVAL_LABELS,
        params={"Retriever": {"top_k": 5}}
    )

    metrics = eval_result.calculate_metrics()

    assert "Retriever" in eval_result
    assert "Docs2Answers" in eval_result
    assert len(eval_result) == 2

    assert metrics["Retriever"]["mrr"] == 0.5
    assert metrics["Retriever"]["map"] == 0.5
    assert metrics["Retriever"]["recall_multi_hit"] == 0.5
    assert metrics["Retriever"]["recall_single_hit"] == 0.5
    assert metrics["Retriever"]["precision"] == 1.0/6
    assert metrics["Retriever"]["ndcg"] == 0.5
    assert metrics["Docs2Answers"]["exact_match"] == 0.0
    assert metrics["Docs2Answers"]["f1"] == 0.0


@pytest.mark.parametrize("retriever_with_docs", ["tfidf"], indirect=True)
@pytest.mark.parametrize("document_store_with_docs", ["memory"], indirect=True)
def test_extractive_qa_eval_translation(reader, retriever_with_docs, de_to_en_translator):
    pipeline = ExtractiveQAPipeline(reader=reader, retriever=retriever_with_docs)
    pipeline = TranslationWrapperPipeline(input_translator=de_to_en_translator, output_translator=de_to_en_translator, pipeline=pipeline)
    eval_result: EvaluationResult = pipeline.eval(
        labels=EVAL_LABELS,
        params={"Retriever": {"top_k": 5}}
    )

    metrics = eval_result.calculate_metrics()

    assert "Retriever" in eval_result
    assert "Reader" in eval_result
    assert "OutputTranslator" in eval_result
    assert len(eval_result) == 3

    assert metrics["Reader"]["exact_match"] == 1.0
    assert metrics["Reader"]["f1"] == 1.0
    assert metrics["Retriever"]["mrr"] == 0.5
    assert metrics["Retriever"]["map"] == 0.5
    assert metrics["Retriever"]["recall_multi_hit"] == 0.5
    assert metrics["Retriever"]["recall_single_hit"] == 0.5
    assert metrics["Retriever"]["precision"] == 1.0/6
    assert metrics["Retriever"]["ndcg"] == 0.5

    assert metrics["OutputTranslator"]["exact_match"] == 1.0
    assert metrics["OutputTranslator"]["f1"] == 1.0
    assert metrics["OutputTranslator"]["mrr"] == 0.5
    assert metrics["OutputTranslator"]["map"] == 0.5
    assert metrics["OutputTranslator"]["recall_multi_hit"] == 0.5
    assert metrics["OutputTranslator"]["recall_single_hit"] == 0.5
    assert metrics["OutputTranslator"]["precision"] == 1.0/6
    assert metrics["OutputTranslator"]["ndcg"] == 0.5


@pytest.mark.parametrize("retriever_with_docs", ["tfidf"], indirect=True)
@pytest.mark.parametrize("document_store_with_docs", ["memory"], indirect=True)
def test_question_generation_eval(retriever_with_docs, question_generator):
    pipeline = RetrieverQuestionGenerationPipeline(retriever=retriever_with_docs, question_generator=question_generator)

    eval_result: EvaluationResult = pipeline.eval(
        labels=EVAL_LABELS,
        params={"Retriever": {"top_k": 5}}
    )

    metrics = eval_result.calculate_metrics()

    assert "Retriever" in eval_result
    assert "Question Generator" in eval_result
    assert len(eval_result) == 2

    assert metrics["Retriever"]["mrr"] == 0.5
    assert metrics["Retriever"]["map"] == 0.5
    assert metrics["Retriever"]["recall_multi_hit"] == 0.5
    assert metrics["Retriever"]["recall_single_hit"] == 0.5
    assert metrics["Retriever"]["precision"] == 1.0/6
    assert metrics["Retriever"]["ndcg"] == 0.5

    assert metrics["Question Generator"]["mrr"] == 0.5
    assert metrics["Question Generator"]["map"] == 0.5
    assert metrics["Question Generator"]["recall_multi_hit"] == 0.5
    assert metrics["Question Generator"]["recall_single_hit"] == 0.5
    assert metrics["Question Generator"]["precision"] == 1.0/6
    assert metrics["Question Generator"]["ndcg"] == 0.5


@pytest.mark.parametrize("document_store_with_docs", ["elasticsearch"], indirect=True)
@pytest.mark.parametrize("reader", ["farm"], indirect=True)
def test_qa_multi_retriever_pipeline_eval(document_store_with_docs, reader):
    es_retriever = ElasticsearchRetriever(document_store=document_store_with_docs)
    dpr_retriever = DensePassageRetriever(document_store_with_docs)
    document_store_with_docs.update_embeddings(retriever=dpr_retriever)

    # QA Pipeline with two retrievers, we always want QA output
    pipeline = Pipeline()
    pipeline.add_node(component=TransformersQueryClassifier(), name="QueryClassifier", inputs=["Query"])
    pipeline.add_node(component=dpr_retriever, name="DPRRetriever", inputs=["QueryClassifier.output_1"])
    pipeline.add_node(component=es_retriever, name="ESRetriever", inputs=["QueryClassifier.output_2"])
    pipeline.add_node(component=reader, name="QAReader", inputs=["ESRetriever", "DPRRetriever"])

    # EVAL_QUERIES: 2 go dpr way
    # in Berlin goes es way
    labels = EVAL_LABELS + [
        MultiLabel(labels=[Label(query="in Berlin", answer=Answer(answer="Carla", offsets_in_context=[Span(11, 16)]), 
            document=Document(id='a0747b83aea0b60c4b114b15476dd32d', content_type="text", content='My name is Carla and I live in Berlin'), 
            is_correct_answer=True, is_correct_document=True, origin="gold-label")])
            ]

    eval_result: EvaluationResult = pipeline.eval(
        labels=labels,
        params={"ESRetriever": {"top_k": 5}, "DPRRetriever": {"top_k": 5}}
    )

    metrics = eval_result.calculate_metrics()

    assert "ESRetriever" in eval_result
    assert "DPRRetriever" in eval_result
    assert "QAReader" in eval_result
    assert len(eval_result) == 3

    assert metrics["DPRRetriever"]["mrr"] == 0.5
    assert metrics["DPRRetriever"]["map"] == 0.5
    assert metrics["DPRRetriever"]["recall_multi_hit"] == 0.5
    assert metrics["DPRRetriever"]["recall_single_hit"] == 0.5
    assert metrics["DPRRetriever"]["precision"] == 1.0/6
    assert metrics["DPRRetriever"]["ndcg"] == 0.5

    assert metrics["ESRetriever"]["mrr"] == 1.0
    assert metrics["ESRetriever"]["map"] == 1.0
    assert metrics["ESRetriever"]["recall_multi_hit"] == 1.0
    assert metrics["ESRetriever"]["recall_single_hit"] == 1.0
    assert metrics["ESRetriever"]["precision"] == 1.0/3
    assert metrics["ESRetriever"]["ndcg"] == 1.0

    assert metrics["QAReader"]["exact_match"] == 1.0
    assert metrics["QAReader"]["f1"] == 1.0


@pytest.mark.parametrize("document_store_with_docs", ["elasticsearch"], indirect=True)
@pytest.mark.parametrize("reader", ["farm"], indirect=True)
def test_multi_retriever_pipeline_eval(document_store_with_docs, reader):
    es_retriever = ElasticsearchRetriever(document_store=document_store_with_docs)
    dpr_retriever = DensePassageRetriever(document_store_with_docs)
    document_store_with_docs.update_embeddings(retriever=dpr_retriever)

    # QA Pipeline with two retrievers, no QA output
    pipeline = Pipeline()
    pipeline.add_node(component=TransformersQueryClassifier(), name="QueryClassifier", inputs=["Query"])
    pipeline.add_node(component=dpr_retriever, name="DPRRetriever", inputs=["QueryClassifier.output_1"])
    pipeline.add_node(component=es_retriever, name="ESRetriever", inputs=["QueryClassifier.output_2"])

    # EVAL_QUERIES: 2 go dpr way
    # in Berlin goes es way
    labels = EVAL_LABELS + [
        MultiLabel(labels=[Label(query="in Berlin", answer=None, 
            document=Document(id='a0747b83aea0b60c4b114b15476dd32d', content_type="text", content='My name is Carla and I live in Berlin'), 
            is_correct_answer=True, is_correct_document=True, origin="gold-label")])
            ]

    eval_result: EvaluationResult = pipeline.eval(
        labels=labels,
        params={"ESRetriever": {"top_k": 5}, "DPRRetriever": {"top_k": 5}}
    )

    metrics = eval_result.calculate_metrics()

    assert "ESRetriever" in eval_result
    assert "DPRRetriever" in eval_result
    assert len(eval_result) == 2

    assert metrics["DPRRetriever"]["mrr"] == 0.5
    assert metrics["DPRRetriever"]["map"] == 0.5
    assert metrics["DPRRetriever"]["recall_multi_hit"] == 0.5
    assert metrics["DPRRetriever"]["recall_single_hit"] == 0.5
    assert metrics["DPRRetriever"]["precision"] == 1.0/6
    assert metrics["DPRRetriever"]["ndcg"] == 0.5

    assert metrics["ESRetriever"]["mrr"] == 1.0
    assert metrics["ESRetriever"]["map"] == 1.0
    assert metrics["ESRetriever"]["recall_multi_hit"] == 1.0
    assert metrics["ESRetriever"]["recall_single_hit"] == 1.0
    assert metrics["ESRetriever"]["precision"] == 1.0/3
    assert metrics["ESRetriever"]["ndcg"] == 1.0


@pytest.mark.parametrize("document_store_with_docs", ["elasticsearch"], indirect=True)
@pytest.mark.parametrize("reader", ["farm"], indirect=True)
def test_multi_retriever_pipeline_with_asymmetric_qa_eval(document_store_with_docs, reader):
    es_retriever = ElasticsearchRetriever(document_store=document_store_with_docs)
    dpr_retriever = DensePassageRetriever(document_store_with_docs)
    document_store_with_docs.update_embeddings(retriever=dpr_retriever)

    # QA Pipeline with two retrievers, we only get QA output from dpr
    pipeline = Pipeline()
    pipeline.add_node(component=TransformersQueryClassifier(), name="QueryClassifier", inputs=["Query"])
    pipeline.add_node(component=dpr_retriever, name="DPRRetriever", inputs=["QueryClassifier.output_1"])
    pipeline.add_node(component=es_retriever, name="ESRetriever", inputs=["QueryClassifier.output_2"])
    pipeline.add_node(component=reader, name="QAReader", inputs=["DPRRetriever"])

    # EVAL_QUERIES: 2 go dpr way
    # in Berlin goes es way
    labels = EVAL_LABELS + [
        MultiLabel(labels=[Label(query="in Berlin", answer=None, 
            document=Document(id='a0747b83aea0b60c4b114b15476dd32d', content_type="text", content='My name is Carla and I live in Berlin'), 
            is_correct_answer=True, is_correct_document=True, origin="gold-label")])
            ]

    eval_result: EvaluationResult = pipeline.eval(
        labels=labels,
        params={"ESRetriever": {"top_k": 5}, "DPRRetriever": {"top_k": 5}}
    )

    metrics = eval_result.calculate_metrics()

    assert "ESRetriever" in eval_result
    assert "DPRRetriever" in eval_result
    assert "DPRRetriever" in eval_result
    assert "QAReader" in eval_result
    assert len(eval_result) == 3

    assert metrics["DPRRetriever"]["mrr"] == 0.5
    assert metrics["DPRRetriever"]["map"] == 0.5
    assert metrics["DPRRetriever"]["recall_multi_hit"] == 0.5
    assert metrics["DPRRetriever"]["recall_single_hit"] == 0.5
    assert metrics["DPRRetriever"]["precision"] == 1.0/6
    assert metrics["DPRRetriever"]["ndcg"] == 0.5

    assert metrics["ESRetriever"]["mrr"] == 1.0
    assert metrics["ESRetriever"]["map"] == 1.0
    assert metrics["ESRetriever"]["recall_multi_hit"] == 1.0
    assert metrics["ESRetriever"]["recall_single_hit"] == 1.0
    assert metrics["ESRetriever"]["precision"] == 1.0/3
    assert metrics["ESRetriever"]["ndcg"] == 1.0

    assert metrics["QAReader"]["exact_match"] == 1.0
    assert metrics["QAReader"]["f1"] == 1.0<|MERGE_RESOLUTION|>--- conflicted
+++ resolved
@@ -553,11 +553,8 @@
     assert metrics_top_3["Retriever"]["recall_multi_hit"] == 0.5
     assert metrics_top_3["Retriever"]["recall_single_hit"] == 0.5
     assert metrics_top_3["Retriever"]["precision"] == 1.0/6
-<<<<<<< HEAD
     assert metrics_top_3["Retriever"]["ndcg"] == 0.5
     
-=======
-
 
 @pytest.mark.parametrize("retriever_with_docs", ["tfidf"], indirect=True)
 @pytest.mark.parametrize("document_store_with_docs", ["memory"], indirect=True)
@@ -579,6 +576,7 @@
     assert metrics_top_1["Retriever"]["recall_multi_hit"] == 0.5
     assert metrics_top_1["Retriever"]["recall_single_hit"] == 0.5
     assert metrics_top_1["Retriever"]["precision"] == 1.0 / 6
+    assert metrics_top_3["Retriever"]["ndcg"] == 0.5
 
     metrics_top_1 = eval_result.calculate_metrics(simulated_top_k_reader=1, eval_mode="isolated")
 
@@ -586,7 +584,6 @@
     assert metrics_top_1["Reader"]["f1"] == 1.0
     assert metrics_top_1["Reader"]["sas"] == pytest.approx(1.0, abs=1e-4)
 
->>>>>>> 2c063e96
 
 @pytest.mark.parametrize("retriever_with_docs", ["tfidf"], indirect=True)
 @pytest.mark.parametrize("document_store_with_docs", ["memory"], indirect=True)

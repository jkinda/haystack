--- conflicted
+++ resolved
@@ -1,9 +1,5 @@
-<<<<<<< HEAD
 from pathlib import Path
-from unittest.mock import Mock
-=======
 from unittest.mock import Mock, patch
->>>>>>> c816514a
 import pytest
 
 

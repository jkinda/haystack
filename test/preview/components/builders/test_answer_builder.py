import logging

import pytest

from haystack.preview import GeneratedAnswer, Document
from haystack.preview.components.builders.answer_builder import AnswerBuilder


class TestAnswerBuilder:
    @pytest.mark.unit
    def test_to_dict(self):
        component = AnswerBuilder()
        data = component.to_dict()
        assert data == {"type": "AnswerBuilder", "init_parameters": {"pattern": None, "reference_pattern": None}}

    @pytest.mark.unit
    def test_to_dict_with_custom_init_parameters(self):
        component = AnswerBuilder(pattern="pattern", reference_pattern="reference_pattern")
        data = component.to_dict()
        assert data == {
            "type": "AnswerBuilder",
            "init_parameters": {"pattern": "pattern", "reference_pattern": "reference_pattern"},
        }

    @pytest.mark.unit
    def test_from_dict(self):
        data = {
            "type": "AnswerBuilder",
            "init_parameters": {"pattern": "pattern", "reference_pattern": "reference_pattern"},
        }
        component = AnswerBuilder.from_dict(data)
        assert component.pattern == "pattern"
        assert component.reference_pattern == "reference_pattern"

    @pytest.mark.unit
    def test_run_unmatching_input_len(self):
        component = AnswerBuilder()
        with pytest.raises(ValueError):
            component.run(query="query", replies=["reply1", "reply2"], metadata=[])

    def test_run_without_pattern(self):
        component = AnswerBuilder()
        output = component.run(query="test query", replies=["Answer: AnswerString"], metadata=[{}])
        answers = output["answers"]
        assert len(answers) == 1
        assert answers[0].data == "Answer: AnswerString"
        assert answers[0].metadata == {}
        assert answers[0].query == "test query"
        assert answers[0].documents == []
        assert isinstance(answers[0], GeneratedAnswer)

    def test_run_with_pattern_with_capturing_group(self):
        component = AnswerBuilder(pattern=r"Answer: (.*)")
        output = component.run(query="test query", replies=["Answer: AnswerString"], metadata=[{}])
        answers = output["answers"]
        assert len(answers) == 1
        assert answers[0].data == "AnswerString"
        assert answers[0].metadata == {}
        assert answers[0].query == "test query"
        assert answers[0].documents == []
        assert isinstance(answers[0], GeneratedAnswer)

    def test_run_with_pattern_without_capturing_group(self):
        component = AnswerBuilder(pattern=r"'.*'")
        output = component.run(query="test query", replies=["Answer: 'AnswerString'"], metadata=[{}])
        answers = output["answers"]
        assert len(answers) == 1
        assert answers[0].data == "'AnswerString'"
        assert answers[0].metadata == {}
        assert answers[0].query == "test query"
        assert answers[0].documents == []
        assert isinstance(answers[0], GeneratedAnswer)

    def test_run_with_pattern_with_more_than_one_capturing_group(self):
        with pytest.raises(ValueError, match="contains multiple capture groups"):
            AnswerBuilder(pattern=r"Answer: (.*), (.*)")

    def test_run_with_pattern_set_at_runtime(self):
        component = AnswerBuilder(pattern="unused pattern")
        output = component.run(
            query="test query", replies=["Answer: AnswerString"], metadata=[{}], pattern=r"Answer: (.*)"
        )
        answers = output["answers"]
        assert len(answers) == 1
        assert answers[0].data == "AnswerString"
        assert answers[0].metadata == {}
        assert answers[0].query == "test query"
        assert answers[0].documents == []
        assert isinstance(answers[0], GeneratedAnswer)

    def test_run_with_documents_without_reference_pattern(self):
        component = AnswerBuilder()
        output = component.run(
<<<<<<< HEAD
            queries=["test query"],
            replies=[["Answer: AnswerString"]],
            metadata=[[{}]],
            documents=[[Document(text="test doc 1"), Document(text="test doc 2")]],
        )
        answers = output["answers"]
        assert len(answers) == 1
        assert len(answers[0]) == 1
        assert answers[0][0].data == "Answer: AnswerString"
        assert answers[0][0].metadata == {}
        assert answers[0][0].query == "test query"
        assert len(answers[0][0].documents) == 2
        assert answers[0][0].documents[0].text == "test doc 1"
        assert answers[0][0].documents[1].text == "test doc 2"
=======
            query="test query",
            replies=["Answer: AnswerString"],
            metadata=[{}],
            documents=[Document(text="test doc 1"), Document(text="test doc 2")],
        )
        answers = output["answers"]
        assert len(answers) == 1
        assert answers[0].data == "Answer: AnswerString"
        assert answers[0].metadata == {}
        assert answers[0].query == "test query"
        assert len(answers[0].documents) == 2
        assert answers[0].documents[0].text == "test doc 1"
        assert answers[0].documents[1].text == "test doc 2"
>>>>>>> bf6d306d

    def test_run_with_documents_with_reference_pattern(self):
        component = AnswerBuilder(reference_pattern="\\[(\\d+)\\]")
        output = component.run(
<<<<<<< HEAD
            queries=["test query"],
            replies=[["Answer: AnswerString[2]"]],
            metadata=[[{}]],
            documents=[[Document(text="test doc 1"), Document(text="test doc 2")]],
        )
        answers = output["answers"]
        assert len(answers) == 1
        assert len(answers[0]) == 1
        assert answers[0][0].data == "Answer: AnswerString[2]"
        assert answers[0][0].metadata == {}
        assert answers[0][0].query == "test query"
        assert len(answers[0][0].documents) == 1
        assert answers[0][0].documents[0].text == "test doc 2"
=======
            query="test query",
            replies=["Answer: AnswerString[2]"],
            metadata=[{}],
            documents=[Document(text="test doc 1"), Document(text="test doc 2")],
        )
        answers = output["answers"]
        assert len(answers) == 1
        assert answers[0].data == "Answer: AnswerString[2]"
        assert answers[0].metadata == {}
        assert answers[0].query == "test query"
        assert len(answers[0].documents) == 1
        assert answers[0].documents[0].text == "test doc 2"
>>>>>>> bf6d306d

    def test_run_with_documents_with_reference_pattern_and_no_match(self, caplog):
        component = AnswerBuilder(reference_pattern="\\[(\\d+)\\]")
        with caplog.at_level(logging.WARNING):
            output = component.run(
<<<<<<< HEAD
                queries=["test query"],
                replies=[["Answer: AnswerString[3]"]],
                metadata=[[{}]],
                documents=[[Document(text="test doc 1"), Document(text="test doc 2")]],
=======
                query="test query",
                replies=["Answer: AnswerString[3]"],
                metadata=[{}],
                documents=[Document(text="test doc 1"), Document(text="test doc 2")],
>>>>>>> bf6d306d
            )
        answers = output["answers"]
        assert len(answers) == 1
        assert answers[0].data == "Answer: AnswerString[3]"
        assert answers[0].metadata == {}
        assert answers[0].query == "test query"
        assert len(answers[0].documents) == 0
        assert "Document index '3' referenced in Generator output is out of range." in caplog.text

    def test_run_with_reference_pattern_set_at_runtime(self):
        component = AnswerBuilder(reference_pattern="unused pattern")
        output = component.run(
<<<<<<< HEAD
            queries=["test query"],
            replies=[["Answer: AnswerString[2][3]"]],
            metadata=[[{}]],
            documents=[[Document(text="test doc 1"), Document(text="test doc 2"), Document(text="test doc 3")]],
=======
            query="test query",
            replies=["Answer: AnswerString[2][3]"],
            metadata=[{}],
            documents=[Document(text="test doc 1"), Document(text="test doc 2"), Document(text="test doc 3")],
>>>>>>> bf6d306d
            reference_pattern="\\[(\\d+)\\]",
        )
        answers = output["answers"]
        assert len(answers) == 1
<<<<<<< HEAD
        assert len(answers[0]) == 1
        assert answers[0][0].data == "Answer: AnswerString[2][3]"
        assert answers[0][0].metadata == {}
        assert answers[0][0].query == "test query"
        assert len(answers[0][0].documents) == 2
        assert answers[0][0].documents[0].text == "test doc 2"
        assert answers[0][0].documents[1].text == "test doc 3"
=======
        assert answers[0].data == "Answer: AnswerString[2][3]"
        assert answers[0].metadata == {}
        assert answers[0].query == "test query"
        assert len(answers[0].documents) == 2
        assert answers[0].documents[0].text == "test doc 2"
        assert answers[0].documents[1].text == "test doc 3"
>>>>>>> bf6d306d
<|MERGE_RESOLUTION|>--- conflicted
+++ resolved
@@ -91,22 +91,6 @@
     def test_run_with_documents_without_reference_pattern(self):
         component = AnswerBuilder()
         output = component.run(
-<<<<<<< HEAD
-            queries=["test query"],
-            replies=[["Answer: AnswerString"]],
-            metadata=[[{}]],
-            documents=[[Document(text="test doc 1"), Document(text="test doc 2")]],
-        )
-        answers = output["answers"]
-        assert len(answers) == 1
-        assert len(answers[0]) == 1
-        assert answers[0][0].data == "Answer: AnswerString"
-        assert answers[0][0].metadata == {}
-        assert answers[0][0].query == "test query"
-        assert len(answers[0][0].documents) == 2
-        assert answers[0][0].documents[0].text == "test doc 1"
-        assert answers[0][0].documents[1].text == "test doc 2"
-=======
             query="test query",
             replies=["Answer: AnswerString"],
             metadata=[{}],
@@ -120,26 +104,10 @@
         assert len(answers[0].documents) == 2
         assert answers[0].documents[0].text == "test doc 1"
         assert answers[0].documents[1].text == "test doc 2"
->>>>>>> bf6d306d
 
     def test_run_with_documents_with_reference_pattern(self):
         component = AnswerBuilder(reference_pattern="\\[(\\d+)\\]")
         output = component.run(
-<<<<<<< HEAD
-            queries=["test query"],
-            replies=[["Answer: AnswerString[2]"]],
-            metadata=[[{}]],
-            documents=[[Document(text="test doc 1"), Document(text="test doc 2")]],
-        )
-        answers = output["answers"]
-        assert len(answers) == 1
-        assert len(answers[0]) == 1
-        assert answers[0][0].data == "Answer: AnswerString[2]"
-        assert answers[0][0].metadata == {}
-        assert answers[0][0].query == "test query"
-        assert len(answers[0][0].documents) == 1
-        assert answers[0][0].documents[0].text == "test doc 2"
-=======
             query="test query",
             replies=["Answer: AnswerString[2]"],
             metadata=[{}],
@@ -152,23 +120,15 @@
         assert answers[0].query == "test query"
         assert len(answers[0].documents) == 1
         assert answers[0].documents[0].text == "test doc 2"
->>>>>>> bf6d306d
 
     def test_run_with_documents_with_reference_pattern_and_no_match(self, caplog):
         component = AnswerBuilder(reference_pattern="\\[(\\d+)\\]")
         with caplog.at_level(logging.WARNING):
             output = component.run(
-<<<<<<< HEAD
-                queries=["test query"],
-                replies=[["Answer: AnswerString[3]"]],
-                metadata=[[{}]],
-                documents=[[Document(text="test doc 1"), Document(text="test doc 2")]],
-=======
                 query="test query",
                 replies=["Answer: AnswerString[3]"],
                 metadata=[{}],
                 documents=[Document(text="test doc 1"), Document(text="test doc 2")],
->>>>>>> bf6d306d
             )
         answers = output["answers"]
         assert len(answers) == 1
@@ -181,34 +141,17 @@
     def test_run_with_reference_pattern_set_at_runtime(self):
         component = AnswerBuilder(reference_pattern="unused pattern")
         output = component.run(
-<<<<<<< HEAD
-            queries=["test query"],
-            replies=[["Answer: AnswerString[2][3]"]],
-            metadata=[[{}]],
-            documents=[[Document(text="test doc 1"), Document(text="test doc 2"), Document(text="test doc 3")]],
-=======
             query="test query",
             replies=["Answer: AnswerString[2][3]"],
             metadata=[{}],
             documents=[Document(text="test doc 1"), Document(text="test doc 2"), Document(text="test doc 3")],
->>>>>>> bf6d306d
             reference_pattern="\\[(\\d+)\\]",
         )
         answers = output["answers"]
         assert len(answers) == 1
-<<<<<<< HEAD
-        assert len(answers[0]) == 1
-        assert answers[0][0].data == "Answer: AnswerString[2][3]"
-        assert answers[0][0].metadata == {}
-        assert answers[0][0].query == "test query"
-        assert len(answers[0][0].documents) == 2
-        assert answers[0][0].documents[0].text == "test doc 2"
-        assert answers[0][0].documents[1].text == "test doc 3"
-=======
         assert answers[0].data == "Answer: AnswerString[2][3]"
         assert answers[0].metadata == {}
         assert answers[0].query == "test query"
         assert len(answers[0].documents) == 2
         assert answers[0].documents[0].text == "test doc 2"
-        assert answers[0].documents[1].text == "test doc 3"
->>>>>>> bf6d306d
+        assert answers[0].documents[1].text == "test doc 3"
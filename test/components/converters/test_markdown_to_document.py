--- conflicted
+++ resolved
@@ -31,8 +31,6 @@
             assert "What to build with Haystack" in doc.content
             assert "# git clone https://github.com/deepset-ai/haystack.git" in doc.content
 
-<<<<<<< HEAD
-=======
     def test_run_calls_normalize_metadata(self, test_files_path):
         bytestream = ByteStream(data=b"test", meta={"author": "test_author", "language": "en"})
 
@@ -46,7 +44,6 @@
         # check that the metadata normalizer is called properly
         normalize_metadata.assert_called_with(meta={"language": "it"}, sources_count=2)
 
->>>>>>> abd16ab7
     def test_run_with_meta(self, test_files_path):
         bytestream = ByteStream(data=b"test", meta={"author": "test_author", "language": "en"})
 

from typing import Tuple

import re

import pytest
import numpy as np
from unittest.mock import MagicMock

from tokenizers.pre_tokenizers import WhitespaceSplit

import haystack
from haystack.modeling.model.feature_extraction import FeatureExtractor


BERT = "bert-base-cased"
ROBERTA = "roberta-base"
XLNET = "xlnet-base-cased"

TOKENIZERS_TO_TEST = [BERT, ROBERTA, XLNET]
TOKENIZERS_TO_TEST_WITH_TOKEN_MARKER = [(BERT, "##"), (ROBERTA, "Ġ"), (XLNET, "▁")]


REGULAR_SENTENCE = "This is a sentence"
GERMAN_SENTENCE = "Der entscheidende Pass"
OTHER_ALPHABETS = "力加勝北区ᴵᴺᵀᵃছজটডণত"
GIBBERISH_SENTENCE = "Thiso text is included tolod makelio sure Unicodeel is handled properly:"
SENTENCE_WITH_ELLIPSIS = "This is a sentence..."
SENTENCE_WITH_LINEBREAK_1 = "and another one\n\n\nwithout space"
SENTENCE_WITH_LINEBREAK_2 = """This is a sentence.
    With linebreak"""
SENTENCE_WITH_LINEBREAKS = """Sentence
    with
    multiple
    newlines
    """
SENTENCE_WITH_EXCESS_WHITESPACE = "This      is a sentence with multiple spaces"
SENTENCE_WITH_TABS = "This is a sentence			with multiple tabs"
SENTENCE_WITH_CUSTOM_TOKEN = "Let's see all on this text and. !23# neverseenwordspossible"


class AutoTokenizer:
    mocker: MagicMock = MagicMock()

    @classmethod
    def from_pretrained(cls, *args, **kwargs):
        cls.mocker.from_pretrained(*args, **kwargs)
        return cls()


@pytest.fixture(autouse=True)
def mock_autotokenizer(request, monkeypatch):
    # Do not patch integration tests
    if "integration" in request.keywords:
        return
    monkeypatch.setattr(haystack.modeling.model.tokenization, "AutoTokenizer", AutoTokenizer)


def convert_offset_from_word_reference_to_text_reference(offsets, words, word_spans):
    """
    Token offsets are originally relative to the beginning of the word
    We make them relative to the beginning of the sentence.

    Not a fixture, just a utility.
    """
    token_offsets = []
    for ((start, end), word_index) in zip(offsets, words):
        word_start = word_spans[word_index][0]
        token_offsets.append((start + word_start, end + word_start))
    return token_offsets


#
# Unit tests
#


def test_get_tokenizer_str():
    tokenizer = FeatureExtractor(pretrained_model_name_or_path="test-model-name")
    tokenizer.mocker.from_pretrained.assert_called_with(
        pretrained_model_name_or_path="test-model-name", revision=None, use_fast=True, use_auth_token=None
    )


def test_get_tokenizer_path(tmp_path):
    tokenizer = FeatureExtractor(pretrained_model_name_or_path=tmp_path / "test-path")
    tokenizer.mocker.from_pretrained.assert_called_with(
        pretrained_model_name_or_path=str(tmp_path / "test-path"), revision=None, use_fast=True, use_auth_token=None
    )


def test_get_tokenizer_keep_accents():
    tokenizer = FeatureExtractor(pretrained_model_name_or_path="test-model-name-albert")
    tokenizer.mocker.from_pretrained.assert_called_with(
        pretrained_model_name_or_path="test-model-name-albert",
        revision=None,
        use_fast=True,
        use_auth_token=None,
        keep_accents=True,
    )


def test_get_tokenizer_mlm_warning(caplog):
    tokenizer = FeatureExtractor(pretrained_model_name_or_path="test-model-name-mlm")
    tokenizer.mocker.from_pretrained.assert_called_with(
        pretrained_model_name_or_path="test-model-name-mlm", revision=None, use_fast=True, use_auth_token=None
    )
    assert "MLM part of codebert is currently not supported in Haystack".lower() in caplog.text.lower()


#
# Integration tests
#


@pytest.mark.integration
@pytest.mark.parametrize("model_name", TOKENIZERS_TO_TEST)
def test_save_load(tmp_path, model_name: str):
    tokenizer = FeatureExtractor(pretrained_model_name_or_path=model_name, do_lower_case=False)
    text = "Some Text with neverseentokens plus !215?#. and a combined-token_with/chars"

    tokenizer.add_tokens(new_tokens=["neverseentokens"])
    original_encoding = tokenizer(text)

    save_dir = tmp_path / "saved_tokenizer"
    tokenizer.save_pretrained(save_dir)

<<<<<<< HEAD
    tokenizer_loaded = FeatureExtractor(pretrained_model_name_or_path=save_dir)
    new_encoding = tokenizer_loaded.encode_plus(text)
=======
    tokenizer_loaded = get_tokenizer(pretrained_model_name_or_path=save_dir)
    new_encoding = tokenizer_loaded(text)
>>>>>>> ffee36c6

    assert original_encoding == new_encoding


@pytest.mark.integration
def test_tokenize_custom_vocab_bert():
    tokenizer = FeatureExtractor(pretrained_model_name_or_path=BERT, do_lower_case=False)
    tokenizer.add_tokens(new_tokens=["neverseentokens"])
    text = "Some Text with neverseentokens plus !215?#. and a combined-token_with/chars"

    tokenized = tokenizer.tokenize(text)
    assert (
        tokenized == f"Some Text with neverseentokens plus ! 215 ? # . and a combined - token _ with / ch ##ars".split()
    )


@pytest.mark.integration
@pytest.mark.parametrize(
    "edge_case",
    [
        REGULAR_SENTENCE,
        OTHER_ALPHABETS,
        GIBBERISH_SENTENCE,
        SENTENCE_WITH_ELLIPSIS,
        SENTENCE_WITH_LINEBREAK_1,
        SENTENCE_WITH_LINEBREAK_2,
        SENTENCE_WITH_LINEBREAKS,
        SENTENCE_WITH_EXCESS_WHITESPACE,
        SENTENCE_WITH_TABS,
    ],
)
@pytest.mark.parametrize("model_name", TOKENIZERS_TO_TEST)
def test_tokenization_on_edge_cases_full_sequence_tokenization(model_name: str, edge_case: str):
    """
    Verify that tokenization on full sequence is the same as the one on "whitespace tokenized words"
    """
    tokenizer = FeatureExtractor(pretrained_model_name_or_path=model_name, do_lower_case=False, add_prefix_space=True)

    pre_tokenizer = WhitespaceSplit()
    words_and_spans = pre_tokenizer.pre_tokenize_str(edge_case)
    words = [x[0] for x in words_and_spans]

    encoded = tokenizer(words, is_split_into_words=True, add_special_tokens=False).encodings[0]
    expected_tokenization = tokenizer.tokenize(" ".join(edge_case.split()))  # remove multiple whitespaces

    assert encoded.tokens == expected_tokenization


@pytest.mark.integration
@pytest.mark.parametrize("edge_case", [SENTENCE_WITH_CUSTOM_TOKEN, GERMAN_SENTENCE])
@pytest.mark.parametrize("model_name", [t for t in TOKENIZERS_TO_TEST if t != ROBERTA])
def test_tokenization_on_edge_cases_full_sequence_tokenization_roberta_exceptions(model_name: str, edge_case: str):
    """
    Verify that tokenization on full sequence is the same as the one on "whitespace tokenized words".
    These test cases work for all tokenizers under test except for RoBERTa.
    """
    tokenizer = FeatureExtractor(pretrained_model_name_or_path=model_name, do_lower_case=False, add_prefix_space=True)

    pre_tokenizer = WhitespaceSplit()
    words_and_spans = pre_tokenizer.pre_tokenize_str(edge_case)
    words = [x[0] for x in words_and_spans]

    encoded = tokenizer(words, is_split_into_words=True, add_special_tokens=False).encodings[0]
    expected_tokenization = tokenizer.tokenize(" ".join(edge_case.split()))  # remove multiple whitespaces

    assert encoded.tokens == expected_tokenization


@pytest.mark.integration
@pytest.mark.parametrize(
    "edge_case",
    [
        REGULAR_SENTENCE,
        # OTHER_ALPHABETS,  # contains [UNK] that are impossible to match back to original text space
        GIBBERISH_SENTENCE,
        SENTENCE_WITH_ELLIPSIS,
        SENTENCE_WITH_LINEBREAK_1,
        SENTENCE_WITH_LINEBREAK_2,
        SENTENCE_WITH_LINEBREAKS,
        SENTENCE_WITH_EXCESS_WHITESPACE,
        SENTENCE_WITH_TABS,
    ],
)
@pytest.mark.parametrize("model_name,marker", TOKENIZERS_TO_TEST_WITH_TOKEN_MARKER)
def test_tokenization_on_edge_cases_full_sequence_verify_spans(model_name: str, marker: str, edge_case: str):
    tokenizer = FeatureExtractor(pretrained_model_name_or_path=model_name, do_lower_case=False, add_prefix_space=True)

    pre_tokenizer = WhitespaceSplit()
    words_and_spans = pre_tokenizer.pre_tokenize_str(edge_case)
    words = [x[0] for x in words_and_spans]
    word_spans = [x[1] for x in words_and_spans]

    encoded = tokenizer(words, is_split_into_words=True, add_special_tokens=False).encodings[0]

    # subword-tokens have special chars depending on model type. To align with original text we get rid of them
    tokens = [token.replace(marker, "") for token in encoded.tokens]
    token_offsets = convert_offset_from_word_reference_to_text_reference(encoded.offsets, encoded.words, word_spans)

    for token, (start, end) in zip(tokens, token_offsets):
        assert token == edge_case[start:end]


@pytest.mark.integration
@pytest.mark.parametrize(
    "edge_case",
    [
        REGULAR_SENTENCE,
        GERMAN_SENTENCE,
        SENTENCE_WITH_EXCESS_WHITESPACE,
        OTHER_ALPHABETS,
        GIBBERISH_SENTENCE,
        SENTENCE_WITH_ELLIPSIS,
        SENTENCE_WITH_CUSTOM_TOKEN,
        SENTENCE_WITH_LINEBREAK_1,
        SENTENCE_WITH_LINEBREAK_2,
        SENTENCE_WITH_LINEBREAKS,
        SENTENCE_WITH_TABS,
    ],
)
def test_detokenization_for_bert(edge_case):
    tokenizer = FeatureExtractor(pretrained_model_name_or_path=BERT, do_lower_case=False)

    encoded = tokenizer(edge_case, add_special_tokens=False).encodings[0]

    detokenized = " ".join(encoded.tokens)
    detokenized = re.sub(r"(^|\s+)(##)", "", detokenized)

    detokenized_ids = tokenizer(detokenized, add_special_tokens=False)["input_ids"]
    detokenized_tokens = [tokenizer.decode([tok_id]).strip() for tok_id in detokenized_ids]

    assert encoded.tokens == detokenized_tokens


@pytest.mark.integration
def test_encode_plus_for_bert():
    tokenizer = FeatureExtractor(pretrained_model_name_or_path=BERT, do_lower_case=False)
    text = "Some Text with neverseentokens plus !215?#. and a combined-token_with/chars"

    encoded_batch = tokenizer(text)
    encoded = encoded_batch.encodings[0]

    words = np.array(encoded.words)
    words[0] = -1
    words[-1] = -1

    print(words.tolist())

    tokens = encoded.tokens
    offsets = [x[0] for x in encoded.offsets]
    start_of_word = [False] + list(np.ediff1d(words) > 0)

    assert list(zip(tokens, offsets, start_of_word)) == [
        ("[CLS]", 0, False),
        ("Some", 0, True),
        ("Text", 5, True),
        ("with", 10, True),
        ("never", 15, True),
        ("##see", 20, False),
        ("##nto", 23, False),
        ("##ken", 26, False),
        ("##s", 29, False),
        ("plus", 31, True),
        ("!", 36, True),
        ("215", 37, True),
        ("?", 40, True),
        ("#", 41, True),
        (".", 42, True),
        ("and", 44, True),
        ("a", 48, True),
        ("combined", 50, True),
        ("-", 58, True),
        ("token", 59, True),
        ("_", 64, True),
        ("with", 65, True),
        ("/", 69, True),
        ("ch", 70, True),
        ("##ars", 72, False),
        ("[SEP]", 0, False),
    ]


@pytest.mark.integration
def test_tokenize_custom_vocab_bert():
    tokenizer = FeatureExtractor(pretrained_model_name_or_path=BERT, do_lower_case=False)

    tokenizer.add_tokens(new_tokens=["neverseentokens"])
    text = "Some Text with neverseentokens plus !215?#. and a combined-token_with/chars"

    tokenized = tokenizer.tokenize(text)

    encoded = tokenizer(text, add_special_tokens=False).encodings[0]
    offsets = [x[0] for x in encoded.offsets]
    start_of_word_single = [True] + list(np.ediff1d(encoded.words) > 0)

    assert encoded.tokens == tokenized
    assert offsets == [0, 5, 10, 15, 31, 36, 37, 40, 41, 42, 44, 48, 50, 58, 59, 64, 65, 69, 70, 72]
    assert start_of_word_single == [True] * 19 + [False]<|MERGE_RESOLUTION|>--- conflicted
+++ resolved
@@ -124,13 +124,8 @@
     save_dir = tmp_path / "saved_tokenizer"
     tokenizer.save_pretrained(save_dir)
 
-<<<<<<< HEAD
     tokenizer_loaded = FeatureExtractor(pretrained_model_name_or_path=save_dir)
-    new_encoding = tokenizer_loaded.encode_plus(text)
-=======
-    tokenizer_loaded = get_tokenizer(pretrained_model_name_or_path=save_dir)
     new_encoding = tokenizer_loaded(text)
->>>>>>> ffee36c6
 
     assert original_encoding == new_encoding
 

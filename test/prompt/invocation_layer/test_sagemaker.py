--- conflicted
+++ resolved
@@ -7,40 +7,27 @@
 
 
 @pytest.mark.skipif(
-        not os.environ.get("TEST_SAGEMAKER_MODEL_ENDPOINT", None),
-        reason="Skipping because SageMaker not configured",
-    )
+    not os.environ.get("TEST_SAGEMAKER_MODEL_ENDPOINT", None), reason="Skipping because SageMaker not configured"
+)
 @pytest.mark.integration
 def test_supports():
     """
     Test that supports returns True for valid SageMakerInvocationLayer
     """
     model_name_or_path = os.environ.get("TEST_SAGEMAKER_MODEL_ENDPOINT")
-    assert SageMakerInvocationLayer.supports(
-        model_name_or_path=model_name_or_path,
-    )
+    assert SageMakerInvocationLayer.supports(model_name_or_path=model_name_or_path)
 
 
 @pytest.mark.skipif(
-        not os.environ.get("TEST_SAGEMAKER_MODEL_ENDPOINT", None),
-        reason="Skipping because SageMaker not configured",
-    )
+    not os.environ.get("TEST_SAGEMAKER_MODEL_ENDPOINT", None), reason="Skipping because SageMaker not configured"
+)
 @pytest.mark.integration
 def test_supports_not():
     """
     Test that supports returns False for invalid SageMakerInvocationLayer
     """
-    assert not SageMakerInvocationLayer.supports(
-        model_name_or_path="fake_endpoint"
-    )
-    assert not SageMakerInvocationLayer.supports(
-<<<<<<< HEAD
-        model_name_or_path="invalid-model-name", profile_name="invalid-profile"
-    )
-=======
-        model_name_or_path="fake_endpoint", profile_name="invalid-profile"
-     )
->>>>>>> b4155514
+    assert not SageMakerInvocationLayer.supports(model_name_or_path="fake_endpoint")
+    assert not SageMakerInvocationLayer.supports(model_name_or_path="fake_endpoint", profile_name="invalid-profile")
 
 
 # create a fixture with mocked boto3 client and session
@@ -56,9 +43,8 @@
     Test that the default constructor sets the correct values
     """
 
-<<<<<<< HEAD
     layer = SageMakerInvocationLayer(
-        model_name_or_path="flan-t5-xxl",
+        model_name_or_path="some_fake_model",
         max_length=99,
         aws_access_key_id="some_fake_id",
         aws_secret_access_key="some_fake_key",
@@ -66,9 +52,6 @@
         profile_name="some_fake_profile",
         region_name="fake_region",
     )
-=======
-    layer = SageMakerInvocationLayer(model_name_or_path="some_fake_model", max_length=99, aws_access_key_id="some_fake_id", aws_secret_access_key="some_fake_key", aws_session_token="some_fake_token", profile_name="some_fake_profile", region_name="fake_region")
->>>>>>> b4155514
 
     # assert layer. == "some_fake_key"
     assert layer.max_length == 99
@@ -96,9 +79,7 @@
     model_kwargs = {"temperature": 0.7, "do_sample": True, "stream": True}
     model_kwargs_rejected = {"fake_param": 0.7, "another_fake_param": 1}
 
-    layer = SageMakerInvocationLayer(
-        model_name_or_path="some_fake_model", **model_kwargs, **model_kwargs_rejected
-    )
+    layer = SageMakerInvocationLayer(model_name_or_path="some_fake_model", **model_kwargs, **model_kwargs_rejected)
     assert "temperature" in layer.model_input_kwargs
     assert "do_sample" in layer.model_input_kwargs
     assert "fake_param" not in layer.model_input_kwargs

--- conflicted
+++ resolved
@@ -266,11 +266,7 @@
         "This is a sentence			with multiple tabs",
     ]
 
-<<<<<<< HEAD
-    expected_to_fail = [(2, 1), (2, 5)]
-=======
     expected_to_fail = {(2, 1), (2, 5)}
->>>>>>> bce84577
 
     for i_tok, tokenizer in enumerate(tokenizers):
         for i_text, text in enumerate(texts):

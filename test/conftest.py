--- conflicted
+++ resolved
@@ -508,12 +508,8 @@
     elif document_store_type == "weaviate":
         document_store = WeaviateDocumentStore(
             weaviate_url="http://localhost:8080",
-<<<<<<< HEAD
-            index="haystack_test"
-=======
-            index=index.replace('_','').title(),
+            index=index
             similarity=similarity
->>>>>>> 27793814
         )
         document_store.weaviate_client.schema.delete_all()
         document_store._create_schema_and_index_if_not_exist()

from datetime import timedelta
from typing import Any, List, Optional, Dict, Union

import subprocess
from uuid import UUID
import time
from subprocess import run
from sys import platform
import gc
import uuid
import logging
from pathlib import Path
import os

import requests_cache
import responses
from sqlalchemy import create_engine, text
import posthog

import numpy as np
import psutil
import pytest
import requests

from haystack.nodes.base import BaseComponent

try:
    from milvus import Milvus

    milvus1 = True
except ImportError:
    milvus1 = False
    from pymilvus import utility

try:
    from elasticsearch import Elasticsearch
    from haystack.document_stores.elasticsearch import ElasticsearchDocumentStore
    import weaviate
    from haystack.document_stores.weaviate import WeaviateDocumentStore
    from haystack.document_stores import MilvusDocumentStore, PineconeDocumentStore
    from haystack.document_stores.graphdb import GraphDBKnowledgeGraph
    from haystack.document_stores.faiss import FAISSDocumentStore
    from haystack.document_stores.sql import SQLDocumentStore

except (ImportError, ModuleNotFoundError) as ie:
    from haystack.utils.import_utils import _optional_component_not_installed

    _optional_component_not_installed("test", "test", ie)

from haystack.document_stores import BaseDocumentStore, DeepsetCloudDocumentStore, InMemoryDocumentStore

from haystack.nodes import BaseReader, BaseRetriever, OpenAIAnswerGenerator
from haystack.nodes.answer_generator.transformers import Seq2SeqGenerator
from haystack.nodes.answer_generator.transformers import RAGenerator
from haystack.nodes.ranker import SentenceTransformersRanker
from haystack.nodes.document_classifier.transformers import TransformersDocumentClassifier
from haystack.nodes.retriever.sparse import FilterRetriever, BM25Retriever, TfidfRetriever
from haystack.nodes.retriever.dense import (
    DensePassageRetriever,
    EmbeddingRetriever,
    MultihopEmbeddingRetriever,
    TableTextRetriever,
)
from haystack.nodes.reader.farm import FARMReader
from haystack.nodes.reader.transformers import TransformersReader
from haystack.nodes.reader.table import TableReader, RCIReader
from haystack.nodes.summarizer.transformers import TransformersSummarizer
from haystack.nodes.translator import TransformersTranslator
from haystack.nodes.question_generator import QuestionGenerator

from haystack.modeling.infer import Inferencer, QAInferencer

from haystack.schema import Document

from .mocks import pinecone as pinecone_mock


# To manually run the tests with default PostgreSQL instead of SQLite, switch the lines below
SQL_TYPE = "sqlite"
# SQL_TYPE = "postgres"

SAMPLES_PATH = Path(__file__).parent / "samples"

# to run tests against Deepset Cloud set MOCK_DC to False and set the following params
DC_API_ENDPOINT = "https://DC_API/v1"
DC_TEST_INDEX = "document_retrieval_1"
DC_API_KEY = "NO_KEY"
MOCK_DC = True

<<<<<<< HEAD
# Set metadata fields used during testing
META_FIELDS = ["meta_field", "name", "date_field", "numeric_field", "f1", "f3", "meta_id", "meta_field_for_count"]
=======
# Set metadata fields used during testing for PineconeDocumentStore meta_config
META_FIELDS = [
    "meta_field",
    "name",
    "date_field",
    "numeric_field",
    "f1",
    "f3",
    "meta_id",
    "meta_field_for_count",
    "meta_key_1",
    "meta_key_2",
]
>>>>>>> 26c938a8

# Disable telemetry reports when running tests
posthog.disabled = True

# Cache requests (e.g. huggingface model) to circumvent load protection
# See https://requests-cache.readthedocs.io/en/stable/user_guide/filtering.html
requests_cache.install_cache(urls_expire_after={"huggingface.co": timedelta(hours=1), "*": requests_cache.DO_NOT_CACHE})


def _sql_session_rollback(self, attr):
    """
    Inject SQLDocumentStore at runtime to do a session rollback each time it is called. This allows to catch
    errors where an intended operation is still in a transaction, but not committed to the database.
    """
    method = object.__getattribute__(self, attr)
    if callable(method):
        try:
            self.session.rollback()
        except AttributeError:
            pass

    return method


SQLDocumentStore.__getattribute__ = _sql_session_rollback


def pytest_collection_modifyitems(config, items):
    # add pytest markers for tests that are not explicitly marked but include some keywords
    name_to_markers = {
        "generator": [pytest.mark.generator],
        "summarizer": [pytest.mark.summarizer],
        "tika": [pytest.mark.tika, pytest.mark.integration],
        "parsr": [pytest.mark.parsr, pytest.mark.integration],
        "ocr": [pytest.mark.ocr, pytest.mark.integration],
        "elasticsearch": [pytest.mark.elasticsearch],
        "faiss": [pytest.mark.faiss],
        "milvus": [pytest.mark.milvus, pytest.mark.milvus1],
        "weaviate": [pytest.mark.weaviate],
        "pinecone": [pytest.mark.pinecone],
        # FIXME GraphDB can't be treated as a regular docstore, it fails most of their tests
        "graphdb": [pytest.mark.integration],
    }
    for item in items:
        for name, markers in name_to_markers.items():
            if name in item.nodeid.lower():
                for marker in markers:
                    item.add_marker(marker)

        # if the cli argument "--document_store_type" is used, we want to skip all tests that have markers of other docstores
        # Example: pytest -v test_document_store.py --document_store_type="memory" => skip all tests marked with "elasticsearch"
        document_store_types_to_run = config.getoption("--document_store_type")
        document_store_types_to_run = [docstore.strip() for docstore in document_store_types_to_run.split(",")]
        keywords = []

        for i in item.keywords:
            if "-" in i:
                keywords.extend(i.split("-"))
            else:
                keywords.append(i)
        for cur_doc_store in [
            "elasticsearch",
            "faiss",
            "sql",
            "memory",
            "milvus1",
            "milvus",
            "weaviate",
            "pinecone",
            "opensearch",
        ]:
            if cur_doc_store in keywords and cur_doc_store not in document_store_types_to_run:
                skip_docstore = pytest.mark.skip(
                    reason=f'{cur_doc_store} is disabled. Enable via pytest --document_store_type="{cur_doc_store}"'
                )
                item.add_marker(skip_docstore)

        if "milvus1" in keywords and not milvus1:
            skip_milvus1 = pytest.mark.skip(reason="Skipping Tests for 'milvus1', as Milvus2 seems to be installed.")
            item.add_marker(skip_milvus1)
        elif "milvus" in keywords and milvus1:
            skip_milvus = pytest.mark.skip(reason="Skipping Tests for 'milvus', as Milvus1 seems to be installed.")
            item.add_marker(skip_milvus)

        # Skip PineconeDocumentStore if PINECONE_API_KEY not in environment variables
        # if not os.environ.get("PINECONE_API_KEY", False) and "pinecone" in keywords:
        #     skip_pinecone = pytest.mark.skip(reason="PINECONE_API_KEY not in environment variables.")
        #     item.add_marker(skip_pinecone)


#
# Empty mocks, as a base for unit tests.
#
# Monkeypatch the methods you need with either a mock implementation
# or a unittest.mock.MagicMock object (https://docs.python.org/3/library/unittest.mock.html)
#


class MockNode(BaseComponent):
    outgoing_edges = 1

    def run(self, *a, **k):
        pass

    def run_batch(self, *a, **k):
        pass


class MockDocumentStore(BaseDocumentStore):
    outgoing_edges = 1

    def _create_document_field_map(self, *a, **k):
        pass

    def delete_documents(self, *a, **k):
        pass

    def delete_labels(self, *a, **k):
        pass

    def get_all_documents(self, *a, **k):
        pass

    def get_all_documents_generator(self, *a, **k):
        pass

    def get_all_labels(self, *a, **k):
        pass

    def get_document_by_id(self, *a, **k):
        pass

    def get_document_count(self, *a, **k):
        pass

    def get_documents_by_id(self, *a, **k):
        pass

    def get_label_count(self, *a, **k):
        pass

    def query_by_embedding(self, *a, **k):
        pass

    def write_documents(self, *a, **k):
        pass

    def write_labels(self, *a, **k):
        pass

    def delete_index(self, *a, **k):
        pass

    def update_document_meta(self, *a, **kw):
        pass


class MockRetriever(BaseRetriever):
    outgoing_edges = 1

    def retrieve(self, query: str, top_k: int):
        pass

    def retrieve_batch(self, queries: List[str], top_k: int):
        pass


class MockDenseRetriever(MockRetriever):
    def __init__(self, document_store: BaseDocumentStore, embedding_dim: int = 768):
        self.embedding_dim = embedding_dim
        self.document_store = document_store

    def embed_queries(self, texts):
        return [np.random.rand(self.embedding_dim)] * len(texts)

    def embed_documents(self, docs):
        return [np.random.rand(self.embedding_dim)] * len(docs)


class MockReader(BaseReader):
    outgoing_edges = 1

    def predict(self, query: str, documents: List[Document], top_k: Optional[int] = None):
        pass

    def predict_batch(self, query_doc_list: List[dict], top_k: Optional[int] = None, batch_size: Optional[int] = None):
        pass


#
# Document collections
#


@pytest.fixture
def docs_all_formats() -> List[Union[Document, Dict[str, Any]]]:
    return [
        # metafield at the top level for backward compatibility
        {
            "content": "My name is Paul and I live in New York",
            "meta_field": "test2",
            "name": "filename2",
            "date_field": "2019-10-01",
            "numeric_field": 5.0,
        },
        # "dict" format
        {
            "content": "My name is Carla and I live in Berlin",
            "meta": {"meta_field": "test1", "name": "filename1", "date_field": "2020-03-01", "numeric_field": 5.5},
        },
        # Document object
        Document(
            content="My name is Christelle and I live in Paris",
            meta={"meta_field": "test3", "name": "filename3", "date_field": "2018-10-01", "numeric_field": 4.5},
        ),
        Document(
            content="My name is Camila and I live in Madrid",
            meta={"meta_field": "test4", "name": "filename4", "date_field": "2021-02-01", "numeric_field": 3.0},
        ),
        Document(
            content="My name is Matteo and I live in Rome",
            meta={"meta_field": "test5", "name": "filename5", "date_field": "2019-01-01", "numeric_field": 0.0},
        ),
    ]


@pytest.fixture
def docs(docs_all_formats) -> List[Document]:
    return [Document.from_dict(doc) if isinstance(doc, dict) else doc for doc in docs_all_formats]


@pytest.fixture
def docs_with_ids(docs) -> List[Document]:
    # Should be already sorted
    uuids = [
        UUID("190a2421-7e48-4a49-a639-35a86e202dfb"),
        UUID("20ff1706-cb55-4704-8ae8-a3459774c8dc"),
        UUID("5078722f-07ae-412d-8ccb-b77224c4bacb"),
        UUID("81d8ca45-fad1-4d1c-8028-d818ef33d755"),
        UUID("f985789f-1673-4d8f-8d5f-2b8d3a9e8e23"),
    ]
    uuids.sort()
    for doc, uuid in zip(docs, uuids):
        doc.id = str(uuid)
    return docs


@pytest.fixture
def docs_with_random_emb(docs) -> List[Document]:
    for doc in docs:
        doc.embedding = np.random.random([768])
    return docs


@pytest.fixture
def docs_with_true_emb():
    return [
        Document(
            content="The capital of Germany is the city state of Berlin.",
            embedding=np.loadtxt(SAMPLES_PATH / "embeddings" / "embedding_1.txt"),
        ),
        Document(
            content="Berlin is the capital and largest city of Germany by both area and population.",
            embedding=np.loadtxt(SAMPLES_PATH / "embeddings" / "embedding_2.txt"),
        ),
    ]


@pytest.fixture(autouse=True)
def gc_cleanup(request):
    """
    Run garbage collector between tests in order to reduce memory footprint for CI.
    """
    yield
    gc.collect()


@pytest.fixture(scope="session")
def elasticsearch_fixture():
    # test if a ES cluster is already running. If not, download and start an ES instance locally.
    try:
        client = Elasticsearch(hosts=[{"host": "localhost", "port": "9200"}])
        client.info()
    except:
        print("Starting Elasticsearch ...")
        status = subprocess.run(["docker rm haystack_test_elastic"], shell=True)
        status = subprocess.run(
            [
                'docker run -d --name haystack_test_elastic -p 9200:9200 -e "discovery.type=single-node" elasticsearch:7.9.2'
            ],
            shell=True,
        )
        if status.returncode:
            raise Exception("Failed to launch Elasticsearch. Please check docker container logs.")
        time.sleep(30)


@pytest.fixture(scope="session")
def milvus_fixture():
    # test if a Milvus server is already running. If not, start Milvus docker container locally.
    # Make sure you have given > 6GB memory to docker engine
    try:
        milvus_server = Milvus(uri="tcp://localhost:19530", timeout=5, wait_timeout=5)
        milvus_server.server_status(timeout=5)
    except:
        print("Starting Milvus ...")
        status = subprocess.run(
            [
                "docker run -d --name milvus_cpu_0.10.5 -p 19530:19530 -p 19121:19121 "
                "milvusdb/milvus:0.10.5-cpu-d010621-4eda95"
            ],
            shell=True,
        )
        time.sleep(40)


@pytest.fixture(scope="session")
def weaviate_fixture():
    # test if a Weaviate server is already running. If not, start Weaviate docker container locally.
    # Make sure you have given > 6GB memory to docker engine
    try:
        weaviate_server = weaviate.Client(url="http://localhost:8080", timeout_config=(5, 15))
        weaviate_server.is_ready()
    except:
        print("Starting Weaviate servers ...")
        status = subprocess.run(["docker rm haystack_test_weaviate"], shell=True)
        status = subprocess.run(
            ["docker run -d --name haystack_test_weaviate -p 8080:8080 semitechnologies/weaviate:1.11.0"], shell=True
        )
        if status.returncode:
            raise Exception("Failed to launch Weaviate. Please check docker container logs.")
        time.sleep(60)


@pytest.fixture(scope="session")
def graphdb_fixture():
    # test if a GraphDB instance is already running. If not, download and start a GraphDB instance locally.
    try:
        kg = GraphDBKnowledgeGraph()
        # fail if not running GraphDB
        kg.delete_index()
    except:
        print("Starting GraphDB ...")
        status = subprocess.run(["docker rm haystack_test_graphdb"], shell=True)
        status = subprocess.run(
            [
                "docker run -d -p 7200:7200 --name haystack_test_graphdb docker-registry.ontotext.com/graphdb-free:9.4.1-adoptopenjdk11"
            ],
            shell=True,
        )
        if status.returncode:
            raise Exception("Failed to launch GraphDB. Please check docker container logs.")
        time.sleep(30)


@pytest.fixture(scope="session")
def tika_fixture():
    try:
        tika_url = "http://localhost:9998/tika"
        ping = requests.get(tika_url)
        if ping.status_code != 200:
            raise Exception("Unable to connect Tika. Please check tika endpoint {0}.".format(tika_url))
    except:
        print("Starting Tika ...")
        status = subprocess.run(["docker run -d --name tika -p 9998:9998 apache/tika:1.24.1"], shell=True)
        if status.returncode:
            raise Exception("Failed to launch Tika. Please check docker container logs.")
        time.sleep(30)


@pytest.fixture(scope="session")
def xpdf_fixture():
    verify_installation = run(["pdftotext"], shell=True)
    if verify_installation.returncode == 127:
        if platform.startswith("linux"):
            platform_id = "linux"
            sudo_prefix = "sudo"
        elif platform.startswith("darwin"):
            platform_id = "mac"
            # For Mac, generally sudo need password in interactive console.
            # But most of the cases current user already have permission to copy to /user/local/bin.
            # Hence removing sudo requirement for Mac.
            sudo_prefix = ""
        else:
            raise Exception(
                """Currently auto installation of pdftotext is not supported on {0} platform """.format(platform)
            )
        commands = """ wget --no-check-certificate https://dl.xpdfreader.com/xpdf-tools-{0}-4.03.tar.gz &&
                       tar -xvf xpdf-tools-{0}-4.03.tar.gz &&
                       {1} cp xpdf-tools-{0}-4.03/bin64/pdftotext /usr/local/bin""".format(
            platform_id, sudo_prefix
        )
        run([commands], shell=True)

        verify_installation = run(["pdftotext -v"], shell=True)
        if verify_installation.returncode == 127:
            raise Exception(
                """pdftotext is not installed. It is part of xpdf or poppler-utils software suite.
                 You can download for your OS from here: https://www.xpdfreader.com/download.html."""
            )


@pytest.fixture
def deepset_cloud_fixture():
    if MOCK_DC:
        responses.add(
            method=responses.GET,
            url=f"{DC_API_ENDPOINT}/workspaces/default/indexes/{DC_TEST_INDEX}",
            match=[responses.matchers.header_matcher({"authorization": f"Bearer {DC_API_KEY}"})],
            json={"indexing": {"status": "INDEXED", "pending_file_count": 0, "total_file_count": 31}},
            status=200,
        )
        responses.add(
            method=responses.GET,
            url=f"{DC_API_ENDPOINT}/workspaces/default/pipelines",
            match=[responses.matchers.header_matcher({"authorization": f"Bearer {DC_API_KEY}"})],
            json={
                "data": [
                    {
                        "name": DC_TEST_INDEX,
                        "status": "DEPLOYED",
                        "indexing": {"status": "INDEXED", "pending_file_count": 0, "total_file_count": 31},
                    }
                ],
                "has_more": False,
                "total": 1,
            },
        )
    else:
        responses.add_passthru(DC_API_ENDPOINT)


@pytest.fixture
@responses.activate
def deepset_cloud_document_store(deepset_cloud_fixture):
    return DeepsetCloudDocumentStore(api_endpoint=DC_API_ENDPOINT, api_key=DC_API_KEY, index=DC_TEST_INDEX)


@pytest.fixture
def rag_generator():
    return RAGenerator(model_name_or_path="facebook/rag-token-nq", generator_type="token", max_length=20)


@pytest.fixture
def openai_generator():
    return OpenAIAnswerGenerator(api_key=os.environ.get("OPENAI_API_KEY", ""), model="text-babbage-001", top_k=1)


@pytest.fixture
def question_generator():
    return QuestionGenerator(model_name_or_path="valhalla/t5-small-e2e-qg")


@pytest.fixture
def lfqa_generator(request):
    return Seq2SeqGenerator(model_name_or_path=request.param, min_length=100, max_length=200)


@pytest.fixture
def summarizer():
    return TransformersSummarizer(model_name_or_path="google/pegasus-xsum", use_gpu=-1)


@pytest.fixture
def en_to_de_translator():
    return TransformersTranslator(model_name_or_path="Helsinki-NLP/opus-mt-en-de")


@pytest.fixture
def de_to_en_translator():
    return TransformersTranslator(model_name_or_path="Helsinki-NLP/opus-mt-de-en")


@pytest.fixture
def reader_without_normalized_scores():
    return FARMReader(
        model_name_or_path="distilbert-base-uncased-distilled-squad",
        use_gpu=False,
        top_k_per_sample=5,
        num_processes=0,
        use_confidence_scores=False,
    )


@pytest.fixture(params=["farm", "transformers"])
def reader(request):
    if request.param == "farm":
        return FARMReader(
            model_name_or_path="distilbert-base-uncased-distilled-squad",
            use_gpu=False,
            top_k_per_sample=5,
            num_processes=0,
        )
    if request.param == "transformers":
        return TransformersReader(
            model_name_or_path="distilbert-base-uncased-distilled-squad",
            tokenizer="distilbert-base-uncased",
            use_gpu=-1,
        )


@pytest.fixture(params=["tapas", "rci"])
def table_reader(request):
    if request.param == "tapas":
        return TableReader(model_name_or_path="google/tapas-base-finetuned-wtq")
    elif request.param == "rci":
        return RCIReader(
            row_model_name_or_path="michaelrglass/albert-base-rci-wikisql-row",
            column_model_name_or_path="michaelrglass/albert-base-rci-wikisql-col",
        )


@pytest.fixture
def ranker_two_logits():
    return SentenceTransformersRanker(model_name_or_path="deepset/gbert-base-germandpr-reranking")


@pytest.fixture
def ranker():
    return SentenceTransformersRanker(model_name_or_path="cross-encoder/ms-marco-MiniLM-L-12-v2")


@pytest.fixture
def document_classifier():
    return TransformersDocumentClassifier(
        model_name_or_path="bhadresh-savani/distilbert-base-uncased-emotion", use_gpu=False
    )


@pytest.fixture
def zero_shot_document_classifier():
    return TransformersDocumentClassifier(
        model_name_or_path="cross-encoder/nli-distilroberta-base",
        use_gpu=False,
        task="zero-shot-classification",
        labels=["negative", "positive"],
    )


@pytest.fixture
def batched_document_classifier():
    return TransformersDocumentClassifier(
        model_name_or_path="bhadresh-savani/distilbert-base-uncased-emotion", use_gpu=False, batch_size=16
    )


@pytest.fixture
def indexing_document_classifier():
    return TransformersDocumentClassifier(
        model_name_or_path="bhadresh-savani/distilbert-base-uncased-emotion",
        use_gpu=False,
        batch_size=16,
        classification_field="class_field",
    )


# TODO Fix bug in test_no_answer_output when using
# @pytest.fixture(params=["farm", "transformers"])
@pytest.fixture(params=["farm"])
def no_answer_reader(request):
    if request.param == "farm":
        return FARMReader(
            model_name_or_path="deepset/roberta-base-squad2",
            use_gpu=False,
            top_k_per_sample=5,
            no_ans_boost=0,
            return_no_answer=True,
            num_processes=0,
        )
    if request.param == "transformers":
        return TransformersReader(
            model_name_or_path="deepset/roberta-base-squad2",
            tokenizer="deepset/roberta-base-squad2",
            use_gpu=-1,
            top_k_per_candidate=5,
        )


@pytest.fixture
def prediction(reader, docs):
    prediction = reader.predict(query="Who lives in Berlin?", documents=docs, top_k=5)
    return prediction


@pytest.fixture
def no_answer_prediction(no_answer_reader, docs):
    prediction = no_answer_reader.predict(query="What is the meaning of life?", documents=docs, top_k=5)
    return prediction


@pytest.fixture(params=["es_filter_only", "elasticsearch", "dpr", "embedding", "tfidf", "table_text_retriever"])
def retriever(request, document_store):
    return get_retriever(request.param, document_store)


# @pytest.fixture(params=["es_filter_only", "elasticsearch", "dpr", "embedding", "tfidf"])
@pytest.fixture(params=["tfidf"])
def retriever_with_docs(request, document_store_with_docs):
    return get_retriever(request.param, document_store_with_docs)


def get_retriever(retriever_type, document_store):

    if retriever_type == "dpr":
        retriever = DensePassageRetriever(
            document_store=document_store,
            query_embedding_model="facebook/dpr-question_encoder-single-nq-base",
            passage_embedding_model="facebook/dpr-ctx_encoder-single-nq-base",
            use_gpu=False,
            embed_title=True,
        )
    elif retriever_type == "mdr":
        retriever = MultihopEmbeddingRetriever(
            document_store=document_store,
            embedding_model="deutschmann/mdr_roberta_q_encoder",  # or "facebook/dpr-ctx_encoder-single-nq-base"
            use_gpu=False,
        )
    elif retriever_type == "tfidf":
        retriever = TfidfRetriever(document_store=document_store)
        retriever.fit()
    elif retriever_type == "embedding":
        retriever = EmbeddingRetriever(
            document_store=document_store, embedding_model="deepset/sentence_bert", use_gpu=False
        )
    elif retriever_type == "embedding_sbert":
        retriever = EmbeddingRetriever(
            document_store=document_store,
            embedding_model="sentence-transformers/msmarco-distilbert-base-tas-b",
            model_format="sentence_transformers",
            use_gpu=False,
        )
    elif retriever_type == "retribert":
        retriever = EmbeddingRetriever(
            document_store=document_store, embedding_model="yjernite/retribert-base-uncased", use_gpu=False
        )
    elif retriever_type == "dpr_lfqa":
        retriever = DensePassageRetriever(
            document_store=document_store,
            query_embedding_model="vblagoje/dpr-question_encoder-single-lfqa-wiki",
            passage_embedding_model="vblagoje/dpr-ctx_encoder-single-lfqa-wiki",
            use_gpu=False,
            embed_title=True,
        )
    elif retriever_type == "elasticsearch":
        retriever = BM25Retriever(document_store=document_store)
    elif retriever_type == "es_filter_only":
        retriever = FilterRetriever(document_store=document_store)
    elif retriever_type == "table_text_retriever":
        retriever = TableTextRetriever(
            document_store=document_store,
            query_embedding_model="deepset/bert-small-mm_retrieval-question_encoder",
            passage_embedding_model="deepset/bert-small-mm_retrieval-passage_encoder",
            table_embedding_model="deepset/bert-small-mm_retrieval-table_encoder",
            use_gpu=False,
        )
    else:
        raise Exception(f"No retriever fixture for '{retriever_type}'")

    return retriever


def ensure_ids_are_correct_uuids(docs: list, document_store: object) -> None:
    # Weaviate currently only supports UUIDs
    if type(document_store) == WeaviateDocumentStore:
        for d in docs:
            d["id"] = str(uuid.uuid4())


# FIXME Fix this in the docstore tests refactoring
from inspect import getmembers, isclass, isfunction


def mock_pinecone(monkeypatch):
    for fname, function in getmembers(pinecone_mock, isfunction):
        monkeypatch.setattr(f"pinecone.{fname}", function, raising=False)
        # pass TODO
    for cname, class_ in getmembers(pinecone_mock, isclass):
        monkeypatch.setattr(f"pinecone.{cname}", class_, raising=False)
        # pass


@pytest.fixture(params=["elasticsearch", "faiss", "memory", "milvus1", "milvus", "weaviate", "pinecone"])
def document_store_with_docs(request, docs, tmp_path, monkeypatch):
    if request.param == "pinecone":
        mock_pinecone(monkeypatch)

    embedding_dim = request.node.get_closest_marker("embedding_dim", pytest.mark.embedding_dim(768))
    document_store = get_document_store(
        document_store_type=request.param, embedding_dim=embedding_dim.args[0], tmp_path=tmp_path
    )
    document_store.write_documents(docs)
    yield document_store
    document_store.delete_index(document_store.index)


@pytest.fixture
def document_store(request, tmp_path, monkeypatch: pytest.MonkeyPatch):
    if request.param == "pinecone":
        mock_pinecone(monkeypatch)

    embedding_dim = request.node.get_closest_marker("embedding_dim", pytest.mark.embedding_dim(768))
    document_store = get_document_store(
        document_store_type=request.param, embedding_dim=embedding_dim.args[0], tmp_path=tmp_path
    )
    yield document_store
    document_store.delete_index(document_store.index)


@pytest.fixture(params=["memory", "faiss", "milvus1", "milvus", "elasticsearch", "pinecone"])
def document_store_dot_product(request, tmp_path, monkeypatch):
    if request.param == "pinecone":
        mock_pinecone(monkeypatch)

    embedding_dim = request.node.get_closest_marker("embedding_dim", pytest.mark.embedding_dim(768))
    document_store = get_document_store(
        document_store_type=request.param,
        embedding_dim=embedding_dim.args[0],
        similarity="dot_product",
        tmp_path=tmp_path,
    )
    yield document_store
    document_store.delete_index(document_store.index)


@pytest.fixture(params=["memory", "faiss", "milvus1", "milvus", "elasticsearch", "pinecone", "weaviate"])
def document_store_dot_product_with_docs(request, docs, tmp_path, monkeypatch):
    if request.param == "pinecone":
        mock_pinecone(monkeypatch)

    embedding_dim = request.node.get_closest_marker("embedding_dim", pytest.mark.embedding_dim(768))
    document_store = get_document_store(
        document_store_type=request.param,
        embedding_dim=embedding_dim.args[0],
        similarity="dot_product",
        tmp_path=tmp_path,
    )
    document_store.write_documents(docs)
    yield document_store
    document_store.delete_index(document_store.index)


@pytest.fixture(params=["elasticsearch", "faiss", "memory", "milvus1", "pinecone"])
def document_store_dot_product_small(request, tmp_path, monkeypatch):
    if request.param == "pinecone":
        mock_pinecone(monkeypatch)

    embedding_dim = request.node.get_closest_marker("embedding_dim", pytest.mark.embedding_dim(3))
    document_store = get_document_store(
        document_store_type=request.param,
        embedding_dim=embedding_dim.args[0],
        similarity="dot_product",
        tmp_path=tmp_path,
    )
    yield document_store
    document_store.delete_index(document_store.index)


@pytest.fixture(params=["elasticsearch", "faiss", "memory", "milvus1", "milvus", "weaviate", "pinecone"])
def document_store_small(request, tmp_path, monkeypatch):
    if request.param == "pinecone":
        mock_pinecone(monkeypatch)

    embedding_dim = request.node.get_closest_marker("embedding_dim", pytest.mark.embedding_dim(3))
    document_store = get_document_store(
        document_store_type=request.param, embedding_dim=embedding_dim.args[0], similarity="cosine", tmp_path=tmp_path
    )
    yield document_store
    document_store.delete_index(document_store.index)


@pytest.fixture(autouse=True)
def postgres_fixture():
    if SQL_TYPE == "postgres":
        setup_postgres()
        yield
        teardown_postgres()
    else:
        yield


@pytest.fixture
def sql_url(tmp_path):
    return get_sql_url(tmp_path)


def get_sql_url(tmp_path):
    if SQL_TYPE == "postgres":
        return "postgresql://postgres:postgres@127.0.0.1/postgres"
    else:
        return f"sqlite:///{tmp_path}/haystack_test.db"


def setup_postgres():
    # status = subprocess.run(["docker run --name postgres_test -d -e POSTGRES_HOST_AUTH_METHOD=trust -p 5432:5432 postgres"], shell=True)
    # if status.returncode:
    #     logging.warning("Tried to start PostgreSQL through Docker but this failed. It is likely that there is already an existing instance running.")
    # else:
    #     sleep(5)
    engine = create_engine("postgresql://postgres:postgres@127.0.0.1/postgres", isolation_level="AUTOCOMMIT")

    with engine.connect() as connection:
        try:
            connection.execute(text("DROP SCHEMA public CASCADE"))
        except Exception as e:
            logging.error(e)
        connection.execute(text("CREATE SCHEMA public;"))
        connection.execute(text('SET SESSION idle_in_transaction_session_timeout = "1s";'))


def teardown_postgres():
    engine = create_engine("postgresql://postgres:postgres@127.0.0.1/postgres", isolation_level="AUTOCOMMIT")
    with engine.connect() as connection:
        connection.execute(text("DROP SCHEMA public CASCADE"))
        connection.close()


def get_document_store(
    document_store_type,
    tmp_path,
    embedding_dim=768,
    embedding_field="embedding",
    index="haystack_test",
    similarity: str = "cosine",
    recreate_index: bool = True,
):  # cosine is default similarity as dot product is not supported by Weaviate
    if document_store_type == "sql":
        document_store = SQLDocumentStore(url=get_sql_url(tmp_path), index=index, isolation_level="AUTOCOMMIT")

    elif document_store_type == "memory":
        document_store = InMemoryDocumentStore(
            return_embedding=True,
            embedding_dim=embedding_dim,
            embedding_field=embedding_field,
            index=index,
            similarity=similarity,
        )

    elif document_store_type == "elasticsearch":
        # make sure we start from a fresh index
        document_store = ElasticsearchDocumentStore(
            index=index,
            return_embedding=True,
            embedding_dim=embedding_dim,
            embedding_field=embedding_field,
            similarity=similarity,
            recreate_index=recreate_index,
        )

    elif document_store_type == "faiss":
        document_store = FAISSDocumentStore(
            embedding_dim=embedding_dim,
            sql_url=get_sql_url(tmp_path),
            return_embedding=True,
            embedding_field=embedding_field,
            index=index,
            similarity=similarity,
            isolation_level="AUTOCOMMIT",
        )

    elif document_store_type == "milvus1":
        document_store = MilvusDocumentStore(
            embedding_dim=embedding_dim,
            sql_url=get_sql_url(tmp_path),
            return_embedding=True,
            embedding_field=embedding_field,
            index=index,
            similarity=similarity,
            isolation_level="AUTOCOMMIT",
        )

    elif document_store_type == "milvus":
        document_store = MilvusDocumentStore(
            embedding_dim=embedding_dim,
            sql_url=get_sql_url(tmp_path),
            return_embedding=True,
            embedding_field=embedding_field,
            index=index,
            similarity=similarity,
            isolation_level="AUTOCOMMIT",
            recreate_index=recreate_index,
        )

    elif document_store_type == "weaviate":
        document_store = WeaviateDocumentStore(
            index=index, similarity=similarity, embedding_dim=embedding_dim, recreate_index=recreate_index
        )

    elif document_store_type == "pinecone":
        document_store = PineconeDocumentStore(
            api_key=os.environ.get("PINECONE_API_KEY"),
            embedding_dim=embedding_dim,
            embedding_field=embedding_field,
            index=index,
            similarity=similarity,
            recreate_index=recreate_index,
            metadata_config={"indexed": META_FIELDS},
        )

    else:
        raise Exception(f"No document store fixture for '{document_store_type}'")

    return document_store


@pytest.fixture
def adaptive_model_qa(num_processes):
    """
    PyTest Fixture for a Question Answering Inferencer based on PyTorch.
    """
    try:
        model = Inferencer.load(
            "deepset/bert-base-cased-squad2",
            task_type="question_answering",
            batch_size=16,
            num_processes=num_processes,
            gpu=False,
        )
        yield model
    finally:
        if num_processes != 0:
            # close the pool
            # we pass join=True to wait for all sub processes to close
            # this is because below we want to test if all sub-processes
            # have exited
            model.close_multiprocessing_pool(join=True)

    # check if all workers (sub processes) are closed
    current_process = psutil.Process()
    children = current_process.children()
    if len(children) != 0:
        logging.error(f"Not all the subprocesses are closed! {len(children)} are still running.")


@pytest.fixture
def bert_base_squad2(request):
    model = QAInferencer.load(
        "deepset/minilm-uncased-squad2",
        task_type="question_answering",
        batch_size=4,
        num_processes=0,
        multithreading_rust=False,
        use_fast=True,  # TODO parametrize this to test slow as well
    )
    return model<|MERGE_RESOLUTION|>--- conflicted
+++ resolved
@@ -87,10 +87,6 @@
 DC_API_KEY = "NO_KEY"
 MOCK_DC = True
 
-<<<<<<< HEAD
-# Set metadata fields used during testing
-META_FIELDS = ["meta_field", "name", "date_field", "numeric_field", "f1", "f3", "meta_id", "meta_field_for_count"]
-=======
 # Set metadata fields used during testing for PineconeDocumentStore meta_config
 META_FIELDS = [
     "meta_field",
@@ -104,7 +100,6 @@
     "meta_key_1",
     "meta_key_2",
 ]
->>>>>>> 26c938a8
 
 # Disable telemetry reports when running tests
 posthog.disabled = True

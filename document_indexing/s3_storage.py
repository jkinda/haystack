from dataclasses import dataclass
from typing import List

import pandas as pd
from smart_open import open
import json
import boto3

import sys
import os

# this is horrible until I find a prettier solution
myDir = os.getcwd()
sys.path.append(myDir)
from pathlib import Path
<<<<<<< HEAD

path = Path(myDir)
sys.path.append(str(path.parent.absolute()))

=======

path = Path(myDir) / "rest_api"
sys.path.append(str(path))

>>>>>>> 1be64b81
from rest_api.schema import QuestionAnswerPair


@dataclass
class S3Storage:
    """
    structure of the storage:

    board-games-rules-explainer/
        faq/
            game1.txt # hold json Q&A objects
            game2.txt

        raw/
            game1/
                doc1.json
                doc2.json
            game2/
                doc3.json

        processed/
            game1/
                doc1.json
                doc2.json
            game2/
                doc3.json

        embeddings/
            game1/
                doc1.json
                doc2.json
            game2/
                doc3.json

    """

    bucket = "board-games-rules-explainer"

    def __post_init__(self):
        self.session = boto3.Session(profile_name="fsdl22")
        self.client = self.session.client("s3")

    def upload_qa_pairs(self, qa_pairs: List[QuestionAnswerPair]):

        games = list(set([qa_pair.game for qa_pair in qa_pairs]))
        if len(games) > 1:
            raise ValueError(
                f"upload_qa_pairs can only process qa pairs for the same game, " f"received pair for games {games}"
            )
        game = games[0]

        # smart-open has no append mode so first read existing pairs if exists
        try:
            with open(f"s3://{self.bucket}/{game}.txt", "r", transport_params={"client": self.client}) as fin:
                existing_pairs = fin.readlines()
        except OSError:
            print(f"There are no existing Q&A pairs for game {game}")
            existing_pairs = []

        all_pairs = set([json.dumps(qa_pair.dict()) for qa_pair in qa_pairs] + existing_pairs)
        with open(f"s3://{self.bucket}/{game}.txt", "w", transport_params={"client": self.client}) as fin:
            for s in all_pairs:
                fin.write(s.replace("\n", ""))
                fin.write("\n")

    def load_qa_pairs(self, game: str) -> List[QuestionAnswerPair]:
        with open(f"s3://{self.bucket}/{game}.txt", "r", transport_params={"client": self.client}) as fin:
            serialized = fin.readlines()
        return [QuestionAnswerPair(**json.loads(s)) for s in serialized]

    def _download_rulebook_from_s3(self, game: str, local_path: str) -> None:
        if not os.path.exists(local_path):
            os.makedirs("./tmp/", exist_ok=True)
            self.client.download_file(self.bucket, f"{game}.pdf", local_path)

    def load_rulebook_path(self, game: str) -> str:
        local_download_path = f"./tmp/{game}.pdf"
        self._download_rulebook_from_s3(game, local_download_path)
        return local_download_path

    def upload_documents(self):
        raise NotImplementedError

    def upload_embeddings(self):
        raise NotImplementedError


def upload_monopoly_google_faq_sheet(path_to_csv_dump: str):
    df = pd.read_csv(path_to_csv_dump)
    df.columns = df.columns.str.lower()
    df["game"] = "monopoly"
    df["approved"] = True
    records = df[["game", "answer", "question", "approved", "alternative_question"]].to_dict(orient="records")
    qa_pairs = [QuestionAnswerPair(**record) for record in records]
    S3Storage().upload_qa_pairs(qa_pairs)


if __name__ == "__main__":
    upload_monopoly_google_faq_sheet("Q&A - Sheet1.csv")
    result = S3Storage().load_qa_pairs("monopoly")
    print(result)<|MERGE_RESOLUTION|>--- conflicted
+++ resolved
@@ -13,17 +13,10 @@
 myDir = os.getcwd()
 sys.path.append(myDir)
 from pathlib import Path
-<<<<<<< HEAD
-
-path = Path(myDir)
-sys.path.append(str(path.parent.absolute()))
-
-=======
 
 path = Path(myDir) / "rest_api"
 sys.path.append(str(path))
 
->>>>>>> 1be64b81
 from rest_api.schema import QuestionAnswerPair
 
 

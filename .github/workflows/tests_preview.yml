# If you change this name also do it in tests_preview_skipper.yml
name: Tests (Preview)

on:
  workflow_dispatch: # Activate this workflow manually
  push:
    branches:
      - main
      # release branches have the form v1.9.x
      - "v[0-9].*[0-9].x"
  pull_request:
    types:
      - opened
      - reopened
      - synchronize
      - ready_for_review
    paths:
      - "haystack/preview/**/*.py"
      - "test/preview/**/*.py"

env:
  OPENAI_API_KEY: ${{ secrets.OPENAI_API_KEY }}
  COHERE_API_KEY: ${{ secrets.COHERE_API_KEY }}
  CORE_AZURE_CS_ENDPOINT: ${{ secrets.CORE_AZURE_CS_ENDPOINT }}
  CORE_AZURE_CS_API_KEY: ${{ secrets.CORE_AZURE_CS_API_KEY }}
  PYTHON_VERSION: "3.8"

jobs:
  black:
    runs-on: ubuntu-latest
    steps:
      - uses: actions/checkout@v4

      - uses: actions/setup-python@v4
        with:
          python-version: ${{ env.PYTHON_VERSION }}

      - name: Install Black
        run: |
          pip install --upgrade pip
          pip install .[formatting]

      - name: Check status
        run: |
          if ! black . --check; then
            git status
            echo "###################################################################################################"
            echo "# "
            echo "# CHECK FAILED! Black found issues with your code formatting."
            echo "# "
            echo "# Either:"
            echo "# 1. Run Black locally before committing:"
            echo "# "
            echo "#     pip install .[formatting]"
            echo "#     black ."
            echo "# "
            echo "# 2. Install the pre-commit hook:"
            echo "# "
            echo "#     pre-commit install"
            echo "# "
            echo "# 3. See https://github.com/deepset-ai/haystack/blob/main/CONTRIBUTING.md for help."
            echo "# "
            echo "# If you have further problems, please open an issue: https://github.com/deepset-ai/haystack/issues"
            echo "# "
            echo "##################################################################################################"
            exit 1
          fi

      - name: Calculate alert data
        id: calculator
        shell: bash
        if: (success() || failure()) && github.ref_name == 'main'
        run: |
          if [ "${{ job.status }}" = "success" ]; then
            echo "alert_type=success" >> "$GITHUB_OUTPUT";
          else
            echo "alert_type=error" >> "$GITHUB_OUTPUT";
          fi

      - name: Send event to Datadog
        if: (success() || failure()) && github.ref_name == 'main'
        uses: masci/datadog@v1
        with:
          api-key: ${{ secrets.CORE_DATADOG_API_KEY }}
          api-url: https://api.datadoghq.eu
          events: |
            - title: "${{ github.workflow }} workflow"
              text: "Job ${{ github.job }} in branch ${{ github.ref_name }}"
              alert_type: "${{ steps.calculator.outputs.alert_type }}"
              source_type_name: "Github"
              host: ${{ github.repository_owner }}
              tags:
                - "project:${{ github.repository }}"
                - "job:${{ github.job }}"
                - "run_id:${{ github.run_id }}"
                - "workflow:${{ github.workflow }}"
                - "branch:${{ github.ref_name }}"
                - "url:https://github.com/${{ github.repository }}/actions/runs/${{ github.run_id }}"

  unit-tests:
    name: Unit / ${{ matrix.os }}
    needs: black
    strategy:
      fail-fast: false
      matrix:
        os:
          - ubuntu-latest
          - windows-latest
          - macos-latest
    runs-on: ${{ matrix.os }}
    steps:
      - uses: actions/checkout@v4

      - uses: actions/setup-python@v4
        with:
          python-version: ${{ env.PYTHON_VERSION }}

      - name: Install Haystack
<<<<<<< HEAD
        run: |
          pip install .[dev,preview] langdetect transformers[torch,sentencepiece]==4.34.1 'sentence-transformers>=2.2.0' cohere pypdf markdown-it-py mdit_plain tika 'azure-ai-formrecognizer>=3.2.0b2'
          pip install --no-deps llvmlite numba 'openai-whisper>=20230918'  # prevent outdated version of tiktoken pinned by openai-whisper
=======
        run: pip install .[dev,preview,audio] langdetect transformers[torch,sentencepiece]==4.35.2 'sentence-transformers>=2.2.0' pypdf markdown-it-py mdit_plain tika 'azure-ai-formrecognizer>=3.2.0b2'
>>>>>>> a492771b

      - name: Run
        run: pytest -m "not integration" test/preview

      - name: Calculate alert data
        id: calculator
        shell: bash
        if: (success() || failure()) && github.ref_name == 'main'
        run: |
          if [ "${{ job.status }}" = "success" ]; then
            echo "alert_type=success" >> "$GITHUB_OUTPUT";
          else
            echo "alert_type=error" >> "$GITHUB_OUTPUT";
          fi

      - name: Send event to Datadog
        if: (success() || failure()) && github.ref_name == 'main'
        uses: masci/datadog@v1
        with:
          api-key: ${{ secrets.CORE_DATADOG_API_KEY }}
          api-url: https://api.datadoghq.eu
          events: |
            - title: "${{ github.workflow }} workflow"
              text: "Job ${{ github.job }} in branch ${{ github.ref_name }}"
              alert_type: "${{ steps.calculator.outputs.alert_type }}"
              source_type_name: "Github"
              host: ${{ github.repository_owner }}
              tags:
                - "project:${{ github.repository }}"
                - "job:${{ github.job }}"
                - "run_id:${{ github.run_id }}"
                - "workflow:${{ github.workflow }}"
                - "branch:${{ github.ref_name }}"
                - "url:https://github.com/${{ github.repository }}/actions/runs/${{ github.run_id }}"

  integration-tests-linux:
    name: Integration / ubuntu-latest
    needs: unit-tests
    runs-on: ubuntu-latest
    services:
      tika:
        image: apache/tika:2.9.0.0
        ports:
          - 9998:9998
    steps:
      - uses: actions/checkout@v4

      - uses: actions/setup-python@v4
        with:
          python-version: ${{ env.PYTHON_VERSION }}

      - name: Install dependencies
        run: |
          sudo apt update
          sudo apt install ffmpeg  # for local Whisper tests

      - name: Install Haystack
<<<<<<< HEAD
        run: |
          pip install .[dev,preview] langdetect transformers[torch,sentencepiece]==4.34.1 'sentence-transformers>=2.2.0' cohere pypdf markdown-it-py mdit_plain tika 'azure-ai-formrecognizer>=3.2.0b2'
          pip install --no-deps llvmlite numba 'openai-whisper>=20230918'  # prevent outdated version of tiktoken pinned by openai-whisper
=======
        run: pip install .[dev,preview,audio] langdetect transformers[torch,sentencepiece]==4.35.2 'sentence-transformers>=2.2.0' pypdf markdown-it-py mdit_plain tika 'azure-ai-formrecognizer>=3.2.0b2'
>>>>>>> a492771b

      - name: Run
        run: pytest --maxfail=5 -m "integration" test/preview

      - name: Calculate alert data
        id: calculator
        shell: bash
        if: (success() || failure()) && github.ref_name == 'main'
        run: |
          if [ "${{ job.status }}" = "success" ]; then
            echo "alert_type=success" >> "$GITHUB_OUTPUT";
          else
            echo "alert_type=error" >> "$GITHUB_OUTPUT";
          fi

      - name: Send event to Datadog
        if: (success() || failure()) && github.ref_name == 'main'
        uses: masci/datadog@v1
        with:
          api-key: ${{ secrets.CORE_DATADOG_API_KEY }}
          api-url: https://api.datadoghq.eu
          events: |
            - title: "${{ github.workflow }} workflow"
              text: "Job ${{ github.job }} in branch ${{ github.ref_name }}"
              alert_type: "${{ steps.calculator.outputs.alert_type }}"
              source_type_name: "Github"
              host: ${{ github.repository_owner }}
              tags:
                - "project:${{ github.repository }}"
                - "job:${{ github.job }}"
                - "run_id:${{ github.run_id }}"
                - "workflow:${{ github.workflow }}"
                - "branch:${{ github.ref_name }}"
                - "url:https://github.com/${{ github.repository }}/actions/runs/${{ github.run_id }}"

  integration-tests-macos:
    name: Integration / macos-latest
    needs: unit-tests
    runs-on: macos-latest-xl
    env:
      HAYSTACK_MPS_ENABLED: false
    steps:
      - uses: actions/checkout@v4

      - uses: actions/setup-python@v4
        with:
          python-version: ${{ env.PYTHON_VERSION }}

      - name: Install dependencies
        run: |
          brew install ffmpeg  # for local Whisper tests
          brew install docker
          colima start

      - name: Install Haystack
<<<<<<< HEAD
        run: |
          pip install .[dev,preview] langdetect transformers[torch,sentencepiece]==4.34.1 'sentence-transformers>=2.2.0' cohere pypdf markdown-it-py mdit_plain tika 'azure-ai-formrecognizer>=3.2.0b2'
          pip install --no-deps llvmlite numba 'openai-whisper>=20230918'  # prevent outdated version of tiktoken pinned by openai-whisper
=======
        run: pip install .[dev,preview,audio] langdetect transformers[torch,sentencepiece]==4.35.2 'sentence-transformers>=2.2.0' pypdf markdown-it-py mdit_plain tika 'azure-ai-formrecognizer>=3.2.0b2'
>>>>>>> a492771b

      - name: Run Tika
        run: docker run -d -p 9998:9998 apache/tika:2.9.0.0

      - name: Run
        run: pytest --maxfail=5 -m "integration" test/preview

      - name: Calculate alert data
        id: calculator
        shell: bash
        if: (success() || failure()) && github.ref_name == 'main'
        run: |
          if [ "${{ job.status }}" = "success" ]; then
            echo "alert_type=success" >> "$GITHUB_OUTPUT";
          else
            echo "alert_type=error" >> "$GITHUB_OUTPUT";
          fi

      - name: Send event to Datadog
        if: (success() || failure()) && github.ref_name == 'main'
        uses: masci/datadog@v1
        with:
          api-key: ${{ secrets.CORE_DATADOG_API_KEY }}
          api-url: https://api.datadoghq.eu
          events: |
            - title: "${{ github.workflow }} workflow"
              text: "Job ${{ github.job }} in branch ${{ github.ref_name }}"
              alert_type: "${{ steps.calculator.outputs.alert_type }}"
              source_type_name: "Github"
              host: ${{ github.repository_owner }}
              tags:
                - "project:${{ github.repository }}"
                - "job:${{ github.job }}"
                - "run_id:${{ github.run_id }}"
                - "workflow:${{ github.workflow }}"
                - "branch:${{ github.ref_name }}"
                - "url:https://github.com/${{ github.repository }}/actions/runs/${{ github.run_id }}"

  integration-tests-windows:
    name: Integration / windows-latest
    needs: unit-tests
    runs-on: windows-latest
    steps:
      - uses: actions/checkout@v4

      - uses: actions/setup-python@v4
        with:
          python-version: ${{ env.PYTHON_VERSION }}

      - name: Install Haystack
<<<<<<< HEAD
        run: |
          pip install .[dev,preview] langdetect transformers[torch,sentencepiece]==4.34.1 'sentence-transformers>=2.2.0' cohere pypdf markdown-it-py mdit_plain tika 'azure-ai-formrecognizer>=3.2.0b2'
          pip install --no-deps llvmlite numba 'openai-whisper>=20230918'  # prevent outdated version of tiktoken pinned by openai-whisper
=======
        run: pip install .[dev,preview,audio] langdetect transformers[torch,sentencepiece]==4.35.2 'sentence-transformers>=2.2.0' pypdf markdown-it-py mdit_plain tika 'azure-ai-formrecognizer>=3.2.0b2'
>>>>>>> a492771b

      - name: Run
        run: pytest --maxfail=5 -m "integration" test/preview -k 'not tika'

      - name: Calculate alert data
        id: calculator
        shell: bash
        if: (success() || failure()) && github.ref_name == 'main'
        run: |
          if [ "${{ job.status }}" = "success" ]; then
            echo "alert_type=success" >> "$GITHUB_OUTPUT";
          else
            echo "alert_type=error" >> "$GITHUB_OUTPUT";
          fi

      - name: Send event to Datadog
        if: (success() || failure()) && github.ref_name == 'main'
        uses: masci/datadog@v1
        with:
          api-key: ${{ secrets.CORE_DATADOG_API_KEY }}
          api-url: https://api.datadoghq.eu
          events: |
            - title: "${{ github.workflow }} workflow"
              text: "Job ${{ github.job }} in branch ${{ github.ref_name }}"
              alert_type: "${{ steps.calculator.outputs.alert_type }}"
              source_type_name: "Github"
              host: ${{ github.repository_owner }}
              tags:
                - "project:${{ github.repository }}"
                - "job:${{ github.job }}"
                - "run_id:${{ github.run_id }}"
                - "workflow:${{ github.workflow }}"
                - "branch:${{ github.ref_name }}"
                - "url:https://github.com/${{ github.repository }}/actions/runs/${{ github.run_id }}"<|MERGE_RESOLUTION|>--- conflicted
+++ resolved
@@ -116,13 +116,10 @@
           python-version: ${{ env.PYTHON_VERSION }}
 
       - name: Install Haystack
-<<<<<<< HEAD
-        run: |
-          pip install .[dev,preview] langdetect transformers[torch,sentencepiece]==4.34.1 'sentence-transformers>=2.2.0' cohere pypdf markdown-it-py mdit_plain tika 'azure-ai-formrecognizer>=3.2.0b2'
+        run: |
+          pip install .[dev,preview,audio] langdetect transformers[torch,sentencepiece]==4.34.1 'sentence-transformers>=2.2.0' cohere pypdf markdown-it-py mdit_plain tika 'azure-ai-formrecognizer>=3.2.0b2'
           pip install --no-deps llvmlite numba 'openai-whisper>=20230918'  # prevent outdated version of tiktoken pinned by openai-whisper
-=======
-        run: pip install .[dev,preview,audio] langdetect transformers[torch,sentencepiece]==4.35.2 'sentence-transformers>=2.2.0' pypdf markdown-it-py mdit_plain tika 'azure-ai-formrecognizer>=3.2.0b2'
->>>>>>> a492771b
+
 
       - name: Run
         run: pytest -m "not integration" test/preview
@@ -180,14 +177,10 @@
           sudo apt install ffmpeg  # for local Whisper tests
 
       - name: Install Haystack
-<<<<<<< HEAD
-        run: |
-          pip install .[dev,preview] langdetect transformers[torch,sentencepiece]==4.34.1 'sentence-transformers>=2.2.0' cohere pypdf markdown-it-py mdit_plain tika 'azure-ai-formrecognizer>=3.2.0b2'
+        run: |
+          pip install .[dev,preview,audio] langdetect transformers[torch,sentencepiece]==4.34.1 'sentence-transformers>=2.2.0' cohere pypdf markdown-it-py mdit_plain tika 'azure-ai-formrecognizer>=3.2.0b2'
           pip install --no-deps llvmlite numba 'openai-whisper>=20230918'  # prevent outdated version of tiktoken pinned by openai-whisper
-=======
-        run: pip install .[dev,preview,audio] langdetect transformers[torch,sentencepiece]==4.35.2 'sentence-transformers>=2.2.0' pypdf markdown-it-py mdit_plain tika 'azure-ai-formrecognizer>=3.2.0b2'
->>>>>>> a492771b
-
+          
       - name: Run
         run: pytest --maxfail=5 -m "integration" test/preview
 
@@ -242,13 +235,9 @@
           colima start
 
       - name: Install Haystack
-<<<<<<< HEAD
-        run: |
-          pip install .[dev,preview] langdetect transformers[torch,sentencepiece]==4.34.1 'sentence-transformers>=2.2.0' cohere pypdf markdown-it-py mdit_plain tika 'azure-ai-formrecognizer>=3.2.0b2'
+        run: |
+          pip install .[dev,preview,audio] langdetect transformers[torch,sentencepiece]==4.34.1 'sentence-transformers>=2.2.0' cohere pypdf markdown-it-py mdit_plain tika 'azure-ai-formrecognizer>=3.2.0b2'
           pip install --no-deps llvmlite numba 'openai-whisper>=20230918'  # prevent outdated version of tiktoken pinned by openai-whisper
-=======
-        run: pip install .[dev,preview,audio] langdetect transformers[torch,sentencepiece]==4.35.2 'sentence-transformers>=2.2.0' pypdf markdown-it-py mdit_plain tika 'azure-ai-formrecognizer>=3.2.0b2'
->>>>>>> a492771b
 
       - name: Run Tika
         run: docker run -d -p 9998:9998 apache/tika:2.9.0.0
@@ -299,13 +288,10 @@
           python-version: ${{ env.PYTHON_VERSION }}
 
       - name: Install Haystack
-<<<<<<< HEAD
-        run: |
-          pip install .[dev,preview] langdetect transformers[torch,sentencepiece]==4.34.1 'sentence-transformers>=2.2.0' cohere pypdf markdown-it-py mdit_plain tika 'azure-ai-formrecognizer>=3.2.0b2'
+        run: |
+          pip install .[dev,preview,audio] langdetect transformers[torch,sentencepiece]==4.34.1 'sentence-transformers>=2.2.0' cohere pypdf markdown-it-py mdit_plain tika 'azure-ai-formrecognizer>=3.2.0b2'
           pip install --no-deps llvmlite numba 'openai-whisper>=20230918'  # prevent outdated version of tiktoken pinned by openai-whisper
-=======
-        run: pip install .[dev,preview,audio] langdetect transformers[torch,sentencepiece]==4.35.2 'sentence-transformers>=2.2.0' pypdf markdown-it-py mdit_plain tika 'azure-ai-formrecognizer>=3.2.0b2'
->>>>>>> a492771b
+
 
       - name: Run
         run: pytest --maxfail=5 -m "integration" test/preview -k 'not tika'

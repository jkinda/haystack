name: Tests

on:
  workflow_dispatch: # Activate this workflow manually
  push:
    branches:
      - master
  pull_request:
    types:
      - opened
      - reopened
      - synchronize
      - ready_for_review

env:
  PYTEST_PARAMS: --maxfail=5 --durations=10 --suppress-no-test-exit-code
  SLACK_WEBHOOK_URL: ${{ secrets.SLACK_WEBHOOK_URL }}
  SUITES_EXCLUDED_FROM_WINDOWS:
    --ignore=test/pipelines/test_ray.py
    --ignore=test/document_stores/test_knowledge_graph.py
    --ignore=test/nodes/test_audio.py
    --ignore=test/nodes/test_connector.py
    --ignore=test/nodes/test_summarizer_translation.py
    --ignore=test/nodes/test_summarizer.py
  OPENAI_API_KEY: ${{ secrets.OPENAI_API_KEY }}

jobs:

  mypy:
    runs-on: ubuntu-latest
    steps:

    - uses: actions/checkout@v2

    - name: Setup Python
      uses: actions/setup-python@v2
      with:
        # Mypy can't run properly on 3.7 as it misses support for Literal types.
        # FIXME once we drop support for 3.7, use the cache.
        python-version: 3.8

    - name: Install dependencies
      run: |
        # FIXME installing the packages before running mypy raises
        # a lot of errors which were never detected before!
        # pip install .
        # pip install rest_api/
        # pip install ui/
        # FIXME --install-types does not work properly yet, see https://github.com/python/mypy/issues/10600
        # Hotfixing by installing type packages explicitly.
        # Run mypy --install-types haystack locally to ensure the list is still up to date
        # mypy --install-types --non-interactive .
        pip install mypy pydantic types-Markdown types-PyYAML types-requests types-setuptools types-six types-tabulate types-chardet types-emoji types-protobuf

    - name: Mypy
      run: |
        echo "=== haystack/ ==="
        mypy haystack
        echo "=== rest_api/ ==="
        mypy rest_api --exclude=rest_api/build/ --exclude=rest_api/test/
        echo "=== ui/ ==="
        mypy ui --exclude=ui/build/ --exclude=ui/test/

    - uses: act10ns/slack@v1
      with:
        status: ${{ job.status }}
        channel: '#haystack'
      if: failure() && github.ref == 'refs/heads/master'

  pylint:
    runs-on: ubuntu-latest
    steps:
    - uses: actions/checkout@v2

    - name: Checkout
      uses: actions/checkout@v2

    - name: Setup Python
      uses: ./.github/actions/python_cache/

    - name: Pylint
      run: |
        pylint -ry -j 0 haystack/ rest_api/ ui/

    - uses: act10ns/slack@v1
      with:
        status: ${{ job.status }}
        channel: '#haystack'
      if: failure() && github.ref == 'refs/heads/master'


  unit-tests:
    name: Unit / ${{ matrix.os }}
    needs:
      - mypy
      - pylint
    strategy:
      fail-fast: false
      matrix:
        os: [ubuntu-latest, windows-latest, macos-latest]
    runs-on: ${{ matrix.os }}
    steps:
      - uses: actions/checkout@v2

      - name: Setup Python
        uses: ./.github/actions/python_cache/

      - name: Install Haystack
        run: pip install .[all]

      - name: Run
        run: pytest -m "unit" test/

      - uses: act10ns/slack@v1
        with:
          status: ${{ job.status }}
          channel: '#haystack'
        if: failure() && github.ref == 'refs/heads/master'


  unit-tests-linux:
    needs:
     - mypy
     - pylint
    strategy:
      fail-fast: false  # Avoid cancelling the others if one of these fails
      matrix:
        folder:
          - "nodes"
          - "pipelines"
          - "modeling"
          - "others"

    runs-on: ubuntu-latest
    timeout-minutes: 30
    steps:
    - uses: actions/checkout@v2

    - name: Setup Python
      uses: ./.github/actions/python_cache/

    - name: Install torch-scatter
      run: pip install torch-scatter -f https://data.pyg.org/whl/torch-1.12.0+cpu.html

      # TODO Let's try to remove this one from the unit tests
    - name: Install pdftotext
      run: wget --no-check-certificate https://dl.xpdfreader.com/xpdf-tools-linux-4.04.tar.gz && tar -xvf xpdf-tools-linux-4.04.tar.gz && sudo cp xpdf-tools-linux-4.04/bin64/pdftotext /usr/local/bin

    # TODO evaluate if tests that need these libraries are really unit tests
    - name: Install audio libraries
      run: |
        sudo apt-get update
        sudo apt-get install libsndfile1 ffmpeg

    - name: Install Haystack
      run: pip install .[audio]

    - name: Run tests
      env:
        TOKENIZERS_PARALLELISM: 'false'
      run: |
        pytest ${{ env.PYTEST_PARAMS }} -m "not elasticsearch and not faiss and not milvus and not milvus1 and not weaviate and not pinecone and not integration" test/${{ matrix.folder }} --document_store_type=memory

    - uses: act10ns/slack@v1
      with:
        status: ${{ job.status }}
        channel: '#haystack'
      if: failure() && github.ref == 'refs/heads/master'

  unit-tests-windows:
    needs:
     - mypy
     - pylint
    strategy:
      fail-fast: false  # Avoid cancelling the others if one of these fails
      matrix:
        folder:
          - "nodes"
          - "pipelines"
          - "modeling"
          #- "others"

    runs-on: windows-latest
    if: contains(github.event.pull_request.labels.*.name, 'topic:windows') || !github.event.pull_request.draft
    timeout-minutes: 30

    steps:
    - uses: actions/checkout@v2

    - name: Setup Python
      uses: ./.github/actions/python_cache/
      with:
        prefix: windows

    - name: Install pdftotext
      run: |
        choco install xpdf-utils
        choco install openjdk11
        refreshenv

    # - name: Install sndfile (audio support) # https://github.com/libsndfile/libsndfile/releases/download/1.1.0/libsndfile-1.1.0-win64.zip

    - name: Install Haystack
      run: pip install .

    - name: Run tests
      env:
        TOKENIZERS_PARALLELISM: 'false'
      run: |
        pytest ${{ env.PYTEST_PARAMS }} -m "not elasticsearch and not faiss and not milvus and not milvus1 and not weaviate and not pinecone and not integration" ${{ env.SUITES_EXCLUDED_FROM_WINDOWS }} test/${{ matrix.folder }} --document_store_type=memory

    - uses: act10ns/slack@v1
      with:
        status: ${{ job.status }}
        channel: '#haystack'
      if: failure() && github.ref == 'refs/heads/master'


  elasticsearch-tests-linux:
    needs:
     - mypy
     - pylint
    runs-on: ubuntu-latest
    steps:
    - uses: actions/checkout@v2

    - name: Setup Elasticsearch
      run: |
        docker run -d -p 9200:9200 -e "discovery.type=single-node" -e "ES_JAVA_OPTS=-Xms128m -Xmx256m" elasticsearch:7.9.2

      # TODO Let's try to remove this one from the unit tests
    - name: Install pdftotext
      run: wget --no-check-certificate https://dl.xpdfreader.com/xpdf-tools-linux-4.04.tar.gz && tar -xvf xpdf-tools-linux-4.04.tar.gz && sudo cp xpdf-tools-linux-4.04/bin64/pdftotext /usr/local/bin

    - name: Setup Python
      uses: ./.github/actions/python_cache/

    - name: Install Haystack
      run: pip install .

    - name: Run tests
      env:
        TOKENIZERS_PARALLELISM: 'false'
      run: |
        pytest ${{ env.PYTEST_PARAMS }} -m "elasticsearch and not integration" test/document_stores/ --document_store_type=elasticsearch

    - uses: act10ns/slack@v1
      with:
        status: ${{ job.status }}
        channel: '#haystack'
      if: failure() && github.ref == 'refs/heads/master'


  elasticsearch-tests-windows:
    needs:
     - mypy
     - pylint
    runs-on: windows-latest
    if: contains(github.event.pull_request.labels.*.name, 'topic:windows') || !github.event.pull_request.draft

    steps:
    - uses: actions/checkout@v2

    - name: Set up Elasticsearch and pdftotext
      run: |
        choco install xpdf-utils
        choco install openjdk11
        refreshenv
        choco install elasticsearch --version=7.9.2
        refreshenv
        Get-Service elasticsearch-service-x64 | Start-Service
    - name: Install Haystack
      run: pip install .

    - name: Setup Python
      uses: ./.github/actions/python_cache/
      with:
        prefix: windows

    - name: Run tests
      env:
        TOKENIZERS_PARALLELISM: 'false'
      run: |
        pytest ${{ env.PYTEST_PARAMS }} -m "elasticsearch and not integration" test/document_stores/ ${{ env.SUITES_EXCLUDED_FROM_WINDOWS }} --document_store_type=elasticsearch

    - uses: act10ns/slack@v1
      with:
        status: ${{ job.status }}
        channel: '#haystack'
      if: failure() && github.ref == 'refs/heads/master'


  faiss-tests-linux:
    needs:
     - mypy
     - pylint
    runs-on: ubuntu-latest
    if: contains(github.event.pull_request.labels.*.name, 'topic:faiss') || !github.event.pull_request.draft

    steps:
    - uses: actions/checkout@v2

    - name: Setup Python
      uses: ./.github/actions/python_cache/

      # TODO Let's try to remove this one from the unit tests
    - name: Install pdftotext
      run: wget --no-check-certificate https://dl.xpdfreader.com/xpdf-tools-linux-4.04.tar.gz && tar -xvf xpdf-tools-linux-4.04.tar.gz && sudo cp xpdf-tools-linux-4.04/bin64/pdftotext /usr/local/bin

    - name: Install Haystack
      run: pip install .[faiss]

    - name: Run tests
      env:
        TOKENIZERS_PARALLELISM: 'false'
      run: |
        pytest ${{ env.PYTEST_PARAMS }} -m "not integration" test/document_stores/ --document_store_type=faiss

    - uses: act10ns/slack@v1
      with:
        status: ${{ job.status }}
        channel: '#haystack'
      if: failure() && github.ref == 'refs/heads/master'


  faiss-tests-windows:
    needs:
     - mypy
     - pylint
    runs-on: windows-latest
    if: contains(github.event.pull_request.labels.*.name, 'topic:faiss') && contains(github.event.pull_request.labels.*.name, 'topic:windows') || !github.event.pull_request.draft || !github.event.pull_request.draft

    steps:
    - uses: actions/checkout@v2

    - name: Setup Python
      uses: ./.github/actions/python_cache/
      with:
        prefix: windows

    - name: Install pdftotext
      run: |
        choco install xpdf-utils
        choco install openjdk11
        refreshenv
    - name: Install Haystack
      run: pip install .[faiss]

    - name: Run tests
      env:
        TOKENIZERS_PARALLELISM: 'false'
      run: |
        pytest ${{ env.PYTEST_PARAMS }} -m "not integration" ${{ env.SUITES_EXCLUDED_FROM_WINDOWS }} test/document_stores/ --document_store_type=faiss

    - uses: act10ns/slack@v1
      with:
        status: ${{ job.status }}
        channel: '#haystack'
      if: failure() && github.ref == 'refs/heads/master'


  milvus-tests-linux:
    needs:
     - mypy
     - pylint
    runs-on: ubuntu-latest
    if: contains(github.event.pull_request.labels.*.name, 'topic:milvus') || !github.event.pull_request.draft

    steps:
    - uses: actions/checkout@v2

    - name: Setup Python
      uses: ./.github/actions/python_cache/

    - name: Setup Milvus
      run: |
        cd ../../   # Avoid causing permission issues on hashFiles later by creating unreadable folders like "volumes"
        wget https://github.com/milvus-io/milvus/releases/download/v2.0.0/milvus-standalone-docker-compose.yml -O docker-compose.yml
        sudo docker-compose up -d
        sudo docker-compose ps
      # TODO Let's try to remove this one from the unit tests
    - name: Install pdftotext
      run: wget --no-check-certificate https://dl.xpdfreader.com/xpdf-tools-linux-4.04.tar.gz && tar -xvf xpdf-tools-linux-4.04.tar.gz && sudo cp xpdf-tools-linux-4.04/bin64/pdftotext /usr/local/bin

    - name: Install Haystack
      run: pip install .[milvus]

    - name: Run tests
      env:
        TOKENIZERS_PARALLELISM: 'false'
      run: |
        pytest ${{ env.PYTEST_PARAMS }} -m "not integration" test/document_stores/ --document_store_type=milvus

    - uses: act10ns/slack@v1
      with:
        status: ${{ job.status }}
        channel: '#haystack'
      if: failure() && github.ref == 'refs/heads/master'


# FIXME: seems like we can't run containers on Windows
  # milvus-tests-windows:
  #   needs:
  #    - mypy
  #    - pylint
  #   runs-on: windows-latest
  #   if: contains(github.event.pull_request.labels.*.name, 'topic:milvus') && contains(github.event.pull_request.labels.*.name, 'topic:windows') || !github.event.pull_request.draft || !github.event.pull_request.draft

  #   steps:
  #   - uses: actions/checkout@v2

  #   - name: Setup Python
  #     uses: ./.github/actions/python_cache/
  #    with:
  #      prefix: windows

  #   - name: Setup Milvus
  #     run: |
  #       cd ../../   # Avoid causing permission issues on hashFiles later by creating unreadable folders like "volumes"
  #       wget https://github.com/milvus-io/milvus/releases/download/v2.0.0/milvus-standalone-docker-compose.yml -O docker-compose.yml
  #       sudo docker-compose up -d
  #       sudo docker-compose ps

  #   - name: Install pdftotext
  #     run: |
  #       choco install xpdf-utils
  #       choco install openjdk11
  #       refreshenv

  #   - name: Install Haystack
  #     run: pip install .[milvus]

  #   - name: Run tests
  #     env:
  #       TOKENIZERS_PARALLELISM: 'false'
  #     run: |
  #       pytest ${{ env.PYTEST_PARAMS }} -m "not integration" ${{ env.SUITES_EXCLUDED_FROM_WINDOWS }} test/document_stores/ --document_store_type=milvus


  weaviate-tests-linux:
    needs:
     - mypy
     - pylint
    runs-on: ubuntu-latest
    if: contains(github.event.pull_request.labels.*.name, 'topic:weaviate') || !github.event.pull_request.draft

    steps:
    - uses: actions/checkout@v2

    - name: Setup Python
      uses: ./.github/actions/python_cache/

    - name: Setup Weaviate
      run: docker run -d -p 8080:8080 --name haystack_test_weaviate --env AUTHENTICATION_ANONYMOUS_ACCESS_ENABLED='true' --env PERSISTENCE_DATA_PATH='/var/lib/weaviate' --env ENABLE_EXPERIMENTAL_BM25='true' semitechnologies/weaviate:1.14.1

      # TODO Let's try to remove this one from the unit tests
    - name: Install pdftotext
      run: wget --no-check-certificate https://dl.xpdfreader.com/xpdf-tools-linux-4.04.tar.gz && tar -xvf xpdf-tools-linux-4.04.tar.gz && sudo cp xpdf-tools-linux-4.04/bin64/pdftotext /usr/local/bin

    - name: Install Haystack
      run: pip install .[weaviate]

    - name: Run tests
      env:
        TOKENIZERS_PARALLELISM: 'false'
      run: |
        pytest ${{ env.PYTEST_PARAMS }} -m "not integration" test/document_stores/ --document_store_type=weaviate

    - uses: act10ns/slack@v1
      with:
        status: ${{ job.status }}
        channel: '#haystack'
      if: failure() && github.ref == 'refs/heads/master'

# FIXME: seems like we can't run containers on Windows
  # weaviate-tests-windows:
  #   needs:
  #    - mypy
  #    - pylint
  #   runs-on: windows-latest
  #   if: contains(github.event.pull_request.labels.*.name, 'topic:weaviate') && contains(github.event.pull_request.labels.*.name, 'topic:windows') || !github.event.pull_request.draft

  #   steps:
  #   - uses: actions/checkout@v2

  #   - name: Setup Python
  #     uses: ./.github/actions/python_cache/
  #     with:
  #       prefix: windows

  #   - name: Setup Weaviate
  #     run: docker run -d -p 8080:8080 --name haystack_test_weaviate --env AUTHENTICATION_ANONYMOUS_ACCESS_ENABLED='true' --env PERSISTENCE_DATA_PATH='/var/lib/weaviate' --env ENABLE_EXPERIMENTAL_BM25='true' semitechnologies/weaviate:1.14.1

  #   - name: Install pdftotext
  #     run: |
  #       choco install xpdf-utils
  #       choco install openjdk11
  #       refreshenv

  #   - name: Install Haystack
  #     run: pip install .[weaviate]

  #   - name: Run tests
  #     env:
  #       TOKENIZERS_PARALLELISM: 'false'
  #     run: |
  #       pytest ${{ env.PYTEST_PARAMS }} -m "not integration" ${{ env.SUITES_EXCLUDED_FROM_WINDOWS }} test/document_stores/ --document_store_type=weaviate


  pinecone-tests-linux:
    needs:
     - mypy
     - pylint
    runs-on: ubuntu-latest
    if: contains(github.event.pull_request.labels.*.name, 'topic:pinecone') || !github.event.pull_request.draft

    steps:
    - uses: actions/checkout@v2

    - name: Setup Python
      uses: ./.github/actions/python_cache/

      # TODO Let's try to remove this one from the unit tests
    - name: Install pdftotext
      run: wget --no-check-certificate https://dl.xpdfreader.com/xpdf-tools-linux-4.04.tar.gz && tar -xvf xpdf-tools-linux-4.04.tar.gz && sudo cp xpdf-tools-linux-4.04/bin64/pdftotext /usr/local/bin

    - name: Install Haystack
      run: pip install .[pinecone]

    - name: Run tests
      env:
        PINECONE_API_KEY: ${{ secrets.PINECONE_API_KEY }}
        TOKENIZERS_PARALLELISM: 'false'
      run: |
        pytest ${{ env.PYTEST_PARAMS }} -m "not integration" test/document_stores/ --document_store_type=pinecone

    - uses: act10ns/slack@v1
      with:
        status: ${{ job.status }}
        channel: '#haystack'
      if: failure() && github.ref == 'refs/heads/master'


  pinecone-tests-windows:
    needs:
     - mypy
     - pylint
    runs-on: windows-latest
    if: contains(github.event.pull_request.labels.*.name, 'topic:pinecone') && contains(github.event.pull_request.labels.*.name, 'topic:windows') || !github.event.pull_request.draft

    steps:
    - uses: actions/checkout@v2

    - name: Setup Python
      uses: ./.github/actions/python_cache/
      with:
        prefix: windows

    - name: Install pdftotext
      run: |
        choco install xpdf-utils
        choco install openjdk11
        refreshenv

    - name: Install Haystack
      run: pip install .[pinecone]

    - name: Run tests
      env:
        TOKENIZERS_PARALLELISM: 'false'
        PINECONE_API_KEY: ${{ secrets.PINECONE_API_KEY }}
      run: |
        pytest ${{ env.PYTEST_PARAMS }} -m "not integration" ${{ env.SUITES_EXCLUDED_FROM_WINDOWS }} test/document_stores/ --document_store_type=pinecone

<<<<<<< HEAD
=======
    - uses: act10ns/slack@v1
      with:
        status: ${{ job.status }}
        channel: '#haystack'
      if: failure() && github.ref == 'refs/heads/master'
>>>>>>> f363b152

  rest-and-ui:
    needs:
      - mypy
      - pylint

    strategy:
      matrix:
        os: [windows-latest, ubuntu-latest]

    runs-on: ${{ matrix.os }}

    steps:
    - uses: actions/checkout@v2

    - name: Setup Python
      uses: ./.github/actions/python_cache/

    - name: Install REST API and UI
      run: |
        pip install -U rest_api/
        pip install -U ui/

    - name: Run tests
      run: |
        pytest ${{ env.PYTEST_PARAMS }} rest_api/ ui/

    - uses: act10ns/slack@v1
      with:
        status: ${{ job.status }}
        channel: '#haystack'
      if: failure() && github.ref == 'refs/heads/master'


  integration-tests-linux:
    needs:
      - unit-tests-linux
      - elasticsearch-tests-linux

    timeout-minutes: 60
    strategy:
      fail-fast: false  # Avoid cancelling the others if one of these fails
      matrix:
        folder:
          - "nodes"
          - "pipelines"
          - "modeling"
          - "others"
          - "document_stores/test_opensearch.py"

    runs-on: ubuntu-latest

    steps:
    - uses: actions/checkout@v2

    - name: Setup Python
      uses: ./.github/actions/python_cache/

    - name: Cache HF models
      id: cache-hf-models
      uses: actions/cache@v3
      with:
        path: ~/.cache/huggingface/transformers/
        key: hf-models

    - name: Download models
      if: steps.cache-hf-models.outputs.cache-hit != 'true'
      run: |
         python -c "from transformers import AutoModel;[AutoModel.from_pretrained(model_name) for model_name in ['vblagoje/bart_lfqa','yjernite/bart_eli5', 'google/pegasus-xsum', 'vblagoje/dpr-ctx_encoder-single-lfqa-wiki', 'vblagoje/dpr-question_encoder-single-lfqa-wiki', 'facebook/dpr-question_encoder-single-nq-base', 'facebook/dpr-ctx_encoder-single-nq-base', 'yjernite/retribert-base-uncased']]"


    - name: Run Elasticsearch
      run: |
        docker run -d -p 9200:9200 -e "discovery.type=single-node" -e "ES_JAVA_OPTS=-Xms128m -Xmx256m" elasticsearch:7.9.2

    - name: Run Opensearch
      run: |
        docker run -d -p 9201:9200 -p 9600:9600 -e "discovery.type=single-node" opensearchproject/opensearch:1.2.4

    - name: Run Milvus
      run: |
        cd ../../   # Avoid causing permission issues on hashFiles later by creating unreadable folders like "volumes"
        wget https://github.com/milvus-io/milvus/releases/download/v2.0.0/milvus-standalone-docker-compose.yml -O docker-compose.yml
        sudo docker-compose up -d
        sudo docker-compose ps

    - name: Run Weaviate
      run: docker run -d -p 8080:8080 --name haystack_test_weaviate --env AUTHENTICATION_ANONYMOUS_ACCESS_ENABLED='true' --env PERSISTENCE_DATA_PATH='/var/lib/weaviate' --env ENABLE_EXPERIMENTAL_BM25='true' semitechnologies/weaviate:1.14.1

    - name: Run GraphDB
      run: docker run -d -p 7200:7200 --name haystack_test_graphdb deepset/graphdb-free:9.4.1-adoptopenjdk11

    - name: Run Apache Tika
      run: docker run -d -p 9998:9998 -e "TIKA_CHILD_JAVA_OPTS=-JXms128m" -e "TIKA_CHILD_JAVA_OPTS=-JXmx128m" apache/tika:1.24.1

    - name: Run Parsr
      run: docker run -d -p 3001:3001 axarev/parsr:v1.2.2

    - name: Install pdftotext
      run: wget --no-check-certificate https://dl.xpdfreader.com/xpdf-tools-linux-4.04.tar.gz && tar -xvf xpdf-tools-linux-4.04.tar.gz && sudo cp xpdf-tools-linux-4.04/bin64/pdftotext /usr/local/bin

    - name: Install tesseract
      run: |
        sudo apt update
        sudo apt-get install tesseract-ocr libtesseract-dev poppler-utils

    - name: Install audio libraries
      run: |
        sudo apt-get update
        sudo apt-get install libsndfile1 ffmpeg

    - name: Install Haystack
      run: pip install .

    - name: Run tests
      env:
        TOKENIZERS_PARALLELISM: 'false'  # Avoid logspam by tokenizers
      run: |
        pytest ${{ env.PYTEST_PARAMS }} -m "integration" test/${{ matrix.folder }}

    - uses: act10ns/slack@v1
      with:
        status: ${{ job.status }}
        channel: '#haystack'
      if: failure() && github.ref == 'refs/heads/master'

  integration-tests-windows:
    needs:
     - unit-tests-windows
     - elasticsearch-tests-windows
    runs-on: windows-latest
    if: contains(github.event.pull_request.labels.*.name, 'topic:windows') || !github.event.pull_request.draft

    timeout-minutes: 30
    strategy:
      fail-fast: false  # Avoid cancelling the others if one of these fails
      matrix:
        folder:
          - "nodes"
          - "pipelines"
          - "modeling"
          - "others"

    steps:
    - uses: actions/checkout@v2

    - name: Set up Elasticsearch and pdftotext
      run: |
        choco install xpdf-utils
        choco install openjdk11
        refreshenv
        choco install tesseract --pre
        choco install elasticsearch --version=7.9.2
        refreshenv
        Get-Service elasticsearch-service-x64 | Start-Service

    - name: Setup Python
      uses: ./.github/actions/python_cache/
      with:
        prefix: windows

    - name: Install Haystack
      run: pip install .

    - name: Run tests
      env:
        TOKENIZERS_PARALLELISM: 'false'  # Avoid logspam by tokenizers
      # FIXME many tests are disabled here!
      run: |
        pytest ${{ env.PYTEST_PARAMS }} -m "integration and not tika and not graphdb" ${{ env.SUITES_EXCLUDED_FROM_WINDOWS }} test/${{ matrix.folder }} --document_store_type=memory,faiss,elasticsearch

    - uses: act10ns/slack@v1
      with:
        status: ${{ job.status }}
        channel: '#haystack'
      if: failure() && github.ref == 'refs/heads/master'<|MERGE_RESOLUTION|>--- conflicted
+++ resolved
@@ -572,14 +572,11 @@
       run: |
         pytest ${{ env.PYTEST_PARAMS }} -m "not integration" ${{ env.SUITES_EXCLUDED_FROM_WINDOWS }} test/document_stores/ --document_store_type=pinecone
 
-<<<<<<< HEAD
-=======
-    - uses: act10ns/slack@v1
-      with:
-        status: ${{ job.status }}
-        channel: '#haystack'
-      if: failure() && github.ref == 'refs/heads/master'
->>>>>>> f363b152
+    - uses: act10ns/slack@v1
+      with:
+        status: ${{ job.status }}
+        channel: '#haystack'
+      if: failure() && github.ref == 'refs/heads/master'
 
   rest-and-ui:
     needs:

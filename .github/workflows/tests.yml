name: Tests

on:
  workflow_dispatch: # Activate this workflow manually
  push:
    branches:
      - main
      # release branches have the form v1.9.x
      - 'v[0-9].*[0-9].x'
  pull_request:
    types:
      - opened
      - reopened
      - synchronize
      - ready_for_review

env:
  PYTEST_PARAMS: --maxfail=5 --durations=10 --suppress-no-test-exit-code
  SLACK_WEBHOOK_URL: ${{ secrets.SLACK_WEBHOOK_URL }}
  SUITES_EXCLUDED_FROM_WINDOWS:
    --ignore=test/pipelines/test_ray.py
    --ignore=test/document_stores/test_knowledge_graph.py
    --ignore=test/nodes/test_audio.py
    --ignore=test/nodes/test_summarizer_translation.py
    --ignore=test/nodes/test_summarizer.py
  OPENAI_API_KEY: ${{ secrets.OPENAI_API_KEY }}
  COHERE_API_KEY: ${{ secrets.COHERE_API_KEY }}

jobs:

  black:
    runs-on: ubuntu-latest
    steps:

    - uses: actions/checkout@v3

    - name: Setup Python
      uses: ./.github/actions/python_cache/

    - name: Install Haystack
      run: |
        pip install --upgrade pip
        pip install .[dev]

    - name: Check status
      run: |
        if ! black . --check; then
          git status
          echo "###################################################################################################"
          echo "# "
          echo "# CHECK FAILED! Black found issues with your code formatting."
          echo "# "
          echo "# Either:"
          echo "# 1. Run Black locally before committing:"
          echo "# "
          echo "#     pip install black==22.6.0"
          echo "#     black ."
          echo "# "
          echo "# 2. Install the pre-commit hook:"
          echo "# "
          echo "#     pre-commit install --hook-type pre-push"
          echo "# "
          echo "# 3. See https://github.com/deepset-ai/haystack/blob/main/CONTRIBUTING.md for help."
          echo "# "
          echo "# If you have further problems, please open an issue: https://github.com/deepset-ai/haystack/issues"
          echo "# "
          echo "##################################################################################################"
          exit 1
        fi

    - uses: act10ns/slack@v1
      with:
        status: ${{ job.status }}
        channel: '#haystack'
      if: failure() && github.repository_owner == 'deepset-ai' && github.ref == 'refs/heads/main'

  mypy:
    runs-on: ubuntu-latest
    steps:

      # https://stackoverflow.com/questions/74265821/get-modified-files-in-github-actions
    - name: Checkout
      uses: actions/checkout@v3
      with:
        fetch-depth: ${{ github.event_name == 'pull_request' && 2 || 0 }}

    - name: Get changed files
      id: changed-files
      uses: tj-actions/changed-files@v34
      with:
        files: |
<<<<<<< HEAD
          **/*.py
=======
          *.py
>>>>>>> 44934839
        files_ignore: |
          test/**
          rest_api/test/**

    - name: Setup Python
      uses: ./.github/actions/python_cache/
      with:
        pythonVersion: 3.8   # Literals and mypy just don't work well together.

    - name: Mypy
      if: steps.changed-files.outputs.any_changed == 'true'
      run: |
        mkdir .mypy_cache/
<<<<<<< HEAD
        mypy ${{ steps.changed-files.outputs.all_changed_files }}
=======
        mypy --install-types --non-interactive ${{ steps.python-files.outputs.changed_files }} --exclude=rest_api/build/ --exclude=rest_api/test/
>>>>>>> 44934839

    - uses: act10ns/slack@v1
      with:
        status: ${{ job.status }}
        channel: '#haystack'
      if: failure() && github.repository_owner == 'deepset-ai' && github.ref == 'refs/heads/main'

  pylint:
    runs-on: ubuntu-latest
    steps:

    - name: Checkout
      uses: actions/checkout@v3

    - name: Setup Python
      uses: ./.github/actions/python_cache/

    - name: Pylint
      run: |
        pylint -ry -j 0 haystack/ rest_api/rest_api

    - uses: act10ns/slack@v1
      with:
        status: ${{ job.status }}
        channel: '#haystack'
      if: failure() && github.repository_owner == 'deepset-ai' && github.ref == 'refs/heads/main'

  unit-tests:
    name: Unit / ${{ matrix.topic }} / ${{ matrix.os }}
    needs: [mypy, pylint, black]
    strategy:
      fail-fast: false
      matrix:
        os:
          - ubuntu-latest
          - windows-latest
          - macos-latest
        topic:
          - document_stores
    runs-on: ${{ matrix.os }}
    steps:
      - uses: actions/checkout@v3

      - name: Setup Python
        uses: ./.github/actions/python_cache/

      - name: Install Haystack
        run: pip install .[all]

      - name: Run
        run: pytest -m "unit" test/${{ matrix.topic }}

      - uses: act10ns/slack@v1
        with:
          status: ${{ job.status }}
          channel: '#haystack'
        if: failure() && github.repository_owner == 'deepset-ai' && github.ref == 'refs/heads/main'

  integration-tests-elasticsearch:
    name: Integration / Elasticsearch / ${{ matrix.os }}
    needs:
     - unit-tests
    strategy:
      fail-fast: false
      matrix:
        os: [ubuntu-latest]
    runs-on: ${{ matrix.os }}
    services:
      elasticsearch:
        image: elasticsearch:7.17.6
        env:
          discovery.type: "single-node"
          ES_JAVA_OPTS: "-Xms128m -Xmx256m"
        ports:
          - 9200:9200
    steps:
      - uses: actions/checkout@v3

      - name: Setup Python
        uses: ./.github/actions/python_cache/

      - name: Install Haystack
        run: pip install -U .[docstores]

      - name: Run tests
        run: |
          pytest --maxfail=5 -m "document_store and integration" test/document_stores/test_elasticsearch.py

      - uses: act10ns/slack@v1
        with:
          status: ${{ job.status }}
          channel: '#haystack'
        if: failure() && github.repository_owner == 'deepset-ai' && github.ref == 'refs/heads/main'

  integration-tests-sql:
    name: Integration / SQL / ${{ matrix.os }}
    needs:
     - unit-tests
    strategy:
      fail-fast: false
      matrix:
        os: [ubuntu-latest,macos-latest,windows-latest]
    runs-on: ${{ matrix.os }}
    steps:
      - uses: actions/checkout@v3

      - name: Setup Python
        uses: ./.github/actions/python_cache/

      - name: Install Haystack
        run: pip install -U .[sql]

      - name: Run tests
        run: |
          pytest --maxfail=5 -m "document_store and integration" test/document_stores/test_sql.py

      - uses: act10ns/slack@v1
        with:
          status: ${{ job.status }}
          channel: '#haystack'
        if: failure() && github.repository_owner == 'deepset-ai' && github.ref == 'refs/heads/main'

  integration-tests-opensearch:
    name: Integration / Opensearch / ${{ matrix.os }}
    needs:
     - unit-tests
    strategy:
      fail-fast: false
      matrix:
        os: [ubuntu-latest]
    runs-on: ${{ matrix.os }}
    services:
      opensearch:
        image: opensearchproject/opensearch:1.3.5
        env:
          discovery.type: "single-node"
          ES_JAVA_OPTS: "-Xms128m -Xmx256m"
        ports:
          - 9200:9200
    steps:
      - uses: actions/checkout@v3

      - name: Setup Python
        uses: ./.github/actions/python_cache/

      - name: Install Haystack
        run: pip install -U .[docstores]

      - name: Run tests
        run: |
          pytest --maxfail=5 -m "document_store and integration" test/document_stores/test_opensearch.py

      - uses: act10ns/slack@v1
        with:
          status: ${{ job.status }}
          channel: '#haystack'
        if: failure() && github.repository_owner == 'deepset-ai' && github.ref == 'refs/heads/main'

  integration-tests-dc:
    name: Integration / dC / ${{ matrix.os }}
    needs:
     - unit-tests
    strategy:
      fail-fast: false
      matrix:
        os: [ubuntu-latest,macos-latest,windows-latest]
    runs-on: ${{ matrix.os }}
    steps:
      - uses: actions/checkout@v3

      - name: Setup Python
        uses: ./.github/actions/python_cache/

      - name: Install Haystack
        run: pip install -U .

      - name: Run tests
        run: |
          pytest --maxfail=5 -m "document_store and integration" test/document_stores/test_deepsetcloud.py

      - uses: act10ns/slack@v1
        with:
          status: ${{ job.status }}
          channel: '#haystack'
        if: failure() && github.repository_owner == 'deepset-ai' && github.ref == 'refs/heads/main'

  integration-tests-faiss:
    name: Integration / faiss / ${{ matrix.os }}
    needs:
     - unit-tests
    strategy:
      fail-fast: false
      matrix:
        os: [ubuntu-latest,macos-latest,windows-latest]
    runs-on: ${{ matrix.os }}
    steps:
      - uses: actions/checkout@v3

      - name: Setup Python
        uses: ./.github/actions/python_cache/

      - name: Install Haystack
        run: pip install -U .

      - name: Run tests
        run: |
          pytest --maxfail=5 -m "document_store and integration" test/document_stores/test_faiss.py

      - uses: act10ns/slack@v1
        with:
          status: ${{ job.status }}
          channel: '#haystack'
        if: failure() && github.repository_owner == 'deepset-ai' && github.ref == 'refs/heads/main'

  integration-tests-weaviate:
    name: Integration / Weaviate / ${{ matrix.os }}
    needs:
     - unit-tests
    strategy:
      fail-fast: false
      matrix:
        os: [ubuntu-latest]
    runs-on: ${{ matrix.os }}
    services:
      weaviate:
        image: semitechnologies/weaviate:latest
        env:
          AUTHENTICATION_ANONYMOUS_ACCESS_ENABLED: "true"
          PERSISTENCE_DATA_PATH: "/var/lib/weaviate"
          ENABLE_EXPERIMENTAL_BM25: "true"
          DISK_USE_READONLY_PERCENTAGE: 95
        ports:
          - 8080:8080
    steps:
      - uses: actions/checkout@v3

      - name: Setup Python
        uses: ./.github/actions/python_cache/

      - name: Install Haystack
        run: pip install -U .[docstores]

      - name: Run tests
        run: |
          pytest --maxfail=5 -m "document_store and integration" test/document_stores/test_weaviate.py

      - uses: act10ns/slack@v1
        with:
          status: ${{ job.status }}
          channel: '#haystack'
        if: failure() && github.repository_owner == 'deepset-ai' && github.ref == 'refs/heads/main'

  integration-tests-pinecone:
    name: Integration / pinecone / ${{ matrix.os }}
    needs:
     - unit-tests
    strategy:
      fail-fast: false
      matrix:
        os: [ubuntu-latest,macos-latest,windows-latest]
    runs-on: ${{ matrix.os }}
    steps:
    - uses: actions/checkout@v3

    - name: Setup Python
      uses: ./.github/actions/python_cache/

    - name: Install Haystack
      run: pip install .[pinecone]

    - name: Run tests
      env:
        PINECONE_API_KEY: ${{ secrets.PINECONE_API_KEY }}
      run: |
        pytest --maxfail=5 -m "document_store and integration" test/document_stores/test_pinecone.py

    - uses: act10ns/slack@v1
      with:
        status: ${{ job.status }}
        channel: '#haystack'
      if: failure() && github.repository_owner == 'deepset-ai' && github.ref == 'refs/heads/main'

  integration-tests-milvus:
    name: Integration / Milvus / ${{ matrix.os }}
    needs:
     - unit-tests
    strategy:
      fail-fast: false
      matrix:
        os: [ubuntu-latest]
    runs-on: ${{ matrix.os }}

    steps:
    - uses: actions/checkout@v3

    - name: Setup Python
      uses: ./.github/actions/python_cache/

    - name: Setup Milvus
      run: |
        cd ../../   # Avoid causing permission issues on hashFiles later by creating unreadable folders like "volumes"
        wget https://github.com/milvus-io/milvus/releases/download/v2.0.0/milvus-standalone-docker-compose.yml -O docker-compose.yml
        sudo docker-compose up -d
        sudo docker-compose ps

    - name: Install Haystack
      run: pip install .[milvus]

    - name: Run tests
      run: |
        pytest --maxfail=5 -m "document_store and integration" test/document_stores/test_milvus.py

    - uses: act10ns/slack@v1
      with:
        status: ${{ job.status }}
        channel: '#haystack'
      if: failure() && github.repository_owner == 'deepset-ai' && github.ref == 'refs/heads/main'

  integration-tests-memory:
    name: Integration / memory / ${{ matrix.os }}
    needs:
     - unit-tests
    strategy:
      fail-fast: false
      matrix:
        os: [ubuntu-latest,macos-latest,windows-latest]
    runs-on: ${{ matrix.os }}
    steps:
      - uses: actions/checkout@v3

      - name: Setup Python
        uses: ./.github/actions/python_cache/

      - name: Install Haystack
        run: pip install -U .

      - name: Run tests
        run: |
          pytest --maxfail=5 -m "document_store and integration" test/document_stores/test_memory.py

      - uses: act10ns/slack@v1
        with:
          status: ${{ job.status }}
          channel: '#haystack'
        if: failure() && github.repository_owner == 'deepset-ai' && github.ref == 'refs/heads/main'


#
# TODO: the following steps need to be revisited
#


  unit-tests-linux:
    needs: [mypy, pylint, black]
    strategy:
      fail-fast: false  # Avoid cancelling the others if one of these fails
      matrix:
        folder:
          - "nodes"
          - "pipelines"
          - "modeling"
          - "others"

    runs-on: ubuntu-latest
    timeout-minutes: 30
    steps:
    - uses: actions/checkout@v3

    - name: Setup Python
      uses: ./.github/actions/python_cache/

      # TODO Let's try to remove this one from the unit tests
    - name: Install pdftotext
      run: wget --no-check-certificate https://dl.xpdfreader.com/xpdf-tools-linux-4.04.tar.gz && tar -xvf xpdf-tools-linux-4.04.tar.gz && sudo cp xpdf-tools-linux-4.04/bin64/pdftotext /usr/local/bin

    # TODO evaluate if tests that need these libraries are really unit tests
    - name: Install audio libraries
      run: |
        sudo apt-get update
        sudo apt-get install libsndfile1 ffmpeg

    - name: Install Haystack
      run: pip install .[audio]

    - name: Run tests
      env:
        TOKENIZERS_PARALLELISM: 'false'
      run: |
        pytest ${{ env.PYTEST_PARAMS }} -m "not elasticsearch and not faiss and not milvus and not weaviate and not pinecone and not integration" test/${{ matrix.folder }} --document_store_type=memory

    - uses: act10ns/slack@v1
      with:
        status: ${{ job.status }}
        channel: '#haystack'
      if: failure() && github.repository_owner == 'deepset-ai' && github.ref == 'refs/heads/main'

  unit-tests-windows:
    needs: [mypy, pylint, black]
    strategy:
      fail-fast: false  # Avoid cancelling the others if one of these fails
      matrix:
        folder:
          - "nodes"
          - "pipelines"
          - "modeling"
          #- "others"

    runs-on: windows-latest
    if: contains(github.event.pull_request.labels.*.name, 'topic:windows') || !github.event.pull_request.draft
    timeout-minutes: 30

    steps:
    - uses: actions/checkout@v3

    - name: Setup Python
      uses: ./.github/actions/python_cache/
      with:
        prefix: windows

    - name: Install pdftotext
      run: |
        choco install xpdf-utils
        choco install openjdk11
        refreshenv

    # - name: Install sndfile (audio support) # https://github.com/libsndfile/libsndfile/releases/download/1.1.0/libsndfile-1.1.0-win64.zip

    - name: Install Haystack
      run: pip install .

    - name: Run tests
      env:
        TOKENIZERS_PARALLELISM: 'false'
      run: |
        pytest ${{ env.PYTEST_PARAMS }} -m "not elasticsearch and not faiss and not milvus and not weaviate and not pinecone and not integration" ${{ env.SUITES_EXCLUDED_FROM_WINDOWS }} test/${{ matrix.folder }} --document_store_type=memory

    - uses: act10ns/slack@v1
      with:
        status: ${{ job.status }}
        channel: '#haystack'
      if: failure() && github.repository_owner == 'deepset-ai' && github.ref == 'refs/heads/main'

  rest_api:
    needs: [mypy, pylint, black]

    strategy:
      matrix:
        os: [windows-latest, ubuntu-latest]
    runs-on: ${{ matrix.os }}

    steps:
    - uses: actions/checkout@v3

    - name: Setup Python
      uses: ./.github/actions/python_cache/

    - name: Install REST API
      run: |
        pip install -U "./rest_api[dev]"
        pip install .

    - name: Run tests
      run: |
        pytest ${{ env.PYTEST_PARAMS }} rest_api/

    - uses: act10ns/slack@v1
      with:
        status: ${{ job.status }}
        channel: '#haystack'
      if: failure() && github.repository_owner == 'deepset-ai' && github.ref == 'refs/heads/main'

  integration-tests-linux:
    needs:
      - unit-tests-linux

    timeout-minutes: 60
    strategy:
      fail-fast: false  # Avoid cancelling the others if one of these fails
      matrix:
        folder:
          - "nodes"
          - "pipelines"
          - "modeling"
          - "others"
          - "document_stores"

    runs-on: ubuntu-latest

    steps:
    - uses: actions/checkout@v3

    - name: Setup Python
      uses: ./.github/actions/python_cache/

    - name: Cache HF models
      id: cache-hf-models
      uses: actions/cache@v3
      with:
        path: ~/.cache/huggingface/transformers/
        key: hf-models
      env:
        SEGMENT_DOWNLOAD_TIMEOUT_MINS: 15

    - name: Download models
      if: steps.cache-hf-models.outputs.cache-hit != 'true'
      run: |
         python -c "from transformers import AutoModel;[AutoModel.from_pretrained(model_name) for model_name in ['vblagoje/bart_lfqa','yjernite/bart_eli5', 'vblagoje/dpr-ctx_encoder-single-lfqa-wiki', 'vblagoje/dpr-question_encoder-single-lfqa-wiki', 'facebook/dpr-question_encoder-single-nq-base', 'facebook/dpr-ctx_encoder-single-nq-base', 'elastic/distilbert-base-cased-finetuned-conll03-english', 'deepset/bert-medium-squad2-distilled']]"

    - name: Run Elasticsearch
      run: |
        docker run -d -p 9200:9200 -e "discovery.type=single-node" -e "ES_JAVA_OPTS=-Xms128m -Xmx256m" elasticsearch:7.9.2

    - name: Run Opensearch
      run: |
        docker run -d -p 9201:9200 -p 9600:9600 -e "discovery.type=single-node" opensearchproject/opensearch:1.3.5

    - name: Run Milvus
      run: |
        cd ../../   # Avoid causing permission issues on hashFiles later by creating unreadable folders like "volumes"
        wget https://github.com/milvus-io/milvus/releases/download/v2.0.0/milvus-standalone-docker-compose.yml -O docker-compose.yml
        sudo docker-compose up -d
        sudo docker-compose ps

    - name: Run Weaviate
      run: docker run -d -p 8080:8080 --name haystack_test_weaviate --env AUTHENTICATION_ANONYMOUS_ACCESS_ENABLED='true' --env PERSISTENCE_DATA_PATH='/var/lib/weaviate' --env ENABLE_EXPERIMENTAL_BM25='true' --env DISK_USE_READONLY_PERCENTAGE='95' semitechnologies/weaviate:1.14.1

    - name: Run GraphDB
      run: docker run -d -p 7200:7200 --name haystack_test_graphdb deepset/graphdb-free:9.4.1-adoptopenjdk11

    - name: Run Apache Tika
      run: docker run -d -p 9998:9998 -e "TIKA_CHILD_JAVA_OPTS=-JXms128m" -e "TIKA_CHILD_JAVA_OPTS=-JXmx128m" apache/tika:1.28.4

    - name: Run Parsr
      run: docker run -d -p 3001:3001 axarev/parsr:v1.2.2

    - name: Install pdftotext
      run: wget --no-check-certificate https://dl.xpdfreader.com/xpdf-tools-linux-4.04.tar.gz && tar -xvf xpdf-tools-linux-4.04.tar.gz && sudo cp xpdf-tools-linux-4.04/bin64/pdftotext /usr/local/bin

    - name: Install tesseract
      run: |
        sudo apt update
        sudo apt-get install tesseract-ocr libtesseract-dev poppler-utils

    - name: Install audio libraries
      run: |
        sudo apt-get update
        sudo apt-get install libsndfile1 ffmpeg

    - name: Install Haystack
      run: pip install .

    - name: Run tests
      env:
        TOKENIZERS_PARALLELISM: 'false'  # Avoid logspam by tokenizers
      # we add "and not document_store" to exclude the tests that were ported to the new strategy
      run: |
        pytest ${{ env.PYTEST_PARAMS }} -m "integration and not document_store" test/${{ matrix.folder }}

    - name: Dump docker logs on failure
      if: failure()
      uses: jwalton/gh-docker-logs@v1

    - uses: act10ns/slack@v1
      with:
        status: ${{ job.status }}
        channel: '#haystack'
      if: failure() && github.repository_owner == 'deepset-ai' && github.ref == 'refs/heads/main'

  integration-tests-windows:
    needs:
     - unit-tests-windows
    runs-on: windows-latest
    if: contains(github.event.pull_request.labels.*.name, 'topic:windows') || !github.event.pull_request.draft

    timeout-minutes: 30
    strategy:
      fail-fast: false  # Avoid cancelling the others if one of these fails
      matrix:
        folder:
          - "nodes"
          - "pipelines"
          - "modeling"
          - "others"

    steps:
    - uses: actions/checkout@v3

    - name: Install dependencies
      run: |
        choco install --no-progress xpdf-utils
        choco install --no-progress tesseract
        choco install --no-progress openjdk --version=11.0.2.01
        refreshenv
        choco install --no-progress elasticsearch --version=7.9.2
        refreshenv
        Get-Service elasticsearch-service-x64 | Start-Service

    - name: Setup Python
      uses: ./.github/actions/python_cache/
      with:
        prefix: windows

    - name: Install Haystack
      run: pip install .

    - name: Run tests
      env:
        TOKENIZERS_PARALLELISM: 'false'  # Avoid logspam by tokenizers
      # FIXME many tests are disabled here!
      run: |
        pytest ${{ env.PYTEST_PARAMS }} -m "integration and not tika and not graphdb" ${{ env.SUITES_EXCLUDED_FROM_WINDOWS }} test/${{ matrix.folder }} --document_store_type=memory,faiss,elasticsearch

    - uses: act10ns/slack@v1
      with:
        status: ${{ job.status }}
        channel: '#haystack'
      if: failure() && github.repository_owner == 'deepset-ai' && github.ref == 'refs/heads/main'<|MERGE_RESOLUTION|>--- conflicted
+++ resolved
@@ -85,15 +85,11 @@
         fetch-depth: ${{ github.event_name == 'pull_request' && 2 || 0 }}
 
     - name: Get changed files
-      id: changed-files
+      id: files
       uses: tj-actions/changed-files@v34
       with:
         files: |
-<<<<<<< HEAD
-          **/*.py
-=======
           *.py
->>>>>>> 44934839
         files_ignore: |
           test/**
           rest_api/test/**
@@ -104,14 +100,10 @@
         pythonVersion: 3.8   # Literals and mypy just don't work well together.
 
     - name: Mypy
-      if: steps.changed-files.outputs.any_changed == 'true'
+      if: steps.files.outputs.any_changed == 'true'
       run: |
         mkdir .mypy_cache/
-<<<<<<< HEAD
-        mypy ${{ steps.changed-files.outputs.all_changed_files }}
-=======
-        mypy --install-types --non-interactive ${{ steps.python-files.outputs.changed_files }} --exclude=rest_api/build/ --exclude=rest_api/test/
->>>>>>> 44934839
+        mypy --install-types --non-interactive ${{ steps.files.outputs.changed_files }} --exclude=rest_api/build/ --exclude=rest_api/test/
 
     - uses: act10ns/slack@v1
       with:

# If you change this name also do it in linting-skipper.yml and ci_metrics.yml
name: Linting (Preview)

on:
  pull_request:
    paths:
      - "haystack/preview/**/*.py"
      - "test/preview/**/*.py"
      - "e2e/preview/**/*.py"
      - "**/pyproject.toml"

env:
  PYTHON_VERSION: "3.8"

jobs:
  mypy:
    runs-on: ubuntu-latest
    steps:
      - name: Checkout
        uses: actions/checkout@v4
        with:
          # With the default value of 1, there are corner cases where tj-actions/changed-files
          # fails with a `no merge base` error
          fetch-depth: 0

      - name: Get changed files
        id: files
        uses: tj-actions/changed-files@v40
        with:
          files: |
            **/*.py
          files_ignore: |
            test/**
            rest_api/test/**

      - uses: actions/setup-python@v4
        with:
          python-version: ${{ env.PYTHON_VERSION }}

      - name: Install Haystack
<<<<<<< HEAD
        run: pip install .[dev,preview] langdetect transformers[torch,sentencepiece]==4.32.1 'sentence-transformers>=2.2.0' pypdf openai-whisper tika 'azure-ai-formrecognizer>=3.2.0b2' cohere
=======
        run: |
          pip install .[dev,preview] langdetect transformers[torch,sentencepiece]==4.34.1 'sentence-transformers>=2.2.0' pypdf tika 'azure-ai-formrecognizer>=3.2.0b2'
          pip install --no-deps llvmlite numba 'openai-whisper>=20230918'  # prevent outdated version of tiktoken pinned by openai-whisper
>>>>>>> 712888ce

      - name: Mypy
        if: steps.files.outputs.any_changed == 'true'
        run: |
          mkdir .mypy_cache/
          mypy --install-types --non-interactive ${{ steps.files.outputs.all_changed_files }} --exclude=rest_api/build/ --exclude=rest_api/test/

  pylint:
    runs-on: ubuntu-latest
    steps:
      - name: Checkout
        uses: actions/checkout@v4
        with:
          # With the default value of 1, there are corner cases where tj-actions/changed-files
          # fails with a `no merge base` error
          fetch-depth: 0

      - name: Get changed files
        id: files
        uses: tj-actions/changed-files@v40
        with:
          files: |
            **/*.py
          files_ignore: |
            test/**
            rest_api/test/**

      - uses: actions/setup-python@v4
        with:
          python-version: ${{ env.PYTHON_VERSION }}

      - name: Install Haystack
        run: |
<<<<<<< HEAD
          pip install .[dev,preview] langdetect transformers[torch,sentencepiece]==4.32.1 'sentence-transformers>=2.2.0' pypdf openai-whisper tika 'azure-ai-formrecognizer>=3.2.0b2' cohere
=======
          pip install .[dev,preview] langdetect transformers[torch,sentencepiece]==4.34.1 'sentence-transformers>=2.2.0' pypdf markdown-it-py mdit_plain tika 'azure-ai-formrecognizer>=3.2.0b2'
          pip install --no-deps llvmlite numba 'openai-whisper>=20230918'  # prevent outdated version of tiktoken pinned by openai-whisper
>>>>>>> 712888ce
          pip install ./haystack-linter

      - name: Pylint
        if: steps.files.outputs.any_changed == 'true'
        run: |
          pylint -ry -j 0 ${{ steps.files.outputs.all_changed_files }}<|MERGE_RESOLUTION|>--- conflicted
+++ resolved
@@ -38,13 +38,9 @@
           python-version: ${{ env.PYTHON_VERSION }}
 
       - name: Install Haystack
-<<<<<<< HEAD
-        run: pip install .[dev,preview] langdetect transformers[torch,sentencepiece]==4.32.1 'sentence-transformers>=2.2.0' pypdf openai-whisper tika 'azure-ai-formrecognizer>=3.2.0b2' cohere
-=======
         run: |
-          pip install .[dev,preview] langdetect transformers[torch,sentencepiece]==4.34.1 'sentence-transformers>=2.2.0' pypdf tika 'azure-ai-formrecognizer>=3.2.0b2'
+          pip install .[dev,preview] langdetect transformers[torch,sentencepiece]==4.34.1 'sentence-transformers>=2.2.0' cohere pypdf tika 'azure-ai-formrecognizer>=3.2.0b2'
           pip install --no-deps llvmlite numba 'openai-whisper>=20230918'  # prevent outdated version of tiktoken pinned by openai-whisper
->>>>>>> 712888ce
 
       - name: Mypy
         if: steps.files.outputs.any_changed == 'true'
@@ -78,12 +74,8 @@
 
       - name: Install Haystack
         run: |
-<<<<<<< HEAD
-          pip install .[dev,preview] langdetect transformers[torch,sentencepiece]==4.32.1 'sentence-transformers>=2.2.0' pypdf openai-whisper tika 'azure-ai-formrecognizer>=3.2.0b2' cohere
-=======
-          pip install .[dev,preview] langdetect transformers[torch,sentencepiece]==4.34.1 'sentence-transformers>=2.2.0' pypdf markdown-it-py mdit_plain tika 'azure-ai-formrecognizer>=3.2.0b2'
+          pip install .[dev,preview] langdetect transformers[torch,sentencepiece]==4.34.1 'sentence-transformers>=2.2.0' cohere pypdf markdown-it-py mdit_plain tika 'azure-ai-formrecognizer>=3.2.0b2'
           pip install --no-deps llvmlite numba 'openai-whisper>=20230918'  # prevent outdated version of tiktoken pinned by openai-whisper
->>>>>>> 712888ce
           pip install ./haystack-linter
 
       - name: Pylint

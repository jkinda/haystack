--- conflicted
+++ resolved
@@ -38,13 +38,7 @@
           python-version: ${{ env.PYTHON_VERSION }}
 
       - name: Install Haystack
-<<<<<<< HEAD
-        run: |
-          pip install .[dev,preview] langdetect transformers[torch,sentencepiece]==4.35.2 'sentence-transformers>=2.2.0' pypdf tika 'azure-ai-formrecognizer>=3.2.0b2'
-          pip install --no-deps llvmlite numba 'openai-whisper>=20230918'  # prevent outdated version of tiktoken pinned by openai-whisper
-=======
-        run: pip install .[dev,preview,audio] langdetect transformers[torch,sentencepiece]==4.34.1 'sentence-transformers>=2.2.0' pypdf tika 'azure-ai-formrecognizer>=3.2.0b2'
->>>>>>> 6dda6e5b
+        run: pip install .[dev,preview,audio] langdetect transformers[torch,sentencepiece]==4.35.2 'sentence-transformers>=2.2.0' pypdf tika 'azure-ai-formrecognizer>=3.2.0b2'
 
       - name: Mypy
         if: steps.files.outputs.any_changed == 'true'
@@ -75,12 +69,7 @@
 
       - name: Install Haystack
         run: |
-<<<<<<< HEAD
-          pip install .[dev,preview] langdetect transformers[torch,sentencepiece]==4.35.2 'sentence-transformers>=2.2.0' pypdf markdown-it-py mdit_plain tika 'azure-ai-formrecognizer>=3.2.0b2'
-          pip install --no-deps llvmlite numba 'openai-whisper>=20230918'  # prevent outdated version of tiktoken pinned by openai-whisper
-=======
-          pip install .[dev,preview,audio] langdetect transformers[torch,sentencepiece]==4.34.1 'sentence-transformers>=2.2.0' pypdf markdown-it-py mdit_plain tika 'azure-ai-formrecognizer>=3.2.0b2'
->>>>>>> 6dda6e5b
+          pip install .[dev,preview,audio] langdetect transformers[torch,sentencepiece]==4.35.2 'sentence-transformers>=2.2.0' pypdf markdown-it-py mdit_plain tika 'azure-ai-formrecognizer>=3.2.0b2'
           pip install ./haystack-linter
 
       - name: Pylint
